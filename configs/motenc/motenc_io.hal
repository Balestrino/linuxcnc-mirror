--- conflicted
+++ resolved
@@ -27,77 +27,34 @@
 #
 
 # Connect limit/home switch outputs to motion controller.
-<<<<<<< HEAD
-newsig Xminlim bit
-newsig Xmaxlim  bit
-newsig Xhome bit
-linksp Xminlim <= motenc.0.in-00
-linksp Xminlim => joint.0.neg-lim-sw-in
-linksp Xmaxlim <= motenc.0.in-01
-linksp Xmaxlim => joint.0.pos-lim-sw-in
-linksp Xhome <= motenc.0.in-02
-linksp Xhome => joint.0.home-sw-in
-
-newsig Yminlim bit
-newsig Ymaxlim  bit
-newsig Yhome bit
-linksp Yminlim <= motenc.0.in-04
-linksp Yminlim => joint.1.neg-lim-sw-in
-linksp Ymaxlim <= motenc.0.in-05
-linksp Ymaxlim => joint.1.pos-lim-sw-in
-linksp Yhome <= motenc.0.in-06
-linksp Yhome => joint.1.home-sw-in
-
-newsig Zminlim bit
-newsig Zmaxlim  bit
-newsig Zhome bit
-linksp Zminlim <= motenc.0.in-08
-linksp Zminlim => joint.2.neg-lim-sw-in
-linksp Zmaxlim <= motenc.0.in-09
-linksp Zmaxlim => joint.2.pos-lim-sw-in
-linksp Zhome <= motenc.0.in-10
-linksp Zhome => joint.2.home-sw-in
-
-# Connect amp faults to motion controller.
-newsig Xfault bit
-newsig Yfault  bit
-newsig Zfault bit
-linksp Xfault <= motenc.0.in-03
-linksp Xfault => joint.0.amp-fault-in
-linksp Yfault <= motenc.0.in-07
-linksp Yfault => joint.1.amp-fault-in
-linksp Zfault <= motenc.0.in-11
-linksp Zfault => joint.2.amp-fault-in
-=======
 net Xminlim <= motenc.0.in-00
-net Xminlim => axis.0.neg-lim-sw-in
+net Xminlim => joint.0.neg-lim-sw-in
 net Xmaxlim <= motenc.0.in-01
-net Xmaxlim => axis.0.pos-lim-sw-in
+net Xmaxlim => joint.0.pos-lim-sw-in
 net Xhome <= motenc.0.in-02
-net Xhome => axis.0.home-sw-in
+net Xhome => joint.0.home-sw-in
 
 net Yminlim <= motenc.0.in-04
-net Yminlim => axis.1.neg-lim-sw-in
+net Yminlim => joint.1.neg-lim-sw-in
 net Ymaxlim <= motenc.0.in-05
-net Ymaxlim => axis.1.pos-lim-sw-in
+net Ymaxlim => joint.1.pos-lim-sw-in
 net Yhome <= motenc.0.in-06
-net Yhome => axis.1.home-sw-in
+net Yhome => joint.1.home-sw-in
 
 net Zminlim <= motenc.0.in-08
-net Zminlim => axis.2.neg-lim-sw-in
+net Zminlim => joint.2.neg-lim-sw-in
 net Zmaxlim <= motenc.0.in-09
-net Zmaxlim => axis.2.pos-lim-sw-in
+net Zmaxlim => joint.2.pos-lim-sw-in
 net Zhome <= motenc.0.in-10
-net Zhome => axis.2.home-sw-in
+net Zhome => joint.2.home-sw-in
 
 # Connect amp faults to motion controller.
 net Xfault <= motenc.0.in-03
-net Xfault => axis.0.amp-fault-in
+net Xfault => joint.0.amp-fault-in
 net Yfault <= motenc.0.in-07
-net Yfault => axis.1.amp-fault-in
+net Yfault => joint.1.amp-fault-in
 net Zfault <= motenc.0.in-11
-net Zfault => axis.2.amp-fault-in
->>>>>>> 68462e54
+net Zfault => joint.2.amp-fault-in
 
 # Connect amp enables to motion controller.
 net Xenable => motenc.0.out-08
