To Do 

*** All Manuals



*** Getting Started Manual

	update the updating section (changes "skeletoned" in -Kim)

	pncconfig needs new images and updated... a lot of improvements have been made

	make a diagram of homing for stepconf



*** User Manual



*** Integrator Manual



*** HAL Manual



*** Developer Manual




(anyone who wants to, add your name here ---> )
(we can use all the inspectors we can get)

<<<<<<< HEAD
Doc checked & approved by:         John            Kim             ????            ????            ????
----------------------------------------------------------------------------------------------------------------
=======
Scan "User Manual" for conversion errors        [ OK ]          [    ]          [    ]          [    ]
>>>>>>> 03b21498

Scan "Getting Started" for        [ OK ]          [    ]          [    ]          [    ]          [    ]
conversion (or any?) errors 

Scan "User Manual" for            [    ]          [    ]          [    ]          [    ]          [    ]
conversion (or any?) errors  

Scan "Integrator Manual" for      [    ]          [    ]          [    ]          [    ]          [    ]
conversion (or any?) errors 

Scan "HAL Manual" for             [ OK ]          [    ]          [    ]          [    ]          [    ]
conversion (or any?) errors 
 
Scan "Developer Manual" for       [    ]          [    ]          [    ]          [    ]          [    ]
conversion (or any?) errors  
<|MERGE_RESOLUTION|>--- conflicted
+++ resolved
@@ -34,17 +34,13 @@
 (anyone who wants to, add your name here ---> )
 (we can use all the inspectors we can get)
 
-<<<<<<< HEAD
 Doc checked & approved by:         John            Kim             ????            ????            ????
 ----------------------------------------------------------------------------------------------------------------
-=======
-Scan "User Manual" for conversion errors        [ OK ]          [    ]          [    ]          [    ]
->>>>>>> 03b21498
 
 Scan "Getting Started" for        [ OK ]          [    ]          [    ]          [    ]          [    ]
 conversion (or any?) errors 
 
-Scan "User Manual" for            [    ]          [    ]          [    ]          [    ]          [    ]
+Scan "User Manual" for            [ OK ]          [    ]          [    ]          [    ]          [    ]
 conversion (or any?) errors  
 
 Scan "Integrator Manual" for      [    ]          [    ]          [    ]          [    ]          [    ]
