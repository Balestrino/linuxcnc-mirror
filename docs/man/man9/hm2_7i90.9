--- conflicted
+++ resolved
@@ -40,17 +40,6 @@
 mesaflash program.
 
 The driver talks with the 7i90 over the parallel port, via EPP.
-
-<<<<<<< HEAD
-The hm2_7i90 driver requires an in-kernel EPP communications API.  This is
-provided by the 'epp' driver.  Load this driver before loading hm2_7i90,
-by putting 'loadrt epp' in your .hal file.
-=======
-Some parallel ports require special initialization before they can be
-used.  LinuxCNC provides a kernel driver that does this initialization
-called probe_parport.  Load this driver before loading hm2_7i90, by
-putting "loadrt probe_parport" in your .hal file.
->>>>>>> 2485089f
 .SH Communicating with the board
 
 The 7i90 communicates with the LinuxCNC computer over EPP, the Enhanced
