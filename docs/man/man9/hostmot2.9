--- conflicted
+++ resolved
@@ -28,8 +28,6 @@
 \fBdebug_modules\fR [default: 0]
 Developer/debug use only!  Enable debug logging of the HostMot2
 Modules used.
-<<<<<<< HEAD
-=======
 .TP
 \fBuse_serial_numbers\fR [default: 0]
 When creating HAL pins for smart-serial devices name the pins by the board serial
@@ -39,9 +37,6 @@
 serial number, which is normally on a sticker on the board. 
 This will make configs less portable, but does mean that boards can be re-connected less
 carefully. 
-.RE
-.SH DESCRIPTION
->>>>>>> 7ac318c1
 
 .SH DESCRIPTION
 hostmot2 is a device driver that interfaces the Mesa HostMot2 firmware
