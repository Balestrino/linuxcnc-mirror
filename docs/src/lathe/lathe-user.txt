--- conflicted
+++ resolved
@@ -5,7 +5,6 @@
 
 == Lathe Mode Configuration[[sec:Lathe-Mode-Configuration]]
 
-<<<<<<< HEAD
 When you set up a lathe using Lathe Mode you need to use a Lathe Tool
 Table so AXIS will display your tool properly. See the
 <<sub:[DISPLAY]-section,[DISPLAY]LATHE .ini file parameter>> of the
@@ -17,86 +16,13 @@
 it to to the
 <<sub:[RS274NGC]-section,[RS274NGC]RS274NGC_STARTUP_CODE>> variable in
 your .ini file.
-=======
-If your CNC machine is a lathe, there are some specific changes you 
-will probably want to make to your ini file in order to get the 
-best results from EMC2. 
-
-If you are using the AXIS display, have Axis display your lathe 
-tools properly. See the INI File section of the Integrator Manual for 
-more details but you will probably want to make an entry like this 
-to set up AXIS for Lathe Mode. 
-
----------------------------------------
-[DISPLAY]
-
-# Tell the Axis Display our machine is a lathe. 
-LATHE = TRUE
----------------------------------------
-
-Lathe Mode in Axis does not set your default plane to G18 (XZ). You
-must program that in the preamble of each gcode file or (better) add it
-to your ini file under: 
-
----------------------------------------
-[RS274NGC]
-
-# g-code modal codes (modes) that the interpreter is initialized with on startup
-RS274NGC_STARTUP_CODE = G18 G20 G90
----------------------------------------
->>>>>>> 2bb0cab8
 
 == Tool Table[[sec:Lathe-Tool-Table]]
 
 // carried over from machining_center for salvage -mah
 
-// === Lathe Format Tool Files
-
-// The “lathe format” of a tool file is shown in Table 
-// <<cap:Lathe-Tool-File>>.
-
-// .Sample Tool File (lathe format)[[cap:Lathe-Tool-File]]
-
-// [width="90%", options="header"]
-// |========================================
-//  |Pocket | FMS | ZOFFSET | XOFFSET | DIA | FRONTANGLE | BACKANGLE |
-// ORIENTATION | Comment
-// | |  |  |  |  |  |  |  | 
-// |1 | 1 | 0.0 | 0.0 | 0.1 | 95.0 | 155.0 | 1 | 
-// |2 | 2 | 0.5 | 0.5 | 0.1 | 120 | 60 | 6 | 
-// |========================================
-
-// The Pocket, FMS, DIA and Comment fields are as for mill format tool
-// files. The ZOFFSET field is the same as the TLO field of mill format
-// tool files. The DIA is also used by the AXIS gui display.
-
-// The XOFFSET field gives an offset for the X coordinate when tool
-// length offsets are in effect.
-
-// The ORIENTATION field gives the orientation of the lathe tool, as
-// illustrated in  <<cap:Tool-Orientations>>. The red cross is the
-// controlled point. See  <<sub:Controlled-Point>>.
-
-// The FRONTANGLE and BACKANGLE fields are used by some user interfaces
-// to display a fancy representation of the lathe tool.
-
-// .Tool Orientations[[cap:Tool-Orientations]]
-
-// image::lathe_tool.png[]
-
-<<<<<<< HEAD
-The "Tool Table" is a text file that contains information about each
-tool. The file is located in the same directory as your configuration
-and is called "tool.tbl" by default. 
-
-The tools might be in a tool
-changer or just changed manually. 
-
-
-The file can be edited with a text
-editor or be updated using G10 L1. The maximum number of entries in the
-tool table is 56. The maximum tool and pocket number is 99999.
-=======
+== Tool Table
+
 The "Tool Table" is a text file that contains information about each 
 tool. The file is located in the same directory as your configuration 
 and is called "tool.tbl" by default. 
@@ -110,7 +36,6 @@
 mills and lathes, but since the 2.4.x release, one tool table format 
 is used for all machines. Just ignore the parts of the tool table 
 that don't pertain to your machine, or which you don't neeed to use. 
->>>>>>> 2bb0cab8
 
 === Tool Table Format
 
@@ -149,29 +74,17 @@
 
 image::images/tool_positions.png[]
 
-<<<<<<< HEAD
 In AXIS the following figures show what Tool Positions for a given 
 centerline angle (CL) look like from the above tool table.
-=======
-In AXIS the following figures show what the Tool Positions look like from
-the above tool table.
->>>>>>> 2bb0cab8
-
-Tool Positions 1, 2, 3 & 4
-
-.[["cap:Tool-Positions-1, 2, 3 & 4"]]
-
-image:images/tool_pos_1.png[] image:images/tool_pos_2.png[] 
-
-image:images/tool_pos_3.png[] image:images/tool_pos_4.png[]
-
-Tool Positions 5, 6, 7 & 8
+
+.Tool Positions 1, 2, 3 & 4[["cap:Tool-Positions-1, 2, 3 & 4"]]
+
+
+image:images/tool_pos_1.png[] image:images/tool_pos_2.png[] image:images/tool_pos_3.png[] image:images/tool_pos_4.png[]
 
 .[["fig:Tool-Position-5, 6, 7 & 8"]]
 
-image:images/tool_pos_5.png[] image:images/tool_pos_6.png[] 
-
-image:images/tool_pos_7.png[] image:images/tool_pos_8.png[]
+image:images/tool_pos_5.png[] image:images/tool_pos_6.png[] image:images/tool_pos_7.png[] image:images/tool_pos_8.png[]
 
 
 
