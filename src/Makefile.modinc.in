--- conflicted
+++ resolved
@@ -36,42 +36,12 @@
 cc-option = $(shell if $(CC) $(CFLAGS) $(1) -S -o /dev/null -xc /dev/null \
              > /dev/null 2>&1; then echo "$(1)"; else echo "$(2)"; fi ;)
 
-<<<<<<< HEAD
-BUILDSYS = @BUILD_SYS@
-TARGET_PLATFORM = @TARGET_PLATFORM@
-USE_PORTABLE_PARPORT_IO = @USE_PORTABLE_PARPORT_IO@
-ARCHITECTURE=@ARCHITECTURE@
-
-XENO_CONFIG=@XENO_CONFIG@
-GIT_VERSION=@GIT_VERSION@
-
-USERMODE_PCI=@USERMODE_PCI@
-
-#libudev for if USERMODE_PCI==yes
-LIBUDEV_CFLAGS=@LIBUDEV_CFLAGS@
-LIBUDEV_LIBS=@LIBUDEV_LIBS@
-
-KERNELDIR := @KERNELDIR@
-CC := @CC@
-RTAI = @RTAI@
-RTFLAGS = $(filter-out -ffast-math,@RTFLAGS@ @EXT_RTFLAGS@) -fno-fast-math $(call cc-option,-mieee-fp) -fno-unsafe-math-optimizations
-RTFLAGS := -Os -g -I. -I@RTDIR@/include $(RTFLAGS) -DRTAPI -D_GNU_SOURCE -Drealtime @KERNEL_MATH_CFLAGS@
-ifneq ($(KERNELRELEASE),)
-ifeq ($(RTARCH):$(RTAI):$(filter $(RTFLAGS),-msse),x86_64:3:)
-EXTRA_CFLAGS += -msse
-endif
-endif
-USE_RTLIBM = @USE_RTLIBM@
-EMC2_HOME=@EMC2_HOME@
-RUN_IN_PLACE=@RUN_IN_PLACE@
-=======
 # Use same settings as everybody else
 include @EMC2_HOME@/src/Makefile.inc
 
 RTFLAGS := $(RTOPT) -g -I. $(THREADS_RTFLAGS) \
 	-DRTAPI -D_GNU_SOURCE -D_FORTIFY_SOURCE=0 \
 	$(KERNEL_MATH_CFLAGS)
->>>>>>> 1eab1730
 ifeq ($(RUN_IN_PLACE),yes)
 EXTRA_CFLAGS := $(RTFLAGS) -D__MODULE__ -I$(EMC2_HOME)/include
 RTLIBDIR := $(EMC2_HOME)/rtlib
