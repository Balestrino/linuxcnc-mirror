# -*-makefile-gmake-*-
# Makefile.modinc includes rules for building HAL realtime modules outside
# the LinuxCNC source tree.  It has three useful targets:
#
# modules
#   Actually build the modules
#
# clean
#   Cleans up files made by 'modules'
#
# install
#   Installs the modules

# An example Makefile using Makefile.modinc to build one kernel module from a
# single source file would read:
# 
# obj-m += example.o
# include .../Makefile.modinc

# An example Makefile using Makefile.modinc to build one kernel module from
# several source files would read:
# 
# obj-m += complex.o
# complex-objs := complex1.o complex2.o complex_main.o
# include .../Makefile.modinc

# Currently this Makefile is only suitable for 'kbuild' and 'sim' systems, but
# there is no technical reason it cannot be extended to pre-kbuild systems.

# When there is a single module and it consists of a single source file, an
# easier way to build modules is to invoke 'comp':
#  comp --compile example.c
# or
#  comp --install example.c

cc-option = $(shell if $(CC) $(CFLAGS) $(1) -S -o /dev/null -xc /dev/null \
             > /dev/null 2>&1; then echo "$(1)"; else echo "$(2)"; fi ;)

BUILDSYS = @BUILD_SYS@
TARGET_PLATFORM = @TARGET_PLATFORM@
USE_PORTABLE_PARPORT_IO = @USE_PORTABLE_PARPORT_IO@
ARCHITECTURE=@ARCHITECTURE@
XENO_CONFIG=@XENO_CONFIG@
GIT_VERSION=@GIT_VERSION@

USERMODE_PCI=@USERMODE_PCI@

#libudev for if USERMODE_PCI==yes
LIBUDEV_CFLAGS=@LIBUDEV_CFLAGS@
LIBUDEV_LIBS=@LIBUDEV_LIBS@

KERNELDIR := @KERNELDIR@
CC := @CC@
<<<<<<< HEAD
RTFLAGS = $(filter-out -ffast-math,@RTFLAGS@ @EXT_RTFLAGS@) -fno-fast-math $(call cc-option,-mieee-fp) -fno-unsafe-math-optimizations
RTFLAGS := -Os -g -I. -I@RTDIR@/include $(RTFLAGS) -DRTAPI -D_GNU_SOURCE -Drealtime
ifeq ($(RTARCH),x86_64)
EXTRA_CFLAGS += -msse -ffast-math -funsafe-math-optimizations
=======
RTFLAGS = @RTFLAGS@ \
	@EXT_RTFLAGS@ \
	-fno-fast-math \
	$(call cc-option,-mieee-fp) \
	-fno-unsafe-math-optimizations \
	@KERNEL_MATH_CFLAGS@
RTFLAGS := -Os -g -I. -I@RTDIR@/include $(RTFLAGS) -DRTAPI -D_GNU_SOURCE -Drealtime -D_FORTIFY_SOURCE=0
ifeq ($(RTARCH),x86_64)
EXTRA_CFLAGS += -msse -ffast-math -fno-unsafe-math-optimizations
>>>>>>> 848ca8fb
endif
USE_RTLIBM = @USE_RTLIBM@
EMC2_HOME=@EMC2_HOME@
RUN_IN_PLACE=@RUN_IN_PLACE@
ifeq ($(RUN_IN_PLACE),yes)
EXTRA_CFLAGS := $(RTFLAGS) -D__MODULE__ -I$(EMC2_HOME)/include
RTLIBDIR := @EMC2_HOME@/rtlib
LIBDIR := @EMC2_HOME@/lib
else
prefix := @prefix@
EXTRA_CFLAGS := $(RTFLAGS) -D__MODULE__ -I@includedir@/linuxcnc
RTLIBDIR := @EMC2_RTLIB_DIR@
LIBDIR := @libdir@
endif
EXTRA_CFLAGS += $(call cc-option,-Wframe-larger-than=2560)

ifeq ($(BUILDSYS),kbuild)
modules:
	$(MAKE) KBUILD_EXTRA_SYMBOLS=$(RTLIBDIR)/Module.symvers -C $(KERNELDIR) SUBDIRS=`pwd` CC=$(CC) V=0 modules

clean:
	rm *.ko *.mod.c *.o

install:
	cp $(patsubst %.o,%.ko,$(obj-m)) $(DESTDIR)$(RTLIBDIR)/
endif

ifeq ($(BUILDSYS),user-dso)
EXTRA_CFLAGS += -DSIM -fPIC
allmodules = $(patsubst %.o,%.so,$(obj-m))
modules: $(allmodules)

install: modules
	cp $(allmodules) $(DESTDIR)$(RTLIBDIR)/

getobjs = $(if $(filter undefined, $(origin $(1)-objs)), $(1).o, $($(1)-objs))
getsrcs = $(patsubst %.o,%.c,$(call getobjs,$(1)))

maks := $(patsubst %.o,.%.modinc,$(obj-m))

.PHONY: %.so
%.so:
	$(CC) -shared -o $@ $(EXTRA_CFLAGS) $(call getsrcs,$*)
endif

ifeq ($(BUILDSYS),normal)
$(error Makefile.modinc is only suitable for 'kbuild' kernels and 'sim' systems)
endif
<|MERGE_RESOLUTION|>--- conflicted
+++ resolved
@@ -51,12 +51,6 @@
 
 KERNELDIR := @KERNELDIR@
 CC := @CC@
-<<<<<<< HEAD
-RTFLAGS = $(filter-out -ffast-math,@RTFLAGS@ @EXT_RTFLAGS@) -fno-fast-math $(call cc-option,-mieee-fp) -fno-unsafe-math-optimizations
-RTFLAGS := -Os -g -I. -I@RTDIR@/include $(RTFLAGS) -DRTAPI -D_GNU_SOURCE -Drealtime
-ifeq ($(RTARCH),x86_64)
-EXTRA_CFLAGS += -msse -ffast-math -funsafe-math-optimizations
-=======
 RTFLAGS = @RTFLAGS@ \
 	@EXT_RTFLAGS@ \
 	-fno-fast-math \
@@ -66,7 +60,6 @@
 RTFLAGS := -Os -g -I. -I@RTDIR@/include $(RTFLAGS) -DRTAPI -D_GNU_SOURCE -Drealtime -D_FORTIFY_SOURCE=0
 ifeq ($(RTARCH),x86_64)
 EXTRA_CFLAGS += -msse -ffast-math -fno-unsafe-math-optimizations
->>>>>>> 848ca8fb
 endif
 USE_RTLIBM = @USE_RTLIBM@
 EMC2_HOME=@EMC2_HOME@
