--- conflicted
+++ resolved
@@ -2183,20 +2183,16 @@
     AC_CHECK_LIB(GL, glBegin, [], [AC_MSG_ERROR([Required GL library missing.  Install it, or specify --disable-python to skip the parts of LinuxCNC that depend on Python])])
 
     AC_MSG_CHECKING(for working GLU quadrics)
-    AC_COMPILE_IFELSE([AC_LANG_PROGRAM([[
+
+    AC_TRY_COMPILE([
 #include <GL/gl.h>
 #include <GL/glu.h>
-<<<<<<< HEAD
-]], [[GLUquadric *q;]])],[AC_MSG_RESULT(yes)],[
-		AC_MSG_ERROR([Required GLU library missing.  Install it or specify --disable-python to skip the parts of emc2 that depend on Python])
-=======
 ],
 	[GLUquadric *q;],
 	[AC_MSG_RESULT(yes)],[
 		AC_MSG_ERROR([Required GLU library missing.  Install it or specify --disable-python to skip the parts of LinuxCNC that depend on Python])]
->>>>>>> fb4e71ea
 	
-    ])
+    )
 
     AC_MSG_CHECKING(for Xmu headers)
     AC_CHECK_HEADERS(X11/Xmu/Xmu.h,[],[AC_MSG_ERROR([Required Xmu header missing.  Install it, or specify --disable-python to skip the parts of LinuxCNC that depend on Python])])
