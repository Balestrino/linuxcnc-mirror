/********************************************************************
* Description: interp_convert.cc
*
*   Derived from a work by Thomas Kramer
*
* Author:
* License: GPL Version 2
* System: Linux
*    
* Copyright (c) 2004 All rights reserved.
*
********************************************************************/
#ifndef _GNU_SOURCE
#define _GNU_SOURCE
#endif
#include <unistd.h>
#include <stdio.h>
#include <stdlib.h>
#include <math.h>
#include <string.h>
#include <ctype.h>
#include <sys/types.h>
#include <sys/stat.h>
#include "rs274ngc.hh"
#include "rs274ngc_return.hh"
#include "rs274ngc_interp.hh"
#include "interp_internal.hh"
#include "interp_queue.hh"

#include "units.h"
#define TOOL_INSIDE_ARC(side, turn) (((side)==LEFT&&(turn)>0)||((side)==RIGHT&&(turn)<0))
#define DEBUG_EMC


// These four functions help make the rest of cutter comp
// plane-agnostic in much the same way the ARC_FEED canon call is.
// The programmer can gleefully think of only the XY plane when
// reading convert_[straight|arc]_comp[1|2].
//
// Because the STRAIGHT_[FEED|TRAVERSE] canon calls are not
// plane-agnostic, the opposite plane conversion happens in
// enqueue_STRAIGHT_[FEED|TRAVERSE] when adding to the interp queue.

int Interp::comp_get_current(setup_pointer settings, double *x, double *y, double *z) {
    switch(settings->plane) {
    case CANON_PLANE_XY:
        *x = settings->current_x;
        *y = settings->current_y;
        *z = settings->current_z;
        break;
    case CANON_PLANE_XZ:
        *x = settings->current_z;
        *y = settings->current_x;
        *z = settings->current_y;
        break;
    default:
        ERS("BUG: Invalid plane in comp_get_current");
    }
    return INTERP_OK;
}

int Interp::comp_set_current(setup_pointer settings, double x, double y, double z) {
    switch(settings->plane) {
    case CANON_PLANE_XY:
        settings->current_x = x;
        settings->current_y = y;
        settings->current_z = z;
        break;
    case CANON_PLANE_XZ:
        settings->current_x = y;
        settings->current_y = z;
        settings->current_z = x;
        break;
    default:
        ERS("BUG: Invalid plane in comp_set_current");
    }
    return INTERP_OK;
}

int Interp::comp_get_programmed(setup_pointer settings, double *x, double *y, double *z) {
    switch(settings->plane) {
    case CANON_PLANE_XY:
        *x = settings->program_x;
        *y = settings->program_y;
        *z = settings->program_z;
        break;
    case CANON_PLANE_XZ:
        *x = settings->program_z;
        *y = settings->program_x;
        *z = settings->program_y;
        break;
    default:
        ERS("BUG: Invalid plane in comp_get_programmed");
    }
    return INTERP_OK;
}

int Interp::comp_set_programmed(setup_pointer settings, double x, double y, double z) {
    switch(settings->plane) {
    case CANON_PLANE_XY:
        settings->program_x = x;
        settings->program_y = y;
        settings->program_z = z;
        break;
    case CANON_PLANE_XZ:
        settings->program_x = y;
        settings->program_y = z;
        settings->program_z = x;
        break;
    default:
        ERS("BUG: Invalid plane in comp_set_programmed");
    }
    return INTERP_OK;
}

/****************************************************************************/

/*! convert_nurbs
 *
 * Returned value: int
 * Returns a rs274ngc error code, or INTERP_OK if everything is OK.
 *
 * Side effects: Generates a nurbs move and updates the position of the tool
 */

static unsigned int nurbs_order;
static std::vector<CONTROL_POINT> nurbs_control_points;

int Interp::convert_nurbs(int mode,
      block_pointer block,     //!< pointer to a block of RS274 instructions
      setup_pointer settings)  //!< pointer to machine settings
{
    double end_z, AA_end, BB_end, CC_end, u_end, v_end, w_end;
    CONTROL_POINT CP;   

    if (mode == G_5_2)  {
	CHKS((((block->x_flag) && !(block->y_flag)) || (!(block->x_flag) && (block->y_flag))), (
             _("You must specify both X and Y coordinates for Control Points")));
	CHKS((!(block->x_flag) && !(block->y_flag) && (block->p_number > 0) && 
             (!nurbs_control_points.empty())), (
             _("Can specify P without X and Y only for the first control point")));

        CHKS(((block->p_number <= 0) && (!nurbs_control_points.empty())), (
             _("Must specify positive weight P for every Control Point")));
        if (settings->feed_mode == UNITS_PER_MINUTE) {
            CHKS((settings->feed_rate == 0.0), (
                 _("Cannot make a NURBS with 0 feedrate")));
        }
        if (nurbs_control_points.empty()) {
            CP.X = settings->current_x;
            CP.Y = settings->current_y;
            if (!(block->x_flag) && !(block->y_flag) && (block->p_number > 0)) {
                CP.W = block->p_number;
            } else {
                CP.W = 1;
            }
            nurbs_order = 3;
            nurbs_control_points.push_back(CP);
        } 
        if (block->l_number != -1 && block->l_number > 3) {
            nurbs_order = block->l_number;  
        } 
        if ((block->x_flag) && (block->y_flag)) {
            CHP(find_ends(block, settings, &CP.X, &CP.Y, &end_z, &AA_end, &BB_end, &CC_end,
                          &u_end, &v_end, &w_end));
            CP.W = block->p_number;
            nurbs_control_points.push_back(CP);
            }

//for (i=0;i<nurbs_control_points.size();i++){
//                printf( "X %8.4f, Y %8.4f, W %8.4f\n",
//              nurbs_control_points[i].X,
//               nurbs_control_points[i].Y,
//               nurbs_control_points[i].W);
//       }
//        printf("*-----------------------------------------*\n");
        settings->motion_mode = mode;
    }
    
    else if (mode == G_5_3){
        CHKS((settings->motion_mode != G_5_2), (
             _("Cannot use G5.3 without G5.2 first")));
        CHKS((nurbs_control_points.size()<nurbs_order), _("You must specify a number of control points at least equal to the order L = %d"), nurbs_order);
	settings->current_x = nurbs_control_points[nurbs_control_points.size()-1].X;
        settings->current_y = nurbs_control_points[nurbs_control_points.size()-1].Y;
        NURBS_FEED(block->line_number, nurbs_control_points, nurbs_order);
	//printf("hello\n");
	nurbs_control_points.clear();
	//printf("%d\n", 	nurbs_control_points.size());
	settings->motion_mode = -1;
    }
    return INTERP_OK;
}

 /****************************************************************************/

/*! convert_spline
 *
 * Returned value: int
 * Returns a rs274ngc error code, or INTERP_OK if everything is OK.
 *
 * Side effects: Generates a spline move and updates the position of the tool
 */
int Interp::convert_spline(int mode,
       block_pointer block,     //!< pointer to a block of RS274 instructions
       setup_pointer settings)  //!< pointer to machine settings
{
    double x1, y1, x2, y2, x3, y3;
    double end_z, AA_end, BB_end, CC_end, u_end, v_end, w_end;
    CONTROL_POINT cp;

    CHKS((settings->cutter_comp_side), _("Cannot convert spline with cutter radius compensation")); // XXX

    if (settings->feed_mode == UNITS_PER_MINUTE) {
      CHKS((settings->feed_rate == 0.0),
        NCE_CANNOT_MAKE_ARC_WITH_ZERO_FEED_RATE);
    } else if (settings->feed_mode == INVERSE_TIME) {
      CHKS((!block->f_flag),
        NCE_F_WORD_MISSING_WITH_INVERSE_TIME_ARC_MOVE);
    }

    CHKS((settings->plane != CANON_PLANE_XY), _("Splines must be in the XY plane")); // XXX
       //Error (for now): Splines must be in XY plane

    CHKS((block->z_flag || block->a_flag || block->b_flag
          || block->c_flag),
          _("Splines may not have motion in Z, A, B, or C"));

    if(mode == G_5_1) {
      CHKS(!block->i_flag || !block->j_flag,
                  _("Must specify both I and J with G5.1"));
      x1 = settings->current_x + block->i_number;
      y1 = settings->current_y + block->j_number;
      CHP(find_ends(block, settings, &x2, &y2, &end_z, &AA_end, &BB_end, &CC_end,
                    &u_end, &v_end, &w_end));
      cp.W = 1;
      cp.X = settings->current_x, cp.Y = settings->current_y;
      nurbs_control_points.push_back(cp);
      cp.X = x1, cp.Y = y1;
      nurbs_control_points.push_back(cp);
      cp.X = x2, cp.Y = y2;
      nurbs_control_points.push_back(cp);
      NURBS_FEED(block->line_number, nurbs_control_points, 3);
      nurbs_control_points.clear();
      settings->current_x = x2;
      settings->current_y = y2;
    } else {
      if(!block->i_flag || !block->j_flag) {
          CHKS(block->i_flag || block->j_flag,
                  _("Must specify both I and J, or neither"));
          x1 = settings->current_x + settings->cycle_i;
          y1 = settings->current_y + settings->cycle_j;
      } else {
          x1 = settings->current_x + block->i_number;
          y1 = settings->current_y + block->j_number;
      }
      CHP(find_ends(block, settings, &x3, &y3, &end_z, &AA_end, &BB_end, &CC_end,
                    &u_end, &v_end, &w_end));

      CHKS(!block->p_flag || !block->q_flag,
	      _("Must specify both P and Q with G5"));
      x2 = x3 + block->p_number;
      y2 = y3 + block->q_number;

      cp.W = 1;
      cp.X = settings->current_x, cp.Y = settings->current_y;
      nurbs_control_points.push_back(cp);
      cp.X = x1, cp.Y = y1;
      nurbs_control_points.push_back(cp);
      cp.X = x2, cp.Y = y2;
      nurbs_control_points.push_back(cp);
      cp.X = x3, cp.Y = y3;
      nurbs_control_points.push_back(cp);
      NURBS_FEED(block->line_number, nurbs_control_points, 4);
      nurbs_control_points.clear();

      settings->cycle_i = -block->p_number;
      settings->cycle_j = -block->q_number;
      settings->current_x = x3;
      settings->current_y = y3;
    }
    return INTERP_OK;
}

/****************************************************************************/

/*! convert_arc

Returned Value: int
   If one of the following functions returns an error code,
   this returns that error code.
      convert_arc_comp1
      convert_arc_comp2
      convert_arc2
   If any of the following errors occur, this returns the error code shown.
   Otherwise, this returns INTERP_OK.
   1. The block has neither an r value nor any i,j,k values:
      NCE_R_I_J_K_WORDS_ALL_MISSING_FOR_ARC
   2. The block has both an r value and one or more i,j,k values:
      NCE_MIXED_RADIUS_IJK_FORMAT_FOR_ARC
   3. In the ijk format the XY-plane is selected and
      the block has a k value: NCE_K_WORD_GIVEN_FOR_ARC_IN_XY_PLANE
   4. In the ijk format the YZ-plane is selected and
      the block has an i value: NCE_I_WORD_GIVEN_FOR_ARC_IN_YZ_PLANE
   5. In the ijk format the XZ-plane is selected and
      the block has a j value: NCE_J_WORD_GIVEN_FOR_ARC_IN_XZ_PLANE
   6. In either format any of the following occurs.
      a. The XY-plane is selected and the block has no x or y value:
         NCE_X_AND_Y_WORDS_MISSING_FOR_ARC_IN_XY_PLANE
      b. The YZ-plane is selected and the block has no y or z value:
         NCE_Y_AND_Z_WORDS_MISSING_FOR_ARC_IN_YZ_PLANE
      c. The ZX-plane is selected and the block has no z or x value:
         NCE_X_AND_Z_WORDS_MISSING_FOR_ARC_IN_XZ_PLANE
   7. The selected plane is an unknown plane:
      NCE_BUG_PLANE_NOT_XY_YZ__OR_XZ
   8. The feed rate mode is UNITS_PER_MINUTE and feed rate is zero:
      NCE_CANNOT_MAKE_ARC_WITH_ZERO_FEED_RATE
   9. The feed rate mode is INVERSE_TIME and the block has no f word:
      NCE_F_WORD_MISSING_WITH_INVERSE_TIME_ARC_MOVE

Side effects:
   This generates and executes an arc command at feed rate
   (and, possibly a second arc command). It also updates the setting
   of the position of the tool point to the end point of the move.

Called by: convert_motion.

This converts a helical or circular arc.  The function calls:
convert_arc2 (when cutter radius compensation is off) or
convert_arc_comp1 (when cutter comp is on and this is the first move) or
convert_arc_comp2 (when cutter comp is on and this is not the first move).

If the ijk format is used, at least one of the offsets in the current
plane must be given in the block; it is common but not required to
give both offsets. The offsets are always incremental [NCMS, page 21].

If cutter compensation is in use, the path's length may increase or
decrease.  Also an arc may be added, to go around a corner, before the
original arc move.  For the purpose of calculating the feed rate when in
inverse time mode, this length increase or decrease is ignored.  The
feed is still set to the original programmed arc length divided by the F
number (with the above lower bound).  The new arc (if needed) and the
new longer or shorter original arc are taken at this feed.

*/

int Interp::convert_arc(int move,        //!< either G_2 (cw arc) or G_3 (ccw arc)    
                       block_pointer block,     //!< pointer to a block of RS274 instructions
                       setup_pointer settings)  //!< pointer to machine settings             
{
  int status;
  int first;                    /* flag set true if this is first move after comp true */
  int ijk_flag;                 /* flag set true if any of i,j,k present in NC code  */
  double end_x;
  double end_y;
  double end_z;
  double AA_end;
  double BB_end;
  double CC_end;
  double u_end, v_end, w_end;

  CHKS((settings->arc_not_allowed), (_("The move just after exiting cutter compensation mode must be straight, not an arc")));

  ijk_flag = block->i_flag || block->j_flag || block->k_flag;
  first = settings->cutter_comp_firstmove;

  CHKS((settings->plane == CANON_PLANE_UV
            || settings->plane == CANON_PLANE_VW
            || settings->plane == CANON_PLANE_UW),
    _("Cannot do an arc in planes G17.1, G18.1, or G19.1"));
  CHKS(((!block->r_flag) && (!ijk_flag)),
      NCE_R_I_J_K_WORDS_ALL_MISSING_FOR_ARC);
  CHKS(((block->r_flag) && (ijk_flag)),
      NCE_MIXED_RADIUS_IJK_FORMAT_FOR_ARC);
  if (settings->feed_mode == UNITS_PER_MINUTE) {
    CHKS((settings->feed_rate == 0.0),
        NCE_CANNOT_MAKE_ARC_WITH_ZERO_FEED_RATE);
  } else if(settings->feed_mode == UNITS_PER_REVOLUTION) {
    CHKS((settings->feed_rate == 0.0),
        NCE_CANNOT_MAKE_ARC_WITH_ZERO_FEED_RATE);
    CHKS((settings->speed == 0.0),
	_("Cannot feed with zero spindle speed in feed per rev mode"));
  } else if (settings->feed_mode == INVERSE_TIME) {
    CHKS((!block->f_flag),
        NCE_F_WORD_MISSING_WITH_INVERSE_TIME_ARC_MOVE);
  }

  if (ijk_flag) {
    if (settings->plane == CANON_PLANE_XY) {
      CHKS((block->k_flag), NCE_K_WORD_GIVEN_FOR_ARC_IN_XY_PLANE);
      if (!block->i_flag) { /* i or j flag on to get here */
	if (settings->ijk_distance_mode == MODE_ABSOLUTE) {
	  ERS(_("%c word missing in absolute center arc"), 'I');
	} else {
	  block->i_number = 0.0;
	}
      } else if (!block->j_flag) {
	if (settings->ijk_distance_mode == MODE_ABSOLUTE) {
	  ERS(_("%c word missing in absolute center arc"), 'J');
	} else {
	  block->j_number = 0.0;
	}
      }
    } else if (settings->plane == CANON_PLANE_YZ) {
      CHKS((block->i_flag), NCE_I_WORD_GIVEN_FOR_ARC_IN_YZ_PLANE);
      if (!block->j_flag) { /* j or k flag on to get here */
	if (settings->ijk_distance_mode == MODE_ABSOLUTE) {
	  ERS(_("%c word missing in absolute center arc"), 'J');
	} else {
	  block->j_number = 0.0;
	}
      } else if (!block->k_flag) {
	if (settings->ijk_distance_mode == MODE_ABSOLUTE) {
	  ERS(_("%c word missing in absolute center arc"), 'K');
	} else {
	  block->k_number = 0.0;
	}
      }
    } else if (settings->plane == CANON_PLANE_XZ) {
      CHKS((block->j_flag), NCE_J_WORD_GIVEN_FOR_ARC_IN_XZ_PLANE);
      if (!block->i_flag) { /* i or k flag on to get here */
	if (settings->ijk_distance_mode == MODE_ABSOLUTE) {
	  ERS(_("%c word missing in absolute center arc"), 'I');
	} else {
	  block->i_number = 0.0;
	}
      } else if (!block->k_flag) {
	if (settings->ijk_distance_mode == MODE_ABSOLUTE) {
	  ERS(_("%c word missing in absolute center arc"), 'K');
	} else {
	  block->k_number = 0.0;
	}
      }
    } else {
      ERS(NCE_BUG_PLANE_NOT_XY_YZ_OR_XZ);
    }
  } else {
    // in R format, we need some XYZ words specified because a full circle is not allowed.
    if (settings->plane == CANON_PLANE_XY) { 
        CHKS(((!block->x_flag) && (!block->y_flag) && (!block->radius_flag) && (!block->theta_flag)),
            NCE_X_AND_Y_WORDS_MISSING_FOR_ARC_IN_XY_PLANE);
    } else if (settings->plane == CANON_PLANE_YZ) {
        CHKS(((!block->y_flag) && (!block->z_flag)),
            NCE_Y_AND_Z_WORDS_MISSING_FOR_ARC_IN_YZ_PLANE);
    } else if (settings->plane == CANON_PLANE_XZ) {
        CHKS(((!block->x_flag) && (!block->z_flag)),
            NCE_X_AND_Z_WORDS_MISSING_FOR_ARC_IN_XZ_PLANE);
    }
  }


  CHP(find_ends(block, settings, &end_x, &end_y, &end_z,
                &AA_end, &BB_end, &CC_end, 
                &u_end, &v_end, &w_end));

  settings->motion_mode = move;


  if (settings->plane == CANON_PLANE_XY) {
    if ((!settings->cutter_comp_side) ||
        (settings->cutter_comp_radius == 0.0)) {
      status =
        convert_arc2(move, block, settings,
                     &(settings->current_x), &(settings->current_y),
                     &(settings->current_z), end_x, end_y, end_z,
                     AA_end, BB_end, CC_end,
                     u_end, v_end, w_end,
                     block->i_number, block->j_number);
      CHP(status);
    } else if (first) {
      status = convert_arc_comp1(move, block, settings, end_x, end_y, end_z,
                                 block->i_number, block->j_number,
                                 AA_end, BB_end, CC_end,
                                 u_end, v_end, w_end);
      CHP(status);
    } else {
      status = convert_arc_comp2(move, block, settings, end_x, end_y, end_z,
                                 block->i_number, block->j_number,
                                 AA_end, BB_end, CC_end,
                                 u_end, v_end, w_end);
      CHP(status);
    }
  } else if (settings->plane == CANON_PLANE_XZ) {
    if ((!settings->cutter_comp_side) ||
        (settings->cutter_comp_radius == 0.0)) {
      status =
        convert_arc2(move, block, settings,
                     &(settings->current_z), &(settings->current_x),
                     &(settings->current_y), end_z, end_x, end_y,
                     AA_end, BB_end, CC_end,
                     u_end, v_end, w_end,
                     block->k_number, block->i_number);
      CHP(status);
    } else if (first) {
      status = convert_arc_comp1(move, block, settings, end_z, end_x, end_y,
                                 block->k_number, block->i_number,
                                 AA_end, BB_end, CC_end,
                                 u_end, v_end, w_end);
      CHP(status);
    } else {
      status = convert_arc_comp2(move, block, settings, end_z, end_x, end_y,
                                 block->k_number, block->i_number,
                                 AA_end, BB_end, CC_end,
                                 u_end, v_end, w_end);

      CHP(status);
    }
  } else if (settings->plane == CANON_PLANE_YZ) {
    status =
      convert_arc2(move, block, settings,
                   &(settings->current_y), &(settings->current_z),
                   &(settings->current_x), end_y, end_z, end_x,
                   AA_end, BB_end, CC_end,
                   u_end, v_end, w_end,
                   block->j_number, block->k_number);
    CHP(status);
  } else
    ERS(NCE_BUG_PLANE_NOT_XY_YZ_OR_XZ);
  return INTERP_OK;
}

/****************************************************************************/

/*! convert_arc2

Returned Value: int
   If arc_data_ijk or arc_data_r returns an error code,
   this returns that code.
   Otherwise, it returns INTERP_OK.

Side effects:
   This executes an arc command at feed rate. It also updates the
   setting of the position of the tool point to the end point of the move.

Called by: convert_arc.

This converts a helical or circular arc.

*/

int Interp::convert_arc2(int move,       //!< either G_2 (cw arc) or G_3 (ccw arc)    
                        block_pointer block,    //!< pointer to a block of RS274 instructions
                        setup_pointer settings, //!< pointer to machine settings             
                        double *current1,       //!< pointer to current value of coordinate 1
                        double *current2,       //!< pointer to current value of coordinate 2
                        double *current3,       //!< pointer to current value of coordinate 3
                        double end1,    //!< coordinate 1 value at end of arc        
                        double end2,    //!< coordinate 2 value at end of arc        
                        double end3,    //!< coordinate 3 value at end of arc        
                        double AA_end,  //!< a-value at end of arc                   
                        double BB_end,  //!< b-value at end of arc                   
                        double CC_end,  //!< c-value at end of arc                   
                         double u, double v, double w, //!< values at end of arc
                        double offset1, //!< center, either abs or offset from current
                        double offset2)
{
  double center1;
  double center2;
  double tolerance;             /* tolerance for difference of radii          */
  int turn;                     /* number of full or partial turns CCW in arc */
  int plane = settings->plane;

  tolerance = (settings->length_units == CANON_UNITS_INCHES) ?
    TOLERANCE_INCH : TOLERANCE_MM;

  if (block->r_flag) {
      CHP(arc_data_r(move, plane, *current1, *current2, end1, end2,
                     block->r_number, block->p_flag? round_to_int(block->p_number) : 1,
                     &center1, &center2, &turn, tolerance));
  } else {
      CHP(arc_data_ijk(move, plane, *current1, *current2, end1, end2,
                       (settings->ijk_distance_mode == MODE_ABSOLUTE),
                       offset1, offset2, block->p_flag? round_to_int(block->p_number) : 1,
                       &center1, &center2, &turn, tolerance));
  }
  inverse_time_rate_arc(*current1, *current2, *current3, center1, center2,
                        turn, end1, end2, end3, block, settings);

  ARC_FEED(block->line_number, end1, end2, center1, center2, turn, end3,
           AA_end, BB_end, CC_end, u, v, w);
  *current1 = end1;
  *current2 = end2;
  *current3 = end3;
  settings->AA_current = AA_end;
  settings->BB_current = BB_end;
  settings->CC_current = CC_end;
  settings->u_current = u;
  settings->v_current = v;
  settings->w_current = w;
  
  return INTERP_OK;
}

/****************************************************************************/

/*! convert_arc_comp1

Returned Value: int
   If arc_data_comp_ijk or arc_data_comp_r returns an error code,
   this returns that code.
   Otherwise, it returns INTERP_OK.

Side effects:
   This executes an arc command at
   feed rate. It also updates the setting of the position of
   the tool point to the end point of the move.

Called by: convert_arc.

This function converts a helical or circular arc, generating only one
arc. This is called when cutter radius compensation is on and this is 
the first cut after the turning on.

The arc which is generated is derived from a second arc which passes
through the programmed end point and is tangent to the cutter at its
current location. The generated arc moves the tool so that it stays
tangent to the second arc throughout the move.

*/

int Interp::convert_arc_comp1(int move,  //!< either G_2 (cw arc) or G_3 (ccw arc)            
                              block_pointer block,       //!< pointer to a block of RS274/NGC instructions    
                              setup_pointer settings,    //!< pointer to machine settings                     
                              double end_x,      //!< x-value at end of programmed (then actual) arc  
                              double end_y,      //!< y-value at end of programmed (then actual) arc  
                              double end_z,      //!< z-value at end of arc
                              double offset_x, double offset_y,
                              double AA_end,     //!< a-value at end of arc
                             double BB_end,     //!< b-value at end of arc
                              double CC_end,     //!< c-value at end of arc
                              double u_end, double v_end, double w_end) //!< uvw at end of arc
{
    double center_x, center_y;
    double gamma;                 /* direction of perpendicular to arc at end */
    int side;                     /* offset side - right or left              */
    double tolerance;             /* tolerance for difference of radii        */
    double tool_radius;
    int turn;                     /* 1 for counterclockwise, -1 for clockwise */
    double cx, cy, cz; // current
    int plane = settings->plane;

    side = settings->cutter_comp_side;
    tool_radius = settings->cutter_comp_radius;   /* always is positive */
    tolerance = (settings->length_units == CANON_UNITS_INCHES) ? TOLERANCE_INCH : TOLERANCE_MM;

    comp_get_current(settings, &cx, &cy, &cz);

    CHKS((hypot((end_x - cx), (end_y - cy)) <= tool_radius),
         _("Radius of cutter compensation entry arc is not greater than the tool radius"));

    if (block->r_flag) {
        CHP(arc_data_comp_r(move, plane, side, tool_radius, cx, cy, end_x, end_y, 
                            block->r_number, block->p_flag? round_to_int(block->p_number): 1,
                            &center_x, &center_y, &turn, tolerance));
    } else {
        CHP(arc_data_comp_ijk(move, plane, side, tool_radius, cx, cy, end_x, end_y,
                              (settings->ijk_distance_mode == MODE_ABSOLUTE),
                              offset_x, offset_y, block->p_flag? round_to_int(block->p_number): 1,
                              &center_x, &center_y, &turn, tolerance));
    }

    inverse_time_rate_arc(cx, cy, cz, center_x, center_y,
                          turn, end_x, end_y, end_z, block, settings);


    // the tool will end up in gamma direction from the programmed arc endpoint
    if TOOL_INSIDE_ARC(side, turn) {
        // tool inside the arc: ends up toward the center
        gamma = atan2((center_y - end_y), (center_x - end_x));
    } else {
        // outside: away from the center
        gamma = atan2((end_y - center_y), (end_x - center_x));
    }

    settings->cutter_comp_firstmove = false;

    comp_set_programmed(settings, end_x, end_y, end_z);

    // move endpoint to the compensated position.  This changes the radius and center.
    end_x += tool_radius * cos(gamma); 
    end_y += tool_radius * sin(gamma); 

    /* To find the new center:
       imagine a right triangle ABC with A being the endpoint of the
       compensated arc, B being the center of the compensated arc, C being
       the midpoint between start and end of the compensated arc. AB_ang
       is the direction of A->B.  A_ang is the angle of the triangle
       itself.  We need to find a new center for the compensated arc
       (point B). */

    double b_len = hypot(cy - end_y, cx - end_x) / 2.0;
    double AB_ang = atan2(center_y - end_y, center_x - end_x);
    double A_ang = atan2(cy - end_y, cx - end_x) - AB_ang;

    CHKS((fabs(cos(A_ang)) < TOLERANCE_EQUAL), NCE_TOOL_RADIUS_NOT_LESS_THAN_ARC_RADIUS_WITH_COMP);
  
    double c_len = b_len/cos(A_ang);

    // center of the arc is c_len from end in direction AB
    center_x = end_x + c_len * cos(AB_ang);
    center_y = end_y + c_len * sin(AB_ang);

    /* center to endpoint distances matched before - they still should. */
    CHKS((fabs(hypot(center_x-end_x,center_y-end_y) - 
              hypot(center_x-cx,center_y-cy)) > tolerance),
        NCE_BUG_IN_TOOL_RADIUS_COMP);

    // need this move for lathes to move the tool origin first.  otherwise, the arc isn't an arc.
    if (settings->cutter_comp_orientation != 0 && settings->cutter_comp_orientation != 9) {
        enqueue_STRAIGHT_FEED(settings, block->line_number, 
                              0, 0, 0,
                              cx, cy, cz,
                              AA_end, BB_end, CC_end, u_end, v_end, w_end);
        set_endpoint(cx, cy);
    }
    
    enqueue_ARC_FEED(settings, block->line_number, 
                     find_turn(cx, cy, center_x, center_y, turn, end_x, end_y),
                     end_x, end_y, center_x, center_y, turn, end_z,
                     AA_end, BB_end, CC_end, u_end, v_end, w_end);

    comp_set_current(settings, end_x, end_y, end_z);
    settings->AA_current = AA_end;
    settings->BB_current = BB_end;
    settings->CC_current = CC_end;
    settings->u_current = u_end;
    settings->v_current = v_end;
    settings->w_current = w_end;

    return INTERP_OK;
}

/****************************************************************************/

/*! convert_arc_comp2

Returned Value: int
   If arc_data_ijk or arc_data_r returns an error code,
   this returns that code.
   If any of the following errors occurs, this returns the error code shown.
   Otherwise, it returns INTERP_OK.
   1. A concave corner is found: NCE_CONCAVE_CORNER_WITH_CUTTER_RADIUS_COMP
   2. The tool will not fit inside an arc:
      NCE_TOOL_RADIUS_NOT_LESS_THAN_ARC_RADIUS_WITH_COMP

Side effects:
   This executes an arc command feed rate. If needed, at also generates
   an arc to go around a convex corner. It also updates the setting of
   the position of the tool point to the end point of the move.
Called by: convert_arc.

This function converts a helical or circular arc. The axis must be
parallel to the z-axis. This is called when cutter radius compensation
is on and this is not the first cut after the turning on.

If one or more rotary axes is moved in this block and an extra arc is
required to go around a sharp corner, all the rotary axis motion
occurs on the main arc and none on the extra arc.  An alternative
might be to distribute the rotary axis motion over the extra arc and
the programmed arc in proportion to their lengths.

If the Z-axis is moved in this block and an extra arc is required to
go around a sharp corner, all the Z-axis motion occurs on the main arc
and none on the extra arc.  An alternative might be to distribute the
Z-axis motion over the extra arc and the main arc in proportion to
their lengths.

*/

int Interp::convert_arc_comp2(int move,  //!< either G_2 (cw arc) or G_3 (ccw arc)          
                              block_pointer block,       //!< pointer to a block of RS274/NGC instructions  
                              setup_pointer settings,    //!< pointer to machine settings                   
                              double end_x,      //!< x-value at end of programmed (then actual) arc
                              double end_y,      //!< y-value at end of programmed (then actual) arc
                              double end_z,      //!< z-value at end of arc 
                              double offset_x, double offset_y,
                              double AA_end,     //!< a-value at end of arc
                              double BB_end,     //!< b-value at end of arc
                              double CC_end,     //!< c-value at end of arc
                              double u, double v, double w) //!< uvw at end of arc
{
    double alpha;                 /* direction of tangent to start of arc */
    double arc_radius;
    double beta;                  /* angle between two tangents above */
    double centerx, centery;              /* center of arc */
    double delta;                 /* direction of radius from start of arc to center of arc */
    double gamma;                 /* direction of perpendicular to arc at end */
    double midx, midy;
    int side;
    double small = TOLERANCE_CONCAVE_CORNER;      /* angle for testing corners */
    double opx, opy, opz;
    double theta;                 /* direction of tangent to last cut */
    double tolerance;
    double tool_radius;
    int turn;                     /* number of full or partial circles CCW */
    int plane = settings->plane;
    double cx, cy, cz;
    double new_end_x, new_end_y;

    /* find basic arc data: center_x, center_y, and turn */

    comp_get_programmed(settings, &opx, &opy, &opz);
    comp_get_current(settings, &cx, &cy, &cz);

    tolerance = (settings->length_units == CANON_UNITS_INCHES) ?
        TOLERANCE_INCH : TOLERANCE_MM;

    if (block->r_flag) {
        CHP(arc_data_r(move, plane, opx, opy, end_x, end_y,
                       block->r_number, block->p_flag? round_to_int(block->p_number): 1,
                       &centerx, &centery, &turn, tolerance));
    } else {
        CHP(arc_data_ijk(move, plane,
                         opx, opy, end_x, end_y,
                         (settings->ijk_distance_mode == MODE_ABSOLUTE),
                         offset_x, offset_y, block->p_flag? round_to_int(block->p_number): 1,
                         &centerx, &centery, &turn, tolerance));
    }

    inverse_time_rate_arc(opx, opy, opz, centerx, centery,
                          turn, end_x, end_y, end_z, block, settings);

    side = settings->cutter_comp_side;
    tool_radius = settings->cutter_comp_radius;   /* always is positive */
    arc_radius = hypot((centerx - end_x), (centery - end_y));
    theta = atan2(cy - opy, cx - opx);
    theta = (side == LEFT) ? (theta - M_PI_2l) : (theta + M_PI_2l);
    delta = atan2(centery - opy, centerx - opx);
    alpha = (move == G_3) ? (delta - M_PI_2l) : (delta + M_PI_2l);
    beta = (side == LEFT) ? (theta - alpha) : (alpha - theta);

    // normalize beta -90 to +270?
    beta = (beta > (1.5 * M_PIl)) ? (beta - (2 * M_PIl)) : (beta < -M_PI_2l) ? (beta + (2 * M_PIl)) : beta;

    if (((side == LEFT) && (move == G_3)) || ((side == RIGHT) && (move == G_2))) {
        // we are cutting inside the arc
        gamma = atan2((centery - end_y), (centerx - end_x));
        CHKS((arc_radius <= tool_radius),
            NCE_TOOL_RADIUS_NOT_LESS_THAN_ARC_RADIUS_WITH_COMP);
    } else {
        gamma = atan2((end_y - centery), (end_x - centerx));
        delta = (delta + M_PIl);
    }

    // move arc endpoint to the compensated position
    new_end_x = end_x + tool_radius * cos(gamma);
    new_end_y = end_y + tool_radius * sin(gamma);

    if (beta < -small || 
        beta > M_PIl + small ||
        // special detection for convex corner on tangent arc->arc (like atop the middle of "m" shape)
        // or tangent line->arc (atop "h" shape)
        (fabs(beta - M_PIl) < small && !TOOL_INSIDE_ARC(side, turn))
        ) {
        // concave
        if (qc().front().type != QARC_FEED) {
            // line->arc
            double cy = arc_radius * sin(beta - M_PI_2l);
            double toward_nominal;
            double dist_from_center;
            double angle_from_center;
          
            if TOOL_INSIDE_ARC(side, turn) {
                // tool is inside the arc
                dist_from_center = arc_radius - tool_radius;
                toward_nominal = cy + tool_radius;
                double l = toward_nominal / dist_from_center;
                CHKS((l > 1.0 || l < -1.0), _("Arc move in concave corner cannot be reached by the tool without gouging"));
                if(turn > 0) {
                    angle_from_center = theta + asin(l);
                } else {
                    angle_from_center = theta - asin(l);
                }
            } else {
                dist_from_center = arc_radius + tool_radius; 
                toward_nominal = cy - tool_radius;
                double l = toward_nominal / dist_from_center;
                CHKS((l > 1.0 || l < -1.0), _("Arc move in concave corner cannot be reached by the tool without gouging"));
                if(turn > 0) {
                    angle_from_center = theta + M_PIl - asin(l);
                } else {
                    angle_from_center = theta + M_PIl + asin(l);
                }
            }          
          
            midx = centerx + dist_from_center * cos(angle_from_center);
            midy = centery + dist_from_center * sin(angle_from_center);

            CHP(move_endpoint_and_flush(settings, midx, midy));
        } else {
            // arc->arc
            struct arc_feed &prev = qc().front().data.arc_feed;
            double oldrad = hypot(prev.center2 - prev.end2, prev.center1 - prev.end1);
            double newrad;
            if TOOL_INSIDE_ARC(side, turn) {
                newrad = arc_radius - tool_radius;
            } else {
                newrad = arc_radius + tool_radius;
            }
              
            double arc_cc, pullback, cc_dir, a;
            arc_cc = hypot(prev.center2 - centery, prev.center1 - centerx);

            CHKS((oldrad == 0 || arc_cc == 0), _("Arc to arc motion is invalid because the arcs have the same center"));
            a = (SQ(oldrad) + SQ(arc_cc) - SQ(newrad)) / (2 * oldrad * arc_cc);
            
            CHKS((a > 1.0 || a < -1.0), (_("Arc to arc motion makes a corner the compensated tool can't fit in without gouging")));
            pullback = acos(a);
            cc_dir = atan2(centery - prev.center2, centerx - prev.center1);

            double dir;
            if TOOL_INSIDE_ARC(side, prev.turn) {
                if(turn > 0)
                    dir = cc_dir + pullback;
                else
                    dir = cc_dir - pullback;
            } else {
                if(turn > 0)
                    dir = cc_dir - pullback;
                else
                    dir = cc_dir + pullback;
            }
          
            midx = prev.center1 + oldrad * cos(dir);
            midy = prev.center2 + oldrad * sin(dir);
          
            CHP(move_endpoint_and_flush(settings, midx, midy));
        }
        enqueue_ARC_FEED(settings, block->line_number, 
                         find_turn(opx, opy, centerx, centery, turn, end_x, end_y),
                         new_end_x, new_end_y, centerx, centery, turn, end_z,
                         AA_end, BB_end, CC_end, u, v, w);
    } else if (beta > small) {           /* convex, two arcs needed */
        midx = opx + tool_radius * cos(delta);
        midy = opy + tool_radius * sin(delta);
        dequeue_canons(settings);
        enqueue_ARC_FEED(settings, block->line_number, 
                         0.0, // doesn't matter since we won't move this arc's endpoint
                         midx, midy, opx, opy, ((side == LEFT) ? -1 : 1),
                         cz,
                         AA_end, BB_end, CC_end, u, v, w);
        dequeue_canons(settings);
        set_endpoint(midx, midy);
        enqueue_ARC_FEED(settings, block->line_number, 
                         find_turn(opx, opy, centerx, centery, turn, end_x, end_y),
                         new_end_x, new_end_y, centerx, centery, turn, end_z,
                         AA_end, BB_end, CC_end, u, v, w);
    } else {                      /* convex, one arc needed */
        dequeue_canons(settings);
        set_endpoint(cx, cy);
        enqueue_ARC_FEED(settings, block->line_number, 
                         find_turn(opx, opy, centerx, centery, turn, end_x, end_y),
                         new_end_x, new_end_y, centerx, centery, turn, end_z,
                         AA_end, BB_end, CC_end, u, v, w);
    }

    comp_set_programmed(settings, end_x, end_y, end_z);
    comp_set_current(settings, new_end_x, new_end_y, end_z);
    settings->AA_current = AA_end;
    settings->BB_current = BB_end;
    settings->CC_current = CC_end;
    settings->u_current = u;
    settings->v_current = v;
    settings->w_current = w;

    return INTERP_OK;
}

/****************************************************************************/

/*! convert_axis_offsets

Returned Value: int
   If any of the following errors occur, this returns the error code shown.
   Otherwise, it returns INTERP_OK.
   1. The function is called when cutter radius compensation is on:
      NCE_CANNOT_CHANGE_AXIS_OFFSETS_WITH_CUTTER_RADIUS_COMP
   2. The g_code argument is not G_92, G_92_1, G_92_2, or G_92_3
      NCE_BUG_CODE_NOT_IN_G92_SERIES

Side effects:
   SET_G92_OFFSET is called, and the coordinate
   values for the axis offsets are reset. The coordinates of the
   current point are reset. Parameters may be set.

Called by: convert_modal_0.

The action of G92 is described in [NCMS, pages 10 - 11] and {Fanuc,
pages 61 - 63]. [NCMS] is ambiguous about the intent, but [Fanuc]
is clear. When G92 is executed, an offset of the origin is calculated
so that the coordinates of the current point with respect to the moved
origin are as specified on the line containing the G92. If an axis
is not mentioned on the line, the coordinates of the current point
are not changed. The execution of G92 results in an axis offset being
calculated and saved for each of the six axes, and the axis offsets
are always used when motion is specified with respect to absolute
distance mode using any of the nine coordinate systems (those designated
by G54 - G59.3). Thus all nine coordinate systems are affected by G92.

Being in incremental distance mode has no effect on the action of G92
in this implementation. [NCMS] is not explicit about this, but it is
implicit in the second sentence of [Fanuc, page 61].

The offset is the amount the origin must be moved so that the
coordinate of the controlled point has the specified value. For
example, if the current point is at X=4 in the currently specified
coordinate system and the current X-axis offset is zero, then "G92 x7"
causes the X-axis offset to be reset to -3.

Since a non-zero offset may be already be in effect when the G92 is
called, that must be taken into account.

In addition to causing the axis offset values in the _setup model to be
set, G92 sets parameters 5211 to 5216 to the x,y,z,a,b,c axis offsets.

The action of G92.2 is described in [NCMS, page 12]. There is no
equivalent command in [Fanuc]. G92.2 resets axis offsets to zero.
G92.1, also included in [NCMS, page 12] (but the usage here differs
slightly from the spec), is like G92.2, except that it also causes
the axis offset parameters to be set to zero, whereas G92.2 does not
zero out the parameters.

G92.3 is not in [NCMS]. It sets the axis offset values to the values
given in the parameters.

*/

int Interp::convert_axis_offsets(int g_code,     //!< g_code being executed (must be in G_92 series)
                                block_pointer block,    //!< pointer to a block of RS274/NGC instructions  
                                setup_pointer settings) //!< pointer to machine settings                   
{
  double *pars;                 /* short name for settings->parameters            */

  CHKS((settings->cutter_comp_side),      /* not "== true" */
      NCE_CANNOT_CHANGE_AXIS_OFFSETS_WITH_CUTTER_RADIUS_COMP);
  CHKS((block->a_flag && settings->a_axis_wrapped && (block->a_number <= -360.0 || block->a_number >= 360.0)), (_("Invalid absolute position %5.2f for wrapped rotary axis %c")), block->a_number, 'A');
  CHKS((block->b_flag && settings->b_axis_wrapped && (block->b_number <= -360.0 || block->b_number >= 360.0)), (_("Invalid absolute position %5.2f for wrapped rotary axis %c")), block->b_number, 'B');
  CHKS((block->c_flag && settings->c_axis_wrapped && (block->c_number <= -360.0 || block->c_number >= 360.0)), (_("Invalid absolute position %5.2f for wrapped rotary axis %c")), block->c_number, 'C');
  pars = settings->parameters;
  if (g_code == G_92) {
    pars[5210] = 1.0;
    if (block->x_flag) {
      settings->axis_offset_x =
        (settings->current_x + settings->axis_offset_x - block->x_number);
      settings->current_x = block->x_number;
    }

    if (block->y_flag) {
      settings->axis_offset_y =
        (settings->current_y + settings->axis_offset_y - block->y_number);
      settings->current_y = block->y_number;
    }

    if (block->z_flag) {
      settings->axis_offset_z =
        (settings->current_z + settings->axis_offset_z - block->z_number);
      settings->current_z = block->z_number;
    }
    if (block->a_flag) {
      settings->AA_axis_offset = (settings->AA_current +
                                  settings->AA_axis_offset - block->a_number);
      settings->AA_current = block->a_number;
    }
    if (block->b_flag) {
      settings->BB_axis_offset = (settings->BB_current +
                                  settings->BB_axis_offset - block->b_number);
      settings->BB_current = block->b_number;
    }
    if (block->c_flag) {
      settings->CC_axis_offset = (settings->CC_current +
                                  settings->CC_axis_offset - block->c_number);
      settings->CC_current = block->c_number;
    }
    if (block->u_flag) {
      settings->u_axis_offset = (settings->u_current +
                                 settings->u_axis_offset - block->u_number);
      settings->u_current = block->u_number;
    }
    if (block->v_flag) {
      settings->v_axis_offset = (settings->v_current +
                                 settings->v_axis_offset - block->v_number);
      settings->v_current = block->v_number;
    }
    if (block->w_flag) {
      settings->w_axis_offset = (settings->w_current +
                                 settings->w_axis_offset - block->w_number);
      settings->w_current = block->w_number;
    }

    SET_G92_OFFSET(settings->axis_offset_x,
                   settings->axis_offset_y,
                   settings->axis_offset_z,
                   settings->AA_axis_offset,
                   settings->BB_axis_offset,
                   settings->CC_axis_offset,
                   settings->u_axis_offset,
                   settings->v_axis_offset,
                   settings->w_axis_offset);
    
    pars[5211] = PROGRAM_TO_USER_LEN(settings->axis_offset_x);
    pars[5212] = PROGRAM_TO_USER_LEN(settings->axis_offset_y);
    pars[5213] = PROGRAM_TO_USER_LEN(settings->axis_offset_z);
    pars[5214] = PROGRAM_TO_USER_ANG(settings->AA_axis_offset);
    pars[5215] = PROGRAM_TO_USER_ANG(settings->BB_axis_offset);
    pars[5216] = PROGRAM_TO_USER_ANG(settings->CC_axis_offset);
    pars[5217] = PROGRAM_TO_USER_LEN(settings->u_axis_offset);
    pars[5218] = PROGRAM_TO_USER_LEN(settings->v_axis_offset);
    pars[5219] = PROGRAM_TO_USER_LEN(settings->w_axis_offset);
  } else if ((g_code == G_92_1) || (g_code == G_92_2)) {
    pars[5210] = 0.0;
    settings->current_x = settings->current_x + settings->axis_offset_x;
    settings->current_y = settings->current_y + settings->axis_offset_y;
    settings->current_z = settings->current_z + settings->axis_offset_z;
    settings->AA_current = (settings->AA_current + settings->AA_axis_offset);
    settings->BB_current = (settings->BB_current + settings->BB_axis_offset);
    settings->CC_current = (settings->CC_current + settings->CC_axis_offset);
    settings->u_current = (settings->u_current + settings->u_axis_offset);
    settings->v_current = (settings->v_current + settings->v_axis_offset);
    settings->w_current = (settings->w_current + settings->w_axis_offset);

    SET_G92_OFFSET(0.0, 0.0, 0.0, 0.0, 0.0, 0.0, 0.0, 0.0, 0.0);

    settings->axis_offset_x = 0.0;
    settings->axis_offset_y = 0.0;
    settings->axis_offset_z = 0.0;
    settings->AA_axis_offset = 0.0;
    settings->BB_axis_offset = 0.0;
    settings->CC_axis_offset = 0.0;
    settings->u_axis_offset = 0.0;
    settings->v_axis_offset = 0.0;
    settings->w_axis_offset = 0.0;
    if (g_code == G_92_1) {
      pars[5211] = 0.0;
      pars[5212] = 0.0;
      pars[5213] = 0.0;
      pars[5214] = 0.0;
      pars[5215] = 0.0;
      pars[5216] = 0.0;
      pars[5217] = 0.0;
      pars[5218] = 0.0;
      pars[5219] = 0.0;
    }
  } else if (g_code == G_92_3) {
    pars[5210] = 1.0;
    settings->current_x =
      settings->current_x + settings->axis_offset_x - USER_TO_PROGRAM_LEN(pars[5211]);
    settings->current_y =
      settings->current_y + settings->axis_offset_y - USER_TO_PROGRAM_LEN(pars[5212]);
    settings->current_z =
      settings->current_z + settings->axis_offset_z - USER_TO_PROGRAM_LEN(pars[5213]);
    settings->AA_current =
      settings->AA_current + settings->AA_axis_offset - USER_TO_PROGRAM_ANG(pars[5214]);
    settings->BB_current =
      settings->BB_current + settings->BB_axis_offset - USER_TO_PROGRAM_ANG(pars[5215]);
    settings->CC_current =
      settings->CC_current + settings->CC_axis_offset - USER_TO_PROGRAM_ANG(pars[5216]);
    settings->u_current =
      settings->u_current + settings->u_axis_offset - USER_TO_PROGRAM_LEN(pars[5217]);
    settings->v_current =
      settings->v_current + settings->v_axis_offset - USER_TO_PROGRAM_LEN(pars[5218]);
    settings->w_current =
      settings->w_current + settings->w_axis_offset - USER_TO_PROGRAM_LEN(pars[5219]);

    settings->axis_offset_x = USER_TO_PROGRAM_LEN(pars[5211]);
    settings->axis_offset_y = USER_TO_PROGRAM_LEN(pars[5212]);
    settings->axis_offset_z = USER_TO_PROGRAM_LEN(pars[5213]);
    settings->AA_axis_offset = USER_TO_PROGRAM_ANG(pars[5214]);
    settings->BB_axis_offset = USER_TO_PROGRAM_ANG(pars[5215]);
    settings->CC_axis_offset = USER_TO_PROGRAM_ANG(pars[5216]);
    settings->u_axis_offset = USER_TO_PROGRAM_LEN(pars[5217]);
    settings->v_axis_offset = USER_TO_PROGRAM_LEN(pars[5218]);
    settings->w_axis_offset = USER_TO_PROGRAM_LEN(pars[5219]);

    SET_G92_OFFSET(settings->axis_offset_x,
                   settings->axis_offset_y,
                   settings->axis_offset_z,
                   settings->AA_axis_offset,
                   settings->BB_axis_offset,
                   settings->CC_axis_offset,
                   settings->u_axis_offset,
                   settings->v_axis_offset,
                   settings->w_axis_offset);
  } else
    ERS(NCE_BUG_CODE_NOT_IN_G92_SERIES);

  return INTERP_OK;
}

#define VAL_LEN 30

int Interp::convert_param_comment(char *comment, char *expanded, int len)
{
    int i;
    char param[LINELEN+1];
    int paramNumber;
    int stat;
    double value;
    char valbuf[VAL_LEN]; // max double length + room
    char *v;
    int found;

    while(*comment)
    {
        if(*comment == '#')
        {
            found = 0;
            logDebug("a parameter");

            // skip over the '#'
            comment++;
            CHKS((0 == *comment), NCE_NAMED_PARAMETER_NOT_TERMINATED);

            if(isdigit(*comment))  // is this numeric param?
            {
                logDebug("numeric parameter");
                for(i=0; isdigit(*comment)&& (i<LINELEN); i++)
                {
                    param[i] = *comment++;
                }
                param[i] = 0;
                paramNumber = atoi(param);
                if((paramNumber >= 0) &&
                   (paramNumber < RS274NGC_MAX_PARAMETERS))
                {
                    value = _setup.parameters[paramNumber];
                    found = 1;
                }
            }
            else if(*comment == '<')
            {
                logDebug("name parameter");
                // this is a name parameter
                // skip over the '<'
                comment++;
                CHKS((0 == *comment), NCE_NAMED_PARAMETER_NOT_TERMINATED);

                for(i=0; (')' != *comment) &&
                        (i<LINELEN) && (0 != *comment);)
                {
                    if('>' == *comment)
                    {
                        break;     // done
                    }
                    if(isspace(*comment)) // skip space inside the param
                    {
                        comment++;
                        continue;
                    }
                    else
                    {
		        // if tolower is a macro, may need this int
		        int c = *comment++;
			if (FEATURE(NO_DOWNCASE_OWORD))
			    param[i] = c;
			else
			    param[i] = tolower(c);
                        i++;
                    }
                }
                if('>' != *comment)
                {
                    ERS(NCE_NAMED_PARAMETER_NOT_TERMINATED);
                }
                else
                {
                    comment++;
                }

                // terminate the name
                param[i] = 0;

                // now lookup the name
                find_named_param(param, &stat, &value);
                if(stat)
                {
                    found = 1;
                }
            }
            else
            {
                // neither numeric or name
                logDebug("neither numeric nor name");
                // just store the '#'
                *expanded++ = '#';

                CHKS((*comment == 0), NCE_NAMED_PARAMETER_NOT_TERMINATED);
                continue;
            }

            // we have a parameter -- now insert it
            // we have the value
            if(found)
            {
                int n = snprintf(valbuf, VAL_LEN, "%lf", value);
                bool fail = (n >= VAL_LEN || n < 0);
                if(fail)
                    strcpy(valbuf, "######");

            }
            else
            {
                strcpy(valbuf, "######");
            }
            logDebug("found:%d value:|%s|", found, valbuf);

            v = valbuf;
            while(*v)
            {
                *expanded++ = *v++;
            }
        }
        else  // not a '#'
        {
            *expanded++ = *comment++;
        }
    }
    *expanded = 0; // the final nul
    
    return INTERP_OK;
}

/****************************************************************************/

/*! convert_comment

Returned Value: int (INTERP_OK)

Side effects:
   The message function is called if the string starts with "MSG,".
   Otherwise, the comment function is called.

Called by: execute_block

To be a message, the first four characters of the comment after the
opening left parenthesis must be "MSG,", ignoring the case of the
letters and allowing spaces or tabs anywhere before the comma (to make
the treatment of case and white space consistent with how it is
handled elsewhere).

Messages are not provided for in [NCMS]. They are implemented here as a
subtype of comment. This is an extension to the rs274NGC language.

*/

static int streq(char *s1, char *s2) {
    return !strcmp(s1, s2);
}

static int startswith(char *haystack, char *needle) {
    return !strncmp(haystack, needle, strlen(needle));
}

int Interp::convert_comment(char *comment, bool enqueue)       //!< string with comment
{
  enum
  { LC_SIZE = 256, EX_SIZE = 2*LC_SIZE};            // 256 from comment[256] in rs274ngc.hh
  char lc[LC_SIZE+1];
  char expanded[EX_SIZE+1];
  char MSG_STR[] = "msg,";

  //!!!KL add two -- debug => same as msg
  //!!!KL         -- print => goes to stderr
  char DEBUG_STR[] = "debug,";
  char PRINT_STR[] = "print,";
  char LOG_STR[] = "log,";
  char LOGOPEN_STR[] = "logopen,";
  char LOGAPPEND_STR[] = "logappend,";
  char LOGCLOSE_STR[] = "logclose";
  char PY_STR[] = "py,";
  char PYRUN_STR[] = "pyrun,";
  char PYRELOAD_STR[] = "pyreload";
  char ABORT_STR[] = "abort,";
  int m, n, start;

  // step over leading white space in comment
  m = 0;
  while (isspace(comment[m]))
    m++;
  start = m;
  // copy lowercase comment to lc[]
  for (n = 0; n < LC_SIZE && comment[m] != 0; m++, n++) {
    lc[n] = tolower(comment[m]);
  }
  lc[n] = 0;                    // null terminate

  // compare with MSG, SYSTEM, DEBUG, PRINT
  if (startswith(lc, MSG_STR)) {
    MESSAGE(comment + start + strlen(MSG_STR));
    return INTERP_OK;
  }
  else if (startswith(lc, DEBUG_STR))
  {
      convert_param_comment(comment+start+strlen(DEBUG_STR), expanded,
                            EX_SIZE);
      if (_setup.parameters[5599] > 0.0)
	  MESSAGE(expanded);
      return INTERP_OK;
  }
  else if (startswith(lc, PRINT_STR)) 
  {
      convert_param_comment(comment+start+strlen(PRINT_STR), expanded,
                            EX_SIZE);
      fprintf(stdout, "%s\n", expanded);
      fflush(stdout);
      return INTERP_OK;
  }
  else if (startswith(lc, LOG_STR))
  {
      convert_param_comment(comment+start+strlen(LOG_STR), expanded,
                            EX_SIZE);
      LOG(expanded);
      return INTERP_OK;
  }
  else if (startswith(lc, LOGOPEN_STR))
  {
      LOGOPEN(comment + start + strlen(LOGOPEN_STR));
      return INTERP_OK;
  }
  else if (startswith(lc, LOGAPPEND_STR))
  {
      LOGAPPEND(comment + start + strlen(LOGAPPEND_STR));
      return INTERP_OK;
  }
  else if (startswith(lc, PY_STR))
  {
      return py_execute(comment + start + strlen(PY_STR), false);
  }
  else if (startswith(lc, PYRUN_STR))
  {
      return py_execute(comment + start + strlen(PYRUN_STR), true);
  }
  else if (startswith(lc, PYRELOAD_STR))
  {
      return py_reload();
  }
  else if (startswith(lc, ABORT_STR))
  {
      convert_param_comment(comment+start+strlen(ABORT_STR), expanded,
                            EX_SIZE);
      setSavedError(expanded); // avoid printf interpretation
      return INTERP_ERROR;
  }
  else if (streq(lc, LOGCLOSE_STR))
  {
      LOGCLOSE();
      return INTERP_OK;
  }
  // else it's a real comment
  if (enqueue)
      enqueue_COMMENT(comment + start);
  return INTERP_OK;
}

/****************************************************************************/

/*! convert_control_mode

Returned Value: int
   If any of the following errors occur, this returns the error code shown.
   Otherwise, it returns INTERP_OK.
   1. g_code isn't G_61, G_61_1, G_64 : NCE_BUG_CODE_NOT_G61_G61_1_OR_G64

Side effects: See below

Called by: convert_g.

The interpreter switches the machine settings to indicate the
control mode (CANON_EXACT_STOP, CANON_EXACT_PATH or CANON_CONTINUOUS)

A call is made to SET_MOTION_CONTROL_MODE(CANON_XXX), where CANON_XXX is
CANON_EXACT_PATH if g_code is G_61, CANON_EXACT_STOP if g_code is G_61_1,
and CANON_CONTINUOUS if g_code is G_64.

Setting the control mode to CANON_EXACT_STOP on G_61 would correspond
more closely to the meaning of G_61 as given in [NCMS, page 40], but
CANON_EXACT_PATH has the advantage that the tool does not stop if it
does not have to, and no evident disadvantage compared to
CANON_EXACT_STOP, so it is being used for G_61. G_61_1 is not defined
in [NCMS], so it is available and is used here for setting the control
mode to CANON_EXACT_STOP.

It is OK to call SET_MOTION_CONTROL_MODE(CANON_XXX) when CANON_XXX is
already in force.

*/

int Interp::convert_control_mode(int g_code,     //!< g_code being executed (G_61, G61_1, || G_64)
				double tolerance,    //tolerance for the path following in G64
				double naivecam_tolerance,    //tolerance for the naivecam
                                setup_pointer settings) //!< pointer to machine settings                 
{
  CHKS((settings->cutter_comp_side),
       (_("Cannot change control mode with cutter radius compensation on")));
  if (g_code == G_61) {
    SET_MOTION_CONTROL_MODE(CANON_EXACT_PATH, 0);
    settings->control_mode = CANON_EXACT_PATH;
  } else if (g_code == G_61_1) {
    SET_MOTION_CONTROL_MODE(CANON_EXACT_STOP, 0);
    settings->control_mode = CANON_EXACT_STOP;
  } else if (g_code == G_64) {
	if (tolerance >= 0) {
	    SET_MOTION_CONTROL_MODE(CANON_CONTINUOUS, tolerance);
	} else {
	    SET_MOTION_CONTROL_MODE(CANON_CONTINUOUS, 0);
	}
	if (naivecam_tolerance >= 0) {
	    SET_NAIVECAM_TOLERANCE(naivecam_tolerance);
	} else if (tolerance >= 0) {
	    SET_NAIVECAM_TOLERANCE(tolerance);   // if no naivecam_tolerance specified use same for both
	} else {
	    SET_NAIVECAM_TOLERANCE(0);
	}
    settings->control_mode = CANON_CONTINUOUS;
  } else 
    ERS(NCE_BUG_CODE_NOT_G61_G61_1_OR_G64);
  return INTERP_OK;
}

/****************************************************************************/

/*! convert_coordinate_system

Returned Value: int
   If any of the following errors occur, this returns the error code shown.
   Otherwise, it returns INTERP_OK.
   1. The value of the g_code argument is not 540, 550, 560, 570, 580, 590
      591, 592, or 593:
      NCE_BUG_CODE_NOT_IN_RANGE_G54_TO_G593

Side effects:
   If the coordinate system selected by the g_code is not already in
   use, the canonical program coordinate system axis offset values are
   reset and the coordinate values of the current point are reset.

Called by: convert_g.

COORDINATE SYSTEMS (involves g10, g53, g54 - g59.3, g92)

The canonical machining functions view of coordinate systems is:
1. There are two coordinate systems: absolute and program.
2. All coordinate values are given in terms of the program coordinate system.
3. The offsets of the program coordinate system may be reset.

The RS274/NGC view of coordinate systems, as given in section 3.2
of [NCMS] is:
1. there are ten coordinate systems: absolute and 9 program. The
   program coordinate systems are numbered 1 to 9.
2. you can switch among the 9 but not to the absolute one. G54
   selects coordinate system 1, G55 selects 2, and so on through
   G56, G57, G58, G59, G59.1, G59.2, and G59.3.
3. you can set the offsets of the 9 program coordinate systems
   using G10 L2 Pn (n is the number of the coordinate system) with
   values for the axes in terms of the absolute coordinate system.
4. the first one of the 9 program coordinate systems is the default.
5. data for coordinate systems is stored in parameters [NCMS, pages 59 - 60].
6. g53 means to interpret coordinate values in terms of the absolute
   coordinate system for the one block in which g53 appears.
7. You can offset the current coordinate system using g92. This offset
   will then apply to all nine program coordinate systems.

The approach used in the interpreter mates the canonical and NGC views
of coordinate systems as follows:

During initialization, data from the parameters for the first NGC
coordinate system is used in a SET_ORIGIN_OFFSETS function call and
origin_index in the machine model is set to 1.

If a g_code in the range g54 - g59.3 is encountered in an NC program,
the data from the appropriate NGC coordinate system is copied into the
origin offsets used by the interpreter, a SET_ORIGIN_OFFSETS function
call is made, and the current position is reset.

If a g10 is encountered, the convert_setup function is called to reset
the offsets of the program coordinate system indicated by the P number
given in the same block.

If a g53 is encountered, the axis values given in that block are used
to calculate what the coordinates are of that point in the current
coordinate system, and a STRAIGHT_TRAVERSE or STRAIGHT_FEED function
call to that point using the calculated values is made. No offset
values are changed.

If a g92 is encountered, that is handled by the convert_axis_offsets
function. A g92 results in an axis offset for each axis being calculated
and stored in the machine model. The axis offsets are applied to all
nine coordinate systems. Axis offsets are initialized to zero.

*/

void Interp::rotate(double *x, double *y, double theta) {
    double xx, yy;
    double t = D2R(theta);
    xx = *x * cos(t) - *y * sin(t); 
    yy = *x * sin(t) + *y * cos(t);
    *x = xx;
    *y = yy;
}

int Interp::convert_coordinate_system(int g_code,        //!< g_code called (must be one listed above)     
                                     setup_pointer settings)    //!< pointer to machine settings                  
{
  int origin;
  double *parameters;

  CHKS((settings->cutter_comp_side),
       (_("Cannot change coordinate systems with cutter radius compensation on")));
  parameters = settings->parameters;
  switch (g_code) {
  case 540:
    origin = 1;
    break;
  case 550:
    origin = 2;
    break;
  case 560:
    origin = 3;
    break;
  case 570:
    origin = 4;
    break;
  case 580:
    origin = 5;
    break;
  case 590:
    origin = 6;
    break;
  case 591:
    origin = 7;
    break;
  case 592:
    origin = 8;
    break;
  case 593:
    origin = 9;
    break;
  default:
    ERS(NCE_BUG_CODE_NOT_IN_RANGE_G54_TO_G593);
  }

  if (origin == settings->origin_index) {       /* already using this origin */
#ifdef DEBUG_EMC
    enqueue_COMMENT("interpreter: continuing to use same coordinate system");
#endif
    return INTERP_OK;
  }

  // move the current point into the new system
  find_current_in_system(settings, origin,
                         &settings->current_x, &settings->current_y, &settings->current_z,
                         &settings->AA_current, &settings->BB_current, &settings->CC_current,
                         &settings->u_current, &settings->v_current, &settings->w_current);

  // remember that this is new system
  settings->origin_index = origin;
  parameters[5220] = (double) origin;

  // load the origin of the newly-selected system
  settings->origin_offset_x = USER_TO_PROGRAM_LEN(parameters[5201 + (origin * 20)]);
  settings->origin_offset_y = USER_TO_PROGRAM_LEN(parameters[5202 + (origin * 20)]);
  settings->origin_offset_z = USER_TO_PROGRAM_LEN(parameters[5203 + (origin * 20)]);
  settings->AA_origin_offset = USER_TO_PROGRAM_ANG(parameters[5204 + (origin * 20)]);
  settings->BB_origin_offset = USER_TO_PROGRAM_ANG(parameters[5205 + (origin * 20)]);
  settings->CC_origin_offset = USER_TO_PROGRAM_ANG(parameters[5206 + (origin * 20)]);
  settings->u_origin_offset = USER_TO_PROGRAM_LEN(parameters[5207 + (origin * 20)]);
  settings->v_origin_offset = USER_TO_PROGRAM_LEN(parameters[5208 + (origin * 20)]);
  settings->w_origin_offset = USER_TO_PROGRAM_LEN(parameters[5209 + (origin * 20)]);
  settings->rotation_xy = parameters[5210 + (origin * 20)];

  SET_G5X_OFFSET(origin,
                 settings->origin_offset_x,
                 settings->origin_offset_y,
                 settings->origin_offset_z,
                 settings->AA_origin_offset,
                 settings->BB_origin_offset,
                 settings->CC_origin_offset,
                 settings->u_origin_offset,
                 settings->v_origin_offset,
                 settings->w_origin_offset);

  SET_G92_OFFSET(settings->axis_offset_x,
                 settings->axis_offset_y,
                 settings->axis_offset_z,
                 settings->AA_axis_offset,
                 settings->BB_axis_offset,
                 settings->CC_axis_offset,
                 settings->u_axis_offset,
                 settings->v_axis_offset,
                 settings->w_axis_offset);

  SET_XY_ROTATION(settings->rotation_xy);
  return INTERP_OK;
}

/****************************************************************************/

/*! convert_cutter_compensation

Returned Value: int
   If convert_cutter_compensation_on or convert_cutter_compensation_off
      is called and returns an error code, this returns that code.
   If any of the following errors occur, this returns the error shown.
   Otherwise, it returns INTERP_OK.
   1. g_code is not G_40, G_41, or G_42:
      NCE_BUG_CODE_NOT_G40_G41_OR_G42

Side effects:
   The value of cutter_comp_side in the machine model mode is
   set to RIGHT, LEFT, or false. The currently active tool table index in
   the machine model (which is the index of the slot whose diameter
   value is used in cutter radius compensation) is updated.

Since cutter radius compensation is performed in the interpreter, no
call is made to any canonical function regarding cutter radius compensation.

Called by: convert_g

*/

int Interp::convert_cutter_compensation(int g_code,      //!< must be G_40, G_41, or G_42             
                                       block_pointer block,     //!< pointer to a block of RS274 instructions
                                       setup_pointer settings)  //!< pointer to machine settings             
{

  if (g_code == G_40) {
    CHP(convert_cutter_compensation_off(settings));
  } else if (g_code == G_41) {
    CHP(convert_cutter_compensation_on(LEFT, block, settings));
  } else if (g_code == G_42) {
    CHP(convert_cutter_compensation_on(RIGHT, block, settings));
  } else if (g_code == G_41_1) {
    CHP(convert_cutter_compensation_on(LEFT, block, settings));
  } else if (g_code == G_42_1) {
    CHP(convert_cutter_compensation_on(RIGHT, block, settings));
  } else
    ERS("BUG: Code not G40, G41, G41.1, G42, G42.2");

  return INTERP_OK;
}

/****************************************************************************/

/*! convert_cutter_compensation_off

Returned Value: int (INTERP_OK)

Side effects:
   A comment is made that cutter radius compensation is turned off.
   The machine model of the cutter radius compensation mode is set to false.
   The value of cutter_comp_firstmove in the machine model is set to true.
     This serves as a flag when cutter radius compensation is
     turned on again.

Called by: convert_cutter_compensation

*/

int Interp::convert_cutter_compensation_off(setup_pointer settings)      //!< pointer to machine settings
{
#ifdef DEBUG_EMC
  enqueue_COMMENT("interpreter: cutter radius compensation off");
#endif
  if(settings->cutter_comp_side && settings->cutter_comp_radius > 0.0) {
      double cx, cy, cz;
      comp_get_current(settings, &cx, &cy, &cz);
      CHP(move_endpoint_and_flush(settings, cx, cy));
      dequeue_canons(settings);
      settings->current_x = settings->program_x;
      settings->current_y = settings->program_y;
      settings->current_z = settings->program_z;
      settings->arc_not_allowed = true;
  }
  settings->cutter_comp_side = false;
  settings->cutter_comp_firstmove = true;
  return INTERP_OK;
}

/****************************************************************************/

/*! convert_cutter_compensation_on

Returned Value: int
   If any of the following errors occur, this returns the error code shown.
   Otherwise, it returns INTERP_OK.
   1. The selected plane is not the XY plane:
      NCE_CANNOT_TURN_CUTTER_RADIUS_COMP_ON_OUT_OF_XY_PLANE
   2. Cutter radius compensation is already on:
      NCE_CANNOT_TURN_CUTTER_RADIUS_COMP_ON_WHEN_ON

Side effects:
   A COMMENT function call is made (conditionally) saying that the
   interpreter is switching mode so that cutter radius compensation is on.
   The value of cutter_comp_radius in the machine model mode is
   set to the absolute value of the radius given in the tool table.
   The value of cutter_comp_side in the machine model mode is
   set to RIGHT or LEFT. The currently active tool table index in
   the machine model is updated.

Called by: convert_cutter_compensation

check_other_codes checks that a d word occurs only in a block with g41
or g42.

Cutter radius compensation is carried out in the interpreter, so no
call is made to a canonical function (although there is a canonical
function, START_CUTTER_RADIUS_COMPENSATION, that could be called if
the primitive level could execute it).

This version uses a D word if there is one in the block, but it does
not require a D word, since the sample programs which the interpreter
is supposed to handle do not have them.  Logically, the D word is
optional, since the D word is always (except in cases we have never
heard of) the slot number of the tool in the spindle. Not requiring a
D word is contrary to [Fanuc, page 116] and [NCMS, page 79], however.
Both manuals require the use of the D-word with G41 and G42.

This version handles a negative offset radius, which may be
encountered if the programmed tool path is a center line path for
cutting a profile and the path was constructed using a nominal tool
diameter. Then the value in the tool table for the diameter is set to
be the difference between the actual diameter and the nominal
diameter. If the actual diameter is less than the nominal, the value
in the table is negative. The method of handling a negative radius is
to switch the side of the offset and use a positive radius. This
requires that the profile use arcs (not straight lines) to go around
convex corners.

*/

/* Set *result to the integer nearest to value; return TRUE if value is
 * within .0001 of an integer
 */
static int is_near_int(int *result, double value) {
    *result = (int)(value + .5);
    return fabs(*result - value) < .0001;
}

int Interp::convert_cutter_compensation_on(int side,     //!< side of path cutter is on (LEFT or RIGHT)
                                          block_pointer block,  //!< pointer to a block of RS274 instructions 
                                          setup_pointer settings)       //!< pointer to machine settings              
{
  double radius;
  int pocket_number, orientation;

  CHKS((settings->plane != CANON_PLANE_XY && settings->plane != CANON_PLANE_XZ),
      NCE_RADIUS_COMP_ONLY_IN_XY_OR_XZ);
  CHKS((settings->cutter_comp_side),
      NCE_CANNOT_TURN_CUTTER_RADIUS_COMP_ON_WHEN_ON);
  if(block->g_modes[7] == G_41_1 || block->g_modes[7] == G_42_1) {
      CHKS((!block->d_flag),
              _("G%d.1 with no D word"), block->g_modes[7]/10 );
      radius = block->d_number_float / 2;
      if(block->l_number != -1) {
          CHKS((settings->plane != CANON_PLANE_XZ), _("G%d.1 with L word, but plane is not G18"), block->g_modes[7]/10);
          orientation = block->l_number;
      } else {
          orientation = 0;
      }
  } else {
      if(!block->d_flag) {
          pocket_number = 0;
      } else {
          int tool;
          CHKS(!is_near_int(&tool, block->d_number_float),
                  _("G%d requires D word to be a whole number"),
                   block->g_modes[7]/10);
          CHKS((tool < 0), NCE_NEGATIVE_D_WORD_TOOL_RADIUS_INDEX_USED);
          CHP((find_tool_pocket(settings, tool, &pocket_number)));
      }
      radius = USER_TO_PROGRAM_LEN(settings->tool_table[pocket_number].diameter) / 2.0;
      orientation = settings->tool_table[pocket_number].orientation;
      CHKS((settings->plane != CANON_PLANE_XZ && orientation != 0 && orientation != 9), _("G%d with lathe tool, but plane is not G18"), block->g_modes[7]/10);
  }
  if (radius < 0.0) { /* switch side & make radius positive if radius negative */
    radius = -radius;
    if (side == RIGHT)
      side = LEFT;
    else
      side = RIGHT;
  }
#ifdef DEBUG_EMC
  if (side == RIGHT)
    enqueue_COMMENT("interpreter: cutter radius compensation on right");
  else
    enqueue_COMMENT("interpreter: cutter radius compensation on left");
#endif

  settings->cutter_comp_radius = radius;
  settings->cutter_comp_orientation = orientation;
  settings->cutter_comp_side = side;
  return INTERP_OK;
}

/****************************************************************************/

/*! convert_distance_mode

Returned Value: int
   If any of the following errors occur, this returns the error shown.
   Otherwise, it returns INTERP_OK.
   1. g_code isn't G_90 or G_91: NCE_BUG_CODE_NOT_G90_OR_G91

Side effects:
   The interpreter switches the machine settings to indicate the current
   distance mode (absolute or incremental).

   The canonical machine to which commands are being sent does not have
   an incremental mode, so no command setting the distance mode is
   generated in this function. A comment function call explaining the
   change of mode is made (conditionally), however, if there is a change.

Called by: convert_g.

*/

// OK to call this in a concave corner with a deferred move, since it
// doesn't issue any CANONs

int Interp::convert_distance_mode(int g_code,    //!< g_code being executed (must be G_90 or G_91)
                                 setup_pointer settings)        //!< pointer to machine settings                 
{
  if (g_code == G_90) {
    if (settings->distance_mode != MODE_ABSOLUTE) {
#ifdef DEBUG_EMC
      enqueue_COMMENT("interpreter: distance mode changed to absolute");
#endif
      settings->distance_mode = MODE_ABSOLUTE;
    }
  } else if (g_code == G_91) {
    if (settings->distance_mode != MODE_INCREMENTAL) {
#ifdef DEBUG_EMC
      enqueue_COMMENT("interpreter: distance mode changed to incremental");
#endif
      settings->distance_mode = MODE_INCREMENTAL;
    }
  } else
    ERS(NCE_BUG_CODE_NOT_G90_OR_G91);
  return INTERP_OK;
}

/****************************************************************************/

/*! convert_ijk_distance_mode

Returned Value: int
   If any of the following errors occur, this returns the error shown.
   Otherwise, it returns INTERP_OK.
   1. g_code isn't G_90.1 or G_91.1: NCE_BUG_CODE_NOT_G90_OR_G91

Side effects:
   The interpreter switches the machine settings to indicate the current
   distance mode for arc centers (absolute or incremental).

   The canonical machine to which commands are being sent does not have
   an incremental mode, so no command setting the distance mode is
   generated in this function. A comment function call explaining the
   change of mode is made (conditionally), however, if there is a change.

Called by: convert_g.

*/

// OK to call this in a concave corner with a deferred move, since it
// doesn't issue any CANONs except comments (and who cares where the comments are)

int Interp::convert_ijk_distance_mode(int g_code,    //!< g_code being executed (must be G_90_1 or G_91_1)
                                 setup_pointer settings)        //!< pointer to machine settings                 
{
  if (g_code == G_90_1) {
    if (settings->ijk_distance_mode != MODE_ABSOLUTE) {
#ifdef DEBUG_EMC
      enqueue_COMMENT("interpreter: IJK distance mode changed to absolute");
#endif
      settings->ijk_distance_mode = MODE_ABSOLUTE;
    }
  } else if (g_code == G_91_1) {
    if (settings->ijk_distance_mode != MODE_INCREMENTAL) {
#ifdef DEBUG_EMC
      enqueue_COMMENT("interpreter: IJK distance mode changed to incremental");
#endif
      settings->ijk_distance_mode = MODE_INCREMENTAL;
    }
  } else
    ERS(NCE_BUG_CODE_NOT_G90_OR_G91);
  return INTERP_OK;
}

/****************************************************************************/

/*! convert_lathe_diameter_mode

Returned Value: int
   If any of the following errors occur, this returns the error shown.
   Otherwise, it returns INTERP_OK.
   1. g_code isn't G_07 or G_08: NCE_BUG_CODE_NOT_G07_OR_G08

Side effects:
   The interpreter switches the machine settings to indicate the current
   distance mode for arc centers (absolute or incremental).

   The canonical machine to which commands are being sent does not have
   an incremental mode, so no command setting the distance mode is
   generated in this function. A comment function call explaining the
   change of mode is made (conditionally), however, if there is a change.

Called by: convert_g.

*/

int Interp::convert_lathe_diameter_mode(int g_code,    //!< g_code being executed (must be G_90_1 or G_91_1)
                  block_pointer block,           //!< pointer to current block
                  setup_pointer settings)        //!< pointer to machine settings
{
  if (g_code == G_7) {
    if (!settings->lathe_diameter_mode) {
      if(block->x_flag)
      {
        block->x_number /= 2; //Apply scaling now
      }
      if(block->motion_to_be == G_76) {
          block->i_number /= 2;
          block->j_number /= 2;
          block->k_number /= 2;
      }              
#ifdef DEBUG_EMC
      COMMENT("interpreter: Lathe diameter mode changed to diameter");
#endif
      settings->lathe_diameter_mode = true;
    }
  } else if (g_code == G_8) {
    if (settings->lathe_diameter_mode) {
      if(block->x_flag)
      {
        block->x_number *= 2; //Remove any existing scaling
      }
      if(block->motion_to_be == G_76) {
          block->i_number *= 2;
          block->j_number *= 2;
          block->k_number *= 2;
      }              
#ifdef DEBUG_EMC
      COMMENT("interpreter: Lathe diameter mode changed to radius");
#endif
      settings->lathe_diameter_mode = false;
    }
  } else
    ERS("BUG: Code not G7 or G8");
  return INTERP_OK;
}


/****************************************************************************/

/*! convert_dwell

Returned Value: int (INTERP_OK)

Side effects:
   A dwell command is executed.

Called by: convert_g.

*/

int Interp::convert_dwell(setup_pointer settings, double time)   //!< time in seconds to dwell  */
{
  enqueue_DWELL(time);
  return INTERP_OK;
}

/****************************************************************************/

/*! convert_feed_mode

Returned Value: int
   If any of the following errors occur, this returns an error code.
   Otherwise, it returns INTERP_OK.
   1.  g_code isn't G_93, G_94 or G_95

Side effects:
   The interpreter switches the machine settings to indicate the current
   feed mode (UNITS_PER_MINUTE or INVERSE_TIME).

   The canonical machine to which commands are being sent does not have
   a feed mode, so no command setting the distance mode is generated in
   this function. A comment function call is made (conditionally)
   explaining the change in mode, however.

Called by: execute_block.

*/

int Interp::convert_feed_mode(int g_code,        //!< g_code being executed (must be G_93, G_94 or G_95)
                             setup_pointer settings)    //!< pointer to machine settings                 
{
  if (g_code == G_93) {
#ifdef DEBUG_EMC
    enqueue_COMMENT("interpreter: feed mode set to inverse time");
#endif
    settings->feed_mode = INVERSE_TIME;
    enqueue_SET_FEED_MODE(0);
  } else if (g_code == G_94) {
#ifdef DEBUG_EMC
    enqueue_COMMENT("interpreter: feed mode set to units per minute");
#endif
    settings->feed_mode = UNITS_PER_MINUTE;
    enqueue_SET_FEED_MODE(0);
    settings->feed_rate = 0.0;
    enqueue_SET_FEED_RATE(0);
  } else if(g_code == G_95) {
#ifdef DEBUG_EMC
    enqueue_COMMENT("interpreter: feed mode set to units per revolution");
#endif
    settings->feed_mode = UNITS_PER_REVOLUTION;
    enqueue_SET_FEED_MODE(1);
    settings->feed_rate = 0.0;
    enqueue_SET_FEED_RATE(0);
  } else
    ERS("BUG: Code not G93, G94, or G95");
  return INTERP_OK;
}

/****************************************************************************/

/*! convert_feed_rate

Returned Value: int (INTERP_OK)

Side effects:
   The machine feed_rate is set to the value of f_number in the
     block by function call.
   The machine model feed_rate is set to that value.

Called by: execute_block

This is called only if the feed mode is UNITS_PER_MINUTE or UNITS_PER_REVOLUTION.

*/

int Interp::convert_feed_rate(block_pointer block,       //!< pointer to a block of RS274 instructions
                             setup_pointer settings)    //!< pointer to machine settings             
{
  settings->feed_rate = block->f_number;
  enqueue_SET_FEED_RATE(block->f_number);
  return INTERP_OK;
}

/****************************************************************************/

/*! convert_g

Returned Value: int
   If one of the following functions is called and returns an error code,
   this returns that code.
      convert_control_mode
      convert_coordinate_system
      convert_cutter_compensation
      convert_distance_mode
      convert_ijk_distance_mode
      convert_lathe_diameter_mode
      convert_dwell
      convert_length_units
      convert_modal_0
      convert_motion
      convert_retract_mode
      convert_set_plane
      convert_tool_length_offset
   Otherwise, it returns INTERP_OK.

Side effects:
   Any g_codes in the block (excluding g93 and 94) and any implicit
   motion g_code are executed.

Called by: execute_block.

This takes a pointer to a block of RS274/NGC instructions (already
read in) and creates the appropriate output commands corresponding to
any "g" codes in the block.

Codes g93 and g94, which set the feed mode, are executed earlier by
execute_block before reading the feed rate.

G codes are are executed in the following order.
1.  mode 0, G4 only - dwell. Left here from earlier versions.
2.  mode 2, one of (G17, G18, G19) - plane selection.
3.  mode 6, one of (G20, G21) - length units.
4.  mode 15 one of (G07,G08) - lathe diameter mode
5.  mode 7, one of (G40, G41, G42) - cutter radius compensation.
6.  mode 8, one of (G43, G49) - tool length offset
7.  mode 12, one of (G54, G55, G56, G57, G58, G59, G59.1, G59.2, G59.3)
    - coordinate system selection.
8.  mode 13, one of (G61, G61.1, G64, G50, G51) - control mode
9.  mode 3, one of (G90, G91) - distance mode.
10.  mode 4, one of (G90.1, G91.1) - arc i,j,k mode.
11. mode 10, one of (G98, G99) - retract mode.
12. mode 0, one of (G10, G28, G30, G92, G92.1, G92.2, G92.3) -
13. mode 1, one of (G0, G1, G2, G3, G38.2, G80, G81 to G89, G33, G33.1, G76) - motion or cancel.
    G53 from mode 0 is also handled here, if present.

Some mode 0 and most mode 1 G codes must be executed after the length units
are set, since they use coordinate values. Mode 1 codes also must wait
until most of the other modes are set.

*/

int Interp::convert_g(block_pointer block,       //!< pointer to a block of RS274/NGC instructions
		      setup_pointer settings)    //!< pointer to machine settings
{
    int status;

    if ((block->g_modes[GM_MODAL_0] == G_4) && ONCE(STEP_DWELL)) {
      status = convert_dwell(settings, block->p_number);
      CHP(status);
    }
    if ((block->g_modes[GM_SET_PLANE] != -1) && ONCE(STEP_SET_PLANE)) {
	status = convert_set_plane(block->g_modes[GM_SET_PLANE], settings);
	CHP(status);
    }
    if ((block->g_modes[GM_LENGTH_UNITS] != -1) && ONCE(STEP_LENGTH_UNITS)) {
	status = convert_length_units(block->g_modes[GM_LENGTH_UNITS], settings);
	CHP(status);
    }
    if ((block->g_modes[GM_LATHE_DIAMETER_MODE] != -1) && ONCE(STEP_LATHE_DIAMETER_MODE)) {
	status = convert_lathe_diameter_mode(block->g_modes[GM_LATHE_DIAMETER_MODE], block, settings);
	CHP(status);
    }
    if ((block->g_modes[GM_CUTTER_COMP] != -1) && ONCE(STEP_CUTTER_COMP)) {
	status = convert_cutter_compensation(block->g_modes[GM_CUTTER_COMP], block, settings);
	CHP(status);
    }
    if ((block->g_modes[GM_TOOL_LENGTH_OFFSET] != -1) && ONCE(STEP_TOOL_LENGTH_OFFSET)){
	status = convert_tool_length_offset(block->g_modes[GM_TOOL_LENGTH_OFFSET], block, settings);
	CHP(status);
    }
    if ((block->g_modes[GM_COORD_SYSTEM] != -1) && ONCE(STEP_COORD_SYSTEM)){
	status = convert_coordinate_system(block->g_modes[GM_COORD_SYSTEM], settings);
	CHP(status);
    }
    if ((block->g_modes[GM_CONTROL_MODE] != -1) && ONCE(STEP_CONTROL_MODE)) {
	status = convert_control_mode(block->g_modes[GM_CONTROL_MODE],
				      block->p_number, block->q_number, settings);
	CHP(status);
    }
    if ((block->g_modes[GM_DISTANCE_MODE] != -1) && ONCE(STEP_DISTANCE_MODE)) {
      status = convert_distance_mode(block->g_modes[GM_DISTANCE_MODE], settings);
      CHP(status);
    }
    if ((block->g_modes[GM_IJK_DISTANCE_MODE] != -1) && ONCE(STEP_IJK_DISTANCE_MODE)){
	status = convert_ijk_distance_mode(block->g_modes[GM_IJK_DISTANCE_MODE], settings);
	CHP(status);
    }
    if ((block->g_modes[GM_RETRACT_MODE] != -1)  && ONCE(STEP_RETRACT_MODE)){
	status = convert_retract_mode(block->g_modes[GM_RETRACT_MODE], settings);
	CHP(status);
    }
    if ((block->g_modes[GM_MODAL_0] != -1) && ONCE(STEP_MODAL_0)) {
      status = convert_modal_0(block->g_modes[GM_MODAL_0], block, settings);
      CHP(status);
  }
    if ((block->motion_to_be != -1)  && ONCE(STEP_MOTION)){
      status = convert_motion(block->motion_to_be, block, settings);
      CHP(status);
  }
  return INTERP_OK;
}

int Interp::convert_savehome(int code, block_pointer block, setup_pointer s) {
    double *p = s->parameters;
    
    if(s->cutter_comp_side) {
        ERS(_("Cannot set reference point with cutter compensation in effect"));
    }

    double x = PROGRAM_TO_USER_LEN(s->current_x + s->tool_offset.tran.x + s->origin_offset_x + s->axis_offset_x);
    double y = PROGRAM_TO_USER_LEN(s->current_y + s->tool_offset.tran.y + s->origin_offset_y + s->axis_offset_y);
    double z = PROGRAM_TO_USER_LEN(s->current_z + s->tool_offset.tran.z + s->origin_offset_z + s->axis_offset_z);
    double a = PROGRAM_TO_USER_ANG(s->AA_current + s->tool_offset.a + s->AA_origin_offset + s->AA_axis_offset);
    double b = PROGRAM_TO_USER_ANG(s->BB_current + s->tool_offset.b + s->BB_origin_offset + s->BB_axis_offset);
    double c = PROGRAM_TO_USER_ANG(s->CC_current + s->tool_offset.c + s->CC_origin_offset + s->CC_axis_offset);
    double u = PROGRAM_TO_USER_LEN(s->u_current + s->tool_offset.u + s->u_origin_offset + s->u_axis_offset);
    double v = PROGRAM_TO_USER_LEN(s->v_current + s->tool_offset.v + s->v_origin_offset + s->v_axis_offset);
    double w = PROGRAM_TO_USER_LEN(s->w_current + s->tool_offset.w + s->w_origin_offset + s->w_axis_offset);

    if(s->a_axis_wrapped) {
        a = fmod(a, 360.0);
        if(a<0) a += 360.0;
    }

    if(s->b_axis_wrapped) {
        b = fmod(b, 360.0);
        if(b<0) b += 360.0;
    }

    if(s->c_axis_wrapped) {
        c = fmod(c, 360.0);
        if(c<0) c += 360.0;
    }

    if(code == G_28_1) {
        p[5161] = x;
        p[5162] = y;
        p[5163] = z;
        p[5164] = a;
        p[5165] = b;
        p[5166] = c;
        p[5167] = u;
        p[5168] = v;
        p[5169] = w;
    } else if(code == G_30_1) {
        p[5181] = x;
        p[5182] = y;
        p[5183] = z;
        p[5184] = a;
        p[5185] = b;
        p[5186] = c;
        p[5187] = u;
        p[5188] = v;
        p[5189] = w;
    } else {
        ERS("BUG: Code not G28.1 or G38.1");
    }
    return INTERP_OK;
}


/****************************************************************************/

/*! convert_home

Returned Value: int
   If any of the following errors occur, this returns the error code shown.
   Otherwise, it returns INTERP_OK.
   1. cutter radius compensation is on:
      NCE_CANNOT_USE_G28_OR_G30_WITH_CUTTER_RADIUS_COMP
   2. The code is not G28 or G30: NCE_BUG_CODE_NOT_G28_OR_G30

Side effects: 
   This executes a straight traverse to the programmed point, using
   the current coordinate system, tool length offset, and motion mode
   to interpret the coordinate values. Then it executes a straight
   traverse to move one or more axes to the location of reference
   point 1 (if G28) or reference point 2 (if G30).  If any axis words
   are specified in this block, only those axes are moved to the
   reference point.  If none are specified, all axes are moved.  It
   also updates the setting of the position of the tool point to the
   end point of the move.

   If either move would affect the position of one or more locking
   rotaries, the rotaries are unlocked and indexed one at a time,
   in the order A,B,C and then the other axes are moved.

   N.B. Many gcode programmers call the reference point a home
   position, and that is exactly what it is if the parameters are
   zero.  Do not confuse this with homing the axis (searching for
   a switch or index pulse).

Called by: convert_modal_0.

*/

int Interp::convert_home(int move,       //!< G code, must be G_28 or G_30            
                        block_pointer block,    //!< pointer to a block of RS274 instructions
                        setup_pointer settings) //!< pointer to machine settings             
{
  double end_x;
  double end_y;
  double end_z;
  double AA_end;
  double BB_end;
  double CC_end;
  double u_end;
  double v_end;
  double w_end;
  double end_x_home;
  double end_y_home;
  double end_z_home;
  double AA_end_home;
  double BB_end_home;
  double CC_end_home;
  double u_end_home;
  double v_end_home;
  double w_end_home;
  double *parameters;

  parameters = settings->parameters;
  CHP(find_ends(block, settings, &end_x, &end_y, &end_z,
                &AA_end, &BB_end, &CC_end, 
                &u_end, &v_end, &w_end));

  CHKS((settings->cutter_comp_side),
      NCE_CANNOT_USE_G28_OR_G30_WITH_CUTTER_RADIUS_COMP);

  // waypoint is in currently active coordinate system

  // move indexers first, one at a time
  if (AA_end != settings->AA_current && settings->a_indexer)
      issue_straight_index(3, AA_end, block->line_number, settings);
  if (BB_end != settings->BB_current && settings->b_indexer)
      issue_straight_index(4, BB_end, block->line_number, settings);
  if (CC_end != settings->CC_current && settings->c_indexer)
      issue_straight_index(5, CC_end, block->line_number, settings);

  STRAIGHT_TRAVERSE(block->line_number, end_x, end_y, end_z,
                    AA_end, BB_end, CC_end,
                    u_end, v_end, w_end);

  settings->current_x = end_x;
  settings->current_y = end_y;
  settings->current_z = end_z;
  settings->AA_current = AA_end;
  settings->BB_current = BB_end;
  settings->CC_current = CC_end;
  settings->u_current = u_end;
  settings->v_current = v_end;
  settings->w_current = w_end;

  if (move == G_28) {
      find_relative(USER_TO_PROGRAM_LEN(parameters[5161]),
                    USER_TO_PROGRAM_LEN(parameters[5162]),
                    USER_TO_PROGRAM_LEN(parameters[5163]),
                    USER_TO_PROGRAM_ANG(parameters[5164]),
                    USER_TO_PROGRAM_ANG(parameters[5165]),
                    USER_TO_PROGRAM_ANG(parameters[5166]),
                    USER_TO_PROGRAM_LEN(parameters[5167]),
                    USER_TO_PROGRAM_LEN(parameters[5168]),
                    USER_TO_PROGRAM_LEN(parameters[5169]),
                    &end_x_home, &end_y_home, &end_z_home,
                    &AA_end_home, &BB_end_home, &CC_end_home, 
                    &u_end_home, &v_end_home, &w_end_home, settings);
  } else if (move == G_30) {
      find_relative(USER_TO_PROGRAM_LEN(parameters[5181]),
                    USER_TO_PROGRAM_LEN(parameters[5182]),
                    USER_TO_PROGRAM_LEN(parameters[5183]),
                    USER_TO_PROGRAM_ANG(parameters[5184]),
                    USER_TO_PROGRAM_ANG(parameters[5185]),
                    USER_TO_PROGRAM_ANG(parameters[5186]),
                    USER_TO_PROGRAM_LEN(parameters[5187]),
                    USER_TO_PROGRAM_LEN(parameters[5188]),
                    USER_TO_PROGRAM_LEN(parameters[5189]),
                    &end_x_home, &end_y_home, &end_z_home,
                    &AA_end_home, &BB_end_home, &CC_end_home, 
                    &u_end_home, &v_end_home, &w_end_home, settings);
  } else
    ERS(NCE_BUG_CODE_NOT_G28_OR_G30);
  
  // if any axes are specified, home only those axes after the waypoint 
  // (both fanuc & haas, contrary to emc historical operation)

  if (block->x_flag) end_x = end_x_home;  
  if (block->y_flag) end_y = end_y_home;  
  if (block->z_flag) end_z = end_z_home;  
  if (block->a_flag) AA_end = AA_end_home;
  if (block->b_flag) BB_end = BB_end_home;
  if (block->c_flag) CC_end = CC_end_home;
  if (block->u_flag) u_end = u_end_home;  
  if (block->v_flag) v_end = v_end_home;  
  if (block->w_flag) w_end = w_end_home;  

  // but, if no axes are specified, home all of them 
  // (haas does this, emc historical did, throws an error in fanuc)

  if (!block->x_flag && !block->y_flag && !block->z_flag &&
      !block->a_flag && !block->b_flag && !block->c_flag &&
      !block->u_flag && !block->v_flag && !block->w_flag) {
      end_x = end_x_home;  
      end_y = end_y_home;  
      end_z = end_z_home;  
      AA_end = AA_end_home;
      BB_end = BB_end_home;
      CC_end = CC_end_home;
      u_end = u_end_home;  
      v_end = v_end_home;  
      w_end = w_end_home;  
  }

  // move indexers first, one at a time
  if (AA_end != settings->AA_current && settings->a_indexer)
      issue_straight_index(3, AA_end, block->line_number, settings);
  if (BB_end != settings->BB_current && settings->b_indexer)
      issue_straight_index(4, BB_end, block->line_number, settings);
  if (CC_end != settings->CC_current && settings->c_indexer)
      issue_straight_index(5, CC_end, block->line_number, settings);

  STRAIGHT_TRAVERSE(block->line_number, end_x, end_y, end_z,
                    AA_end, BB_end, CC_end,
                    u_end, v_end, w_end);
  settings->current_x = end_x;
  settings->current_y = end_y;
  settings->current_z = end_z;
  settings->AA_current = AA_end;
  settings->BB_current = BB_end;
  settings->CC_current = CC_end;
  settings->u_current = u_end;
  settings->v_current = v_end;
  settings->w_current = w_end;
  
  return INTERP_OK;
}

/****************************************************************************/

/*! convert_length_units

Returned Value: int
   If any of the following errors occur, this returns the error shown.
   Otherwise, it returns INTERP_OK.
   1. The g_code argument isnt G_20 or G_21:
      NCE_BUG_CODE_NOT_G20_OR_G21
   2. Cutter radius compensation is on:
      NCE_CANNOT_CHANGE_UNITS_WITH_CUTTER_RADIUS_COMP

Side effects:
   A command setting the length units is executed. The machine
   settings are reset regarding length units and current position.

Called by: convert_g.

Tool length offset and diameter, work coordinate systems, feed rate,
g28/g30 home positions, and g53 motion in absolute coordinates all work
properly after switching units.  Historically these had problems but the
intention is that they work properly now.

The tool table in settings is not converted here; it is always in
inifile units and the conversion happens when reading an entry.  Tool
offsets and feed rate that are in effect are converted by rereading them
from the canon level.

Cutter diameter is not converted because radius comp is not in effect
when we are changing units.  

XXX Other distance items in the settings (such as the various parameters
for cycles) need testing.

*/

int Interp::convert_length_units(int g_code,     //!< g_code being executed (must be G_20 or G_21)
                                setup_pointer settings) //!< pointer to machine settings                 
{
  if (g_code == G_20) {
    USE_LENGTH_UNITS(CANON_UNITS_INCHES);
    if (settings->length_units != CANON_UNITS_INCHES) {
      settings->length_units = CANON_UNITS_INCHES;
      settings->current_x = (settings->current_x * INCH_PER_MM);
      settings->current_y = (settings->current_y * INCH_PER_MM);
      settings->current_z = (settings->current_z * INCH_PER_MM);
      settings->program_x = (settings->program_x * INCH_PER_MM);
      settings->program_y = (settings->program_y * INCH_PER_MM);
      settings->program_z = (settings->program_z * INCH_PER_MM);
      qc_scale(INCH_PER_MM);
      settings->cutter_comp_radius *= INCH_PER_MM;
      settings->axis_offset_x = (settings->axis_offset_x * INCH_PER_MM);
      settings->axis_offset_y = (settings->axis_offset_y * INCH_PER_MM);
      settings->axis_offset_z = (settings->axis_offset_z * INCH_PER_MM);
      settings->origin_offset_x = (settings->origin_offset_x * INCH_PER_MM);
      settings->origin_offset_y = (settings->origin_offset_y * INCH_PER_MM);
      settings->origin_offset_z = (settings->origin_offset_z * INCH_PER_MM);

      settings->u_current = (settings->u_current * INCH_PER_MM);
      settings->v_current = (settings->v_current * INCH_PER_MM);
      settings->w_current = (settings->w_current * INCH_PER_MM);
      settings->u_axis_offset = (settings->u_axis_offset * INCH_PER_MM);
      settings->v_axis_offset = (settings->v_axis_offset * INCH_PER_MM);
      settings->w_axis_offset = (settings->w_axis_offset * INCH_PER_MM);
      settings->u_origin_offset = (settings->u_origin_offset * INCH_PER_MM);
      settings->v_origin_offset = (settings->v_origin_offset * INCH_PER_MM);
      settings->w_origin_offset = (settings->w_origin_offset * INCH_PER_MM);

      settings->tool_offset.tran.x = GET_EXTERNAL_TOOL_LENGTH_XOFFSET();
      settings->tool_offset.tran.y = GET_EXTERNAL_TOOL_LENGTH_YOFFSET();
      settings->tool_offset.tran.z = GET_EXTERNAL_TOOL_LENGTH_ZOFFSET();
      settings->tool_offset.a = GET_EXTERNAL_TOOL_LENGTH_AOFFSET();
      settings->tool_offset.b = GET_EXTERNAL_TOOL_LENGTH_BOFFSET();
      settings->tool_offset.c = GET_EXTERNAL_TOOL_LENGTH_COFFSET();
      settings->tool_offset.u = GET_EXTERNAL_TOOL_LENGTH_UOFFSET();
      settings->tool_offset.v = GET_EXTERNAL_TOOL_LENGTH_VOFFSET();
      settings->tool_offset.w = GET_EXTERNAL_TOOL_LENGTH_WOFFSET();
      settings->feed_rate = GET_EXTERNAL_FEED_RATE();
    }
  } else if (g_code == G_21) {
    USE_LENGTH_UNITS(CANON_UNITS_MM);
    if (settings->length_units != CANON_UNITS_MM) {
      settings->length_units = CANON_UNITS_MM;
      settings->current_x = (settings->current_x * MM_PER_INCH);
      settings->current_y = (settings->current_y * MM_PER_INCH);
      settings->current_z = (settings->current_z * MM_PER_INCH);
      settings->program_x = (settings->program_x * MM_PER_INCH);
      settings->program_y = (settings->program_y * MM_PER_INCH);
      settings->program_z = (settings->program_z * MM_PER_INCH);
      qc_scale(MM_PER_INCH);
      settings->cutter_comp_radius *= MM_PER_INCH;
      settings->axis_offset_x = (settings->axis_offset_x * MM_PER_INCH);
      settings->axis_offset_y = (settings->axis_offset_y * MM_PER_INCH);
      settings->axis_offset_z = (settings->axis_offset_z * MM_PER_INCH);
      settings->origin_offset_x = (settings->origin_offset_x * MM_PER_INCH);
      settings->origin_offset_y = (settings->origin_offset_y * MM_PER_INCH);
      settings->origin_offset_z = (settings->origin_offset_z * MM_PER_INCH);

      settings->u_current = (settings->u_current * MM_PER_INCH);
      settings->v_current = (settings->v_current * MM_PER_INCH);
      settings->w_current = (settings->w_current * MM_PER_INCH);
      settings->u_axis_offset = (settings->u_axis_offset * MM_PER_INCH);
      settings->v_axis_offset = (settings->v_axis_offset * MM_PER_INCH);
      settings->w_axis_offset = (settings->w_axis_offset * MM_PER_INCH);
      settings->u_origin_offset = (settings->u_origin_offset * MM_PER_INCH);
      settings->v_origin_offset = (settings->v_origin_offset * MM_PER_INCH);
      settings->w_origin_offset = (settings->w_origin_offset * MM_PER_INCH);

      settings->tool_offset.tran.x = GET_EXTERNAL_TOOL_LENGTH_XOFFSET();
      settings->tool_offset.tran.y = GET_EXTERNAL_TOOL_LENGTH_YOFFSET();
      settings->tool_offset.tran.z = GET_EXTERNAL_TOOL_LENGTH_ZOFFSET();
      settings->tool_offset.a = GET_EXTERNAL_TOOL_LENGTH_AOFFSET();
      settings->tool_offset.b = GET_EXTERNAL_TOOL_LENGTH_BOFFSET();
      settings->tool_offset.c = GET_EXTERNAL_TOOL_LENGTH_COFFSET();
      settings->tool_offset.u = GET_EXTERNAL_TOOL_LENGTH_UOFFSET();
      settings->tool_offset.v = GET_EXTERNAL_TOOL_LENGTH_VOFFSET();
      settings->tool_offset.w = GET_EXTERNAL_TOOL_LENGTH_WOFFSET();
      settings->feed_rate = GET_EXTERNAL_FEED_RATE();
    }
  } else
    ERS(NCE_BUG_CODE_NOT_G20_OR_G21);
  return INTERP_OK;
}


/*
 * given two double arrays representing interpreter settings as stored in
 * _setup.active_settings, construct a G-code sequence to synchronize their state.
 */
int Interp::gen_settings(double *current, double *saved, char *cmd)
{
    int i;
    char buf[LINELEN];
    for (i = 0; i < ACTIVE_SETTINGS; i++) {
	if (saved[i] != current[i]) {
	    switch (i) {
	    case 0: break; // sequence_number - no point in restoring
	    case 1:
		snprintf(buf,sizeof(buf)," F%.1f", saved[i]);
		strncat(cmd,buf,sizeof(buf));
		break;
	    case 2:
		snprintf(buf,sizeof(buf)," S%.0f", saved[i]);
		strncat(cmd,buf,sizeof(buf));
		break;
	    }
	}
    }
    return INTERP_OK;
}


/*
 * given two int arrays representing interpreter settings as stored in
 * _setup.active_g_codes, construct a G-code sequence to synchronize their state.
 */
int Interp::gen_g_codes(int *current, int *saved, char *cmd)
{
    int i, val;
    char buf[LINELEN];
    for (i = 0; i < ACTIVE_G_CODES; i++) {
	val = saved[i];
	if (val != current[i]) {

	    switch (i) {
	    case 0:
		// // sequence_number - no point in restoring
		break;
	    case 2: // FIXME - I dont understand this:
		//   gez[2] = ((block == NULL) ? -1 : block->g_modes[0]);
		break;
	    case 12:  // mystery slot
		break;
	    case 5: // - length units
		// this is treated before all others - see convert_m()
		break;
	    case 1: // - motion_mode
		// restoring the motion mode is a real bad idea to start with
		break;
	    case 3: // - plane
	    case 4: // - cutter compensation
	    case 6: // - distance mode
	    case 7: // - feed mode
	    case 8: // - coordinate system
	    case 9: // - tool offset (G43/G49)
	    case 10: // - retract mode
	    case 11: // - control mode
	    case 13: // - spindle mode
	    case 14: // - ijk distance mode
	    case 15: // - lathe diameter mode

		if (val != -1) { // FIXME not sure if this is correct!
		    // if this was set in sub, and unset in caller, it will
		    // not be reset
		    if (val % 10) {
			snprintf(buf,sizeof(buf)," G%d.%d", val / 10, val % 10);
		    } else {
			snprintf(buf,sizeof(buf)," G%d", val / 10);
		    }
		    strncat(cmd,buf,sizeof(buf));
		} else {
		    // so complain rather loudly
		    MSG("------ gen_g_codes BUG: index %d = -1!!\n",i);
		}
		break;
	    }
	}
    }
    return INTERP_OK;
}

/*
 * given two int arrays representing interpreter settings as stored in
 * _setup.active_m_codes, construct a M-code sequence to synchronize their state.
 */
int Interp::gen_m_codes(int *current, int *saved, char *cmd)
{
    int i,val;
    char buf[LINELEN];
    for (i = 0; i < ACTIVE_M_CODES; i++) {
	val = saved[i];
	if (val != current[i]) {
	    switch (i) {
	    case 0: /* 0 seq number  */
		break;
	    case 1: /* 1 stopping    */
		// FIXME - is the next line needed at all?
		// emz[1] = (block == NULL) ? -1 : block->m_modes[4];
		break;
	    case 3: /* 3 tool change */
		// FIXME - dont know how to handle this.
		// emz[3] =
		//  (block == NULL) ? -1 : block->m_modes[6];
		break;
	    case 2: // spindle
	    case 4: // mist
	    case 5: // flood
	    case 6: // speed/feed override
	    case 7: // adaptive feed
	    case 8: // feed hold
		if (val != -1) {  // unsure..
		    snprintf(buf,sizeof(buf)," M%d", val);
		    strncat(cmd,buf,sizeof(buf));
		} else {
		    MSG("------ gen_m_codes: index %d = -1!!\n",i);
		}
		break;
	    }
	}
    }
    return INTERP_OK;
}

int Interp::save_settings(setup_pointer settings)
{
      // the state is sprinkled all over _setup
      // collate state in _setup.active_* arrays
      write_g_codes((block_pointer) NULL, settings);
      write_m_codes((block_pointer) NULL, settings);
      write_settings(settings);

      // save in the current call frame
      active_g_codes((int *)settings->sub_context[settings->call_level].saved_g_codes);
      active_m_codes((int *)settings->sub_context[settings->call_level].saved_m_codes);
      active_settings((double *)settings->sub_context[settings->call_level].saved_settings);

      // TBD: any other state deemed important to save/restore should be added here
      // context_struct might need to be extended too.

      return INTERP_OK;
}

/* restore global settings/gcodes/mcodes to current call level from a valid context
 * used by:
 *   M72 - restores context from same level
 *       example: restore_settings(settings->call_level)
 *
 *   an o-word return/endsub if auto-restore (M73) was issued
 *       issue this like so - after call_level has been decremented:
 *       restore_settings(settings->call_level + 1)
 */
int Interp::restore_settings(setup_pointer settings,
			    int from_level)    //!< call level of context to restore from
{

    CHKS((from_level < settings->call_level),
	 (_("BUG: cannot restore from a lower call level (%d) to a higher call level (%d)")),from_level,settings->call_level);
    CHKS((from_level < 0), (_("BUG: restore from level %d !?")),from_level);
    CHKS((settings->call_level < 0), (_("BUG: restore to level %d !?")),settings->call_level);

    // linearize state
    write_g_codes((block_pointer) NULL, settings);
    write_m_codes((block_pointer) NULL, settings);
    write_settings(settings);

    char cmd[LINELEN];
    memset(cmd, 0, LINELEN);

    // construct gcode from the state difference and execute
    // this assures appropriate canon commands are generated if needed -
    // just restoring interp variables is not enough

    // G20/G21 switching is special - it is executed beforehand
    // so restoring feed lateron is interpreted in the correct context

    if (settings->active_g_codes[5] != settings->sub_context[from_level].saved_g_codes[5]) {
	snprintf(cmd,sizeof(cmd), "G%d",settings->sub_context[from_level].saved_g_codes[5]/10);
	CHKS(execute(cmd) != INTERP_OK, _("M7x: restore_settings G20/G21 failed: '%s'"), cmd);
	memset(cmd, 0, LINELEN);
    }
    gen_settings((double *)settings->active_settings, (double *)settings->sub_context[from_level].saved_settings,cmd);
    gen_m_codes((int *) settings->active_m_codes, (int *)settings->sub_context[from_level].saved_m_codes,cmd);
    gen_g_codes((int *)settings->active_g_codes, (int *)settings->sub_context[from_level].saved_g_codes,cmd);

    if (strlen(cmd) > 0) {
	int status = execute(cmd);
	if (status != INTERP_OK) {
	    char currentError[LINELEN+1];
	    strcpy(currentError,getSavedError());
	    CHKS(status, _("M7x: restore_settings failed executing: '%s': %s"), cmd, currentError);
	}
	write_g_codes((block_pointer) NULL, settings);
	write_m_codes((block_pointer) NULL, settings);
	write_settings(settings);
    }

    // TBD: any state deemed important to restore should be restored here
    // NB: some state changes might generate canon commands so do that here
    // if needed

    return INTERP_OK;
}



/****************************************************************************/

/*! convert_m

Returned Value: int
   If convert_tool_change returns an error code, this returns that code.
   If input-related stuff is needed, it sets the flag input_flag = true.
   Otherwise, it returns INTERP_OK.

Side effects:
   m_codes in the block are executed. For each m_code
   this consists of making a function call(s) to a canonical machining
   function(s) and setting the machine model.

Called by: execute_block.

This handles four separate types of activity in order:
1. changing the tool (m6) - which also retracts and stops the spindle.
2. Turning the spindle on or off (m3, m4, and m5)
3. Turning coolant on and off (m7, m8, and m9)
4. turning a-axis clamping on and off (m26, m27) - commented out.
5. enabling or disabling feed and speed overrides (m49, m49).
6. changing the loaded toolnumber (m61).
Within each group, only the first code encountered will be executed.

This does nothing with m0, m1, m2, m30, or m60 (which are handled in
convert_stop).

*/

int Interp::convert_m(block_pointer block,       //!< pointer to a block of RS274/NGC instructions
		      setup_pointer settings)    //!< pointer to machine settings
{
  int type;
  double timeout;               // timeout for M66

  /* The M62-65 commands are used for DIO */
  /* M62 sets a DIO synched with motion
     M63 clears a DIO synched with motion
     M64 sets a DIO imediately
     M65 clears a DIO imediately 
     M66 waits for an input
     M67 reads a digital input
     M68 reads an analog input*/

  if (IS_USER_MCODE(block,settings,5) && ONCE_M(5))  {
      return convert_remapped_code(block, settings, STEP_M_5, 'm',
				   block->m_modes[5]);
  } else if ((block->m_modes[5] == 62) && ONCE_M(5)) {
      CHKS((settings->cutter_comp_side),
           (_("Cannot set motion output with cutter radius compensation on")));  // XXX
      CHKS((!block->p_flag), _("No valid P word with M62"));
      SET_MOTION_OUTPUT_BIT(round_to_int(block->p_number));
  } else if ((block->m_modes[5] == 63) && ONCE_M(5)) {
      CHKS((settings->cutter_comp_side),
           (_("Cannot set motion digital output with cutter radius compensation on")));  // XXX
      CHKS((!block->p_flag), _("No valid P word with M63"));
      CLEAR_MOTION_OUTPUT_BIT(round_to_int(block->p_number));
  } else if ((block->m_modes[5] == 64) && ONCE_M(5)){
      CHKS((settings->cutter_comp_side),
           (_("Cannot set auxiliary digital output with cutter radius compensation on")));  // XXX
      CHKS((!block->p_flag), _("No valid P word with M64"));
      SET_AUX_OUTPUT_BIT(round_to_int(block->p_number));
  } else if ((block->m_modes[5] == 65) && ONCE_M(5)) {
      CHKS((settings->cutter_comp_side),
           (_("Cannot set auxiliary digital output with cutter radius compensation on")));  // XXX
      CHKS((!block->p_flag), _("No valid P word with M65"));
      CLEAR_AUX_OUTPUT_BIT(round_to_int(block->p_number));
  } else if ((block->m_modes[5] == 66) && ONCE_M(5)){

    //P-word = digital channel
    //E-word = analog channel
    //L-word = wait type (immediate, rise, fall, high, low)
    //Q-word = timeout
    // it is an error if:

    // P and E word are specified together
    CHKS(((block->p_flag) && (block->e_flag)),
	NCE_BOTH_DIGITAL_AND_ANALOG_INPUT_SELECTED);

    // L-word not 0, and timeout <= 0 
    CHKS(((block->q_number <= 0) && (block->l_flag) && (round_to_int(block->l_number) > 0)),
	NCE_ZERO_TIMEOUT_WITH_WAIT_NOT_IMMEDIATE);
	
    // E-word specified (analog input) and wait type not immediate
    CHKS(((block->e_flag) && (block->l_flag) && (round_to_int(block->l_number) != 0)),
	NCE_ANALOG_INPUT_WITH_WAIT_NOT_IMMEDIATE);

    // missing P or E (or invalid = negative)
    CHKS( ((block->p_flag) && (round_to_int(block->p_number) < 0)) || 
         ((block->e_flag) && (round_to_int(block->e_number) < 0)) ||
	 ((!block->p_flag) && (!block->e_flag)) ,
	NCE_INVALID_OR_MISSING_P_AND_E_WORDS_FOR_WAIT_INPUT);

    if (block->p_flag) { // got a digital input
	if (round_to_int(block->p_number) < 0) // safety check for negative words
	    ERS(_("invalid P-word with M66"));
	    
	if (block->l_flag) {
	    type = round_to_int(block->l_number);
	} else {
	    type = WAIT_MODE_IMMEDIATE;
        }
	    
	if (block->q_number > 0) {
	    timeout = block->q_number;
	} else {
	    timeout = 0;
        }

        CHKS((settings->cutter_comp_side),
             (_("Cannot wait for digital input with cutter radius compensation on")));

	int ret = WAIT(round_to_int(block->p_number), DIGITAL_INPUT, type, timeout);
	//WAIT returns 0 on success, -1 for out of bounds
	CHKS((ret == -1), NCE_DIGITAL_INPUT_INVALID_ON_M66);
	if (ret == 0) {
	    settings->input_flag = true;
	    settings->input_index = round_to_int(block->p_number);
	    settings->input_digital = true;
	}
    } else if (round_to_int(block->e_number) >= 0) { // got an analog input
        CHKS((settings->cutter_comp_side),
             (_("Cannot wait for analog input with cutter radius compensation on")));

	int ret = WAIT(round_to_int(block->e_number), ANALOG_INPUT, 0, 0); //WAIT returns 0 on success, -1 for out of bounds
	CHKS((ret == -1), NCE_ANALOG_INPUT_INVALID_ON_M66);
	if (ret == 0) {
	    settings->input_flag = true;
	    settings->input_index = round_to_int(block->e_number);
	    settings->input_digital = false;
	}
    } 
  } else if ((block->m_modes[5] == 67) && ONCE_M(5)) {

    //E-word = analog channel
    //Q-word = analog value
      CHKS((settings->cutter_comp_side),
           (_("Cannot set motion analog output with cutter radius compensation on")));  // XXX
      CHKS((!block->e_flag) || (round_to_int(block->e_number) < 0), (_("Invalid analog index with M67")));
      SET_MOTION_OUTPUT_VALUE(round_to_int(block->e_number), block->q_number);
  } else if ((block->m_modes[5] == 68)  && ONCE_M(5)) {
    //E-word = analog channel
    //Q-word = analog value
      CHKS((settings->cutter_comp_side),
           (_("Cannot set auxiliary analog output with cutter radius compensation on")));  // XXX
      CHKS((!block->e_flag) || (round_to_int(block->e_number) < 0), (_("Invalid analog index with M68")));
      SET_AUX_OUTPUT_VALUE(round_to_int(block->e_number), block->q_number);
  }

  if ((block->m_modes[6] != -1)  && ONCE_M(6)){
      int toolno;
      bool remapped_in_block = STEP_REMAPPED_IN_BLOCK(block, STEP_M_6);

      switch (block->m_modes[6]) {
      case 6:
      	  if (IS_USER_MCODE(block,settings,6) && remapped_in_block) {
      		  return convert_remapped_code(block,settings,
      					       STEP_M_6,
      					       'm',
      					       block->m_modes[6]);  
	  } else {
	      // the code was used in its very remap procedure -
	      // the 'recursion case'; record the fact
	      CONTROLLING_BLOCK(*settings).builtin_used = !remapped_in_block;
	      CHP(convert_tool_change(settings));
	  }
      	  break;

      case 61:
	  if (IS_USER_MCODE(block,settings,6) && remapped_in_block) {
	      return convert_remapped_code(block, settings, STEP_M_6,'m',
					   block->m_modes[6]);
	  } else {
	      CONTROLLING_BLOCK(*settings).builtin_used = !remapped_in_block;
	      toolno = round_to_int(block->q_number);
	      // now also accept M61 Q0 - unload tool
	      CHKS((toolno < 0), (_("Need non-negative Q-word to specify tool number with M61")));
	      
	      int pocket;
	      
	      // make sure selected tool exists
	      CHP((find_tool_pocket(settings, toolno, &pocket)));
	      settings->current_pocket = pocket;
	      settings->toolchange_flag = true;
	      CHANGE_TOOL_NUMBER(settings->current_pocket);
	      set_tool_parameters();
	  }
	  break;

      // deleted because it's covered by the recursion test for M6 above
      // case 69: // alias original M6 to M69
      // 	  CHP(convert_tool_change(settings));
      // 	  break;

      default:
	  if (IS_USER_MCODE(block,settings,6)) {
	      return convert_remapped_code(block, settings, STEP_M_6,'m',
					   block->m_modes[6]);
	  }
      }
  }

  // needs more testing.. once? test tool_change_flag!
  //#ifdef DEBATABLE
  if (FEATURE(RETAIN_G43)) {
    // I consider this useful, so make it configurable.
    // Turn it on optionally . -mah

    // I would like this, but it's a big change.  It changes the
    // operation of legal ngc programs, but it could be argued that
    // those programs are buggy or likely to be not what the author
    // intended.

    // It would allow you to turn on G43 after loading the first tool,
    // and then not worry about it through the program.  When you
    // finally unload the last tool, G43 mode is canceled.

      if ((settings->active_g_codes[9] == G_43) && ONCE(STEP_RETAIN_G43)) {
        if(settings->selected_pocket > 0) {
            struct block_struct g43;
            init_block(&g43);
            block->g_modes[_gees[G_43]] = G_43;
            CHP(convert_tool_length_offset(G_43, &g43, settings));
        } else {
            struct block_struct g49;
            init_block(&g49);
            block->g_modes[_gees[G_49]] = G_49;
            CHP(convert_tool_length_offset(G_49, &g49, settings));
        }
    }
  }
  //#endif

 if (IS_USER_MCODE(block,settings,7) && ONCE_M(7)) {
    return convert_remapped_code(block, settings, STEP_M_7, 'm',
				   block->m_modes[7]);
 } else if ((block->m_modes[7] == 3)  && ONCE_M(7)) {
    enqueue_START_SPINDLE_CLOCKWISE();
    settings->spindle_turning = CANON_CLOCKWISE;
 } else if ((block->m_modes[7] == 4) && ONCE_M(7)) {
    enqueue_START_SPINDLE_COUNTERCLOCKWISE();
    settings->spindle_turning = CANON_COUNTERCLOCKWISE;
 } else if ((block->m_modes[7] == 5) && ONCE_M(7)){
    enqueue_STOP_SPINDLE_TURNING();
    settings->spindle_turning = CANON_STOPPED;
  } else if ((block->m_modes[7] == 19) && ONCE_M(7)) {
      settings->spindle_turning = CANON_STOPPED;
      if (block->r_flag || block->p_flag)
      enqueue_ORIENT_SPINDLE(block->r_flag ? (block->r_number + settings->orient_offset) : settings->orient_offset, 
			     block->p_flag ? block->p_number : 0);
      if (block->q_flag) {
	  CHKS((block->q_number <= 0.0),(_("Q word with M19 requires a value > 0")));
	  enqueue_WAIT_ORIENT_SPINDLE_COMPLETE(block->q_number);
      }
  } else if ((block->m_modes[7] == 70) || (block->m_modes[7] == 73)) {

     // save state in current stack frame. We borrow the o-word call stack
     // and extend it to hold modes & settings.
     save_settings(&_setup);

     // flag this frame as containing a valid context
     _setup.sub_context[_setup.call_level].context_status |= CONTEXT_VALID;

     // mark as auto-restore context
     if (block->m_modes[7] == 73) {
	 if (_setup.call_level == 0) {
	     MSG("Warning - M73 at top level: nothing to return to; storing context anyway\n");
	 } else {
	     _setup.sub_context[_setup.call_level].context_status |= CONTEXT_RESTORE_ON_RETURN;
	 }
     }
 } else if ((block->m_modes[7] == 71) && ONCE_M(7))  {
      // M72 - invalidate context at current level
      _setup.sub_context[_setup.call_level].context_status &= ~CONTEXT_VALID;

 } else if ((block->m_modes[7] == 72)  && ONCE_M(7)) {

      // restore state from current stack frame.
      CHKS((!(_setup.sub_context[_setup.call_level].context_status & CONTEXT_VALID)),
           (_("Cannot restore context from invalid stack frame - missing M70/M73?")));
      CHP(restore_settings(&_setup, _setup.call_level));
  }

  if (IS_USER_MCODE(block,settings,8) && ONCE_M(8)) {
     return convert_remapped_code(block, settings, STEP_M_8, 'm',
				   block->m_modes[8]);
  } else if ((block->m_modes[8] == 7) && ONCE_M(8)){
      enqueue_MIST_ON();
      settings->mist = true;
  } else if ((block->m_modes[8] == 8) && ONCE_M(8)) {
      enqueue_FLOOD_ON();
      settings->flood = true;
  } else if ((block->m_modes[8] == 9) && ONCE_M(8)) {
      enqueue_MIST_OFF();
      settings->mist = false;
      enqueue_FLOOD_OFF();
      settings->flood = false;
  }

/* No axis clamps in this version
  if (block->m_modes[2] == 26)
    {
#ifdef DEBUG_EMC
      COMMENT("interpreter: automatic A-axis clamping turned on");
#endif
      settings->a_axis_clamping = true;
    }
  else if (block->m_modes[2] == 27)
    {
#ifdef DEBUG_EMC
      COMMENT("interpreter: automatic A-axis clamping turned off");
#endif
      settings->a_axis_clamping = false;
    }
*/
if (IS_USER_MCODE(block,settings,9) && ONCE_M(9)) {
     return convert_remapped_code(block, settings, STEP_M_9, 'm',
				   block->m_modes[9]);
 } else if ((block->m_modes[9] == 48)  && ONCE_M(9)){
    CHKS((settings->cutter_comp_side),
         (_("Cannot enable overrides with cutter radius compensation on")));  // XXX
    ENABLE_FEED_OVERRIDE();
    ENABLE_SPEED_OVERRIDE();
    settings->feed_override = true;
    settings->speed_override = true;
 } else if ((block->m_modes[9] == 49)  && ONCE_M(9)){
    CHKS((settings->cutter_comp_side),
         (_("Cannot disable overrides with cutter radius compensation on")));  // XXX
    DISABLE_FEED_OVERRIDE();
    DISABLE_SPEED_OVERRIDE();
    settings->feed_override = false;
    settings->speed_override = false;
  }

if ((block->m_modes[9] == 50)  && ONCE_M(9)){
    if (block->p_number != 0) {
        CHKS((settings->cutter_comp_side),
             (_("Cannot enable overrides with cutter radius compensation on")));  // XXX
	ENABLE_FEED_OVERRIDE();
	settings->feed_override = true;
    } else {
        CHKS((settings->cutter_comp_side),
             (_("Cannot disable overrides with cutter radius compensation on")));  // XXX
        DISABLE_FEED_OVERRIDE();
	settings->feed_override = false;
    }
  }

if ((block->m_modes[9] == 51)  && ONCE_M(9)){

    if (block->p_number != 0) {
        CHKS((settings->cutter_comp_side),
             (_("Cannot enable overrides with cutter radius compensation on")));  // XXX
	ENABLE_SPEED_OVERRIDE();
	settings->speed_override = true;
    } else {
        CHKS((settings->cutter_comp_side),
             (_("Cannot disable overrides with cutter radius compensation on")));  // XXX
	DISABLE_SPEED_OVERRIDE();
	settings->speed_override = false;
    }
  }
  
if ((block->m_modes[9] == 52)  && ONCE_M(9)){
    if (block->p_number != 0) {
        CHKS((settings->cutter_comp_side),
             (_("Cannot enable overrides with cutter radius compensation on")));  // XXX
	ENABLE_ADAPTIVE_FEED();
	settings->adaptive_feed = true;
    } else {
        CHKS((settings->cutter_comp_side),
             (_("Cannot disable overrides with cutter radius compensation on")));  // XXX
	DISABLE_ADAPTIVE_FEED();
	settings->adaptive_feed = false;
    }
  }
  
if ((block->m_modes[9] == 53)  && ONCE_M(9)){
    if (block->p_number != 0) {
        CHKS((settings->cutter_comp_side),
             (_("Cannot enable overrides with cutter radius compensation on")));  // XXX
	ENABLE_FEED_HOLD();
	settings->feed_hold = true;
    } else {
        CHKS((settings->cutter_comp_side),
             (_("Cannot disable overrides with cutter radius compensation on")));  // XXX
	DISABLE_FEED_HOLD();
	settings->feed_hold = false;
    }
  }

if (IS_USER_MCODE(block,settings,10) && ONCE_M(10)) {
    return convert_remapped_code(block,settings,STEP_M_10,'m',
				   block->m_modes[10]);

 } else if ((block->m_modes[10] != -1)  && ONCE_M(10)){
     /* user-defined M codes */
    int index = block->m_modes[10];
    if (USER_DEFINED_FUNCTION[index - 100] == 0) {
      CHKS(1, NCE_UNKNOWN_M_CODE_USED);
    }
    enqueue_M_USER_COMMAND(index,block->p_number,block->q_number);
  }
  return INTERP_OK;
}

/****************************************************************************/

/*! convert_modal_0

Returned Value: int
   If one of the following functions is called and returns an error code,
   this returns that code.
      convert_axis_offsets
      convert_home
      convert_setup
   If any of the following errors occur, this returns the error code shown.
   Otherwise, it returns INTERP_OK.
   1. code is not G_4, G_10, G_28, G_30, G_53, G92, G_92_1, G_92_2, or G_92_3:
      NCE_BUG_CODE_NOT_G4_G10_G28_G30_G53_OR_G92_SERIES

Side effects: See below

Called by: convert_g

If the g_code is g10, g28, g30, g92, g92.1, g92.2, or g92.3 (all are in
modal group 0), it is executed. The other two in modal group 0 (G4 and
G53) are executed elsewhere.

*/

int Interp::convert_modal_0(int code,    //!< G code, must be from group 0                
                           block_pointer block, //!< pointer to a block of RS274/NGC instructions
                           setup_pointer settings)      //!< pointer to machine settings                 
{

  if (code == G_10) {
      if(block->l_number == 1 || block->l_number == 10 || block->l_number == 11)
          CHP(convert_setup_tool(block, settings));
      else
          CHP(convert_setup(block, settings));
  } else if ((code == G_28) || (code == G_30)) {
    CHP(convert_home(code, block, settings));
  } else if ((code == G_28_1) || (code == G_30_1)) {
    CHP(convert_savehome(code, block, settings));
  } else if ((code == G_92) || (code == G_92_1) ||
             (code == G_92_2) || (code == G_92_3)) {
    CHP(convert_axis_offsets(code, block, settings));
  } else if (code == G_5_3) {
    CHP(convert_nurbs(code, block, settings));
  } else if ((code == G_4) || (code == G_53));  /* handled elsewhere */
  else
    ERS(NCE_BUG_CODE_NOT_G4_G10_G28_G30_G53_OR_G92_SERIES);
  return INTERP_OK;
}

/****************************************************************************/

/*! convert_motion

Returned Value: int
   If one of the following functions is called and returns an error code,
   this returns that code.
      convert_arc
      convert_cycle
      convert_probe
      convert_straight
   If any of the following errors occur, this returns the error shown.
   Otherwise, it returns INTERP_OK.
   1. The motion code is not 0,1,2,3,38.2,80,81,82,83,84,85,86,87, 88, or 89:
      NCE_BUG_UNKNOWN_MOTION_CODE

Side effects:
   A g_code from the group causing motion (mode 1) is executed.

Called by: convert_g.

*/

int Interp::convert_motion(int motion,   //!< g_code for a line, arc, canned cycle     
                          block_pointer block,  //!< pointer to a block of RS274 instructions 
                          setup_pointer settings)       //!< pointer to machine settings              
{
  int ai = block->a_flag && settings->a_indexer;
  int bi = block->b_flag && settings->b_indexer;
  int ci = block->c_flag && settings->c_indexer;


  if (motion != G_0) {
      CHKS((ai), (_("Indexing axis %c can only be moved with G0")), 'A');
      CHKS((bi), (_("Indexing axis %c can only be moved with G0")), 'B');
      CHKS((ci), (_("Indexing axis %c can only be moved with G0")), 'C');
  }

  int xyzuvw_flag = (block->x_flag || block->y_flag || block->z_flag ||
                     block->u_flag || block->v_flag || block->w_flag);

  CHKS((ai && (xyzuvw_flag || block->b_flag || block->c_flag)),
       (_("Indexing axis %c can only be moved alone")), 'A');
  CHKS((bi && (xyzuvw_flag || block->a_flag || block->c_flag)),
       (_("Indexing axis %c can only be moved alone")), 'B');
  CHKS((ci && (xyzuvw_flag || block->a_flag || block->b_flag)),
       (_("Indexing axis %c can only be moved alone")), 'C');

  if (!is_a_cycle(motion))
    settings->cycle_il_flag = false;

  if (ai || bi || ci) {
    int n;
    if(ai) n=3; else if(bi) n=4; else n=5;
    CHP(convert_straight_indexer(n, block, settings));
  } else if ((motion == G_0) || (motion == G_1) || (motion == G_33) || (motion == G_33_1) || (motion == G_76)) {
    CHP(convert_straight(motion, block, settings));
  } else if ((motion == G_3) || (motion == G_2)) {
    CHP(convert_arc(motion, block, settings));
  } else if (motion == G_38_2 || motion == G_38_3 || 
             motion == G_38_4 || motion == G_38_5) {
    CHP(convert_probe(block, motion, settings));
  } else if (motion == G_80) {
#ifdef DEBUG_EMC
    enqueue_COMMENT("interpreter: motion mode set to none");
#endif
    settings->motion_mode = G_80;
  } else if (IS_USER_GCODE(motion)) {
      CHP(convert_remapped_code(block, settings, STEP_MOTION, 'g', motion));
  } else if (is_a_cycle(motion)) {
    CHP(convert_cycle(motion, block, settings));
  } else if ((motion == G_5) || (motion == G_5_1)) {
    CHP(convert_spline(motion, block, settings));
  } else if (motion == G_5_2) {
    CHP(convert_nurbs(motion, block, settings));
  } else {
    ERS(NCE_BUG_UNKNOWN_MOTION_CODE);
  }

  return INTERP_OK;
}

/****************************************************************************/

/*! convert_probe

Returned Value: int
   If any of the following errors occur, this returns the error code shown.
   Otherwise, it returns INTERP_OK.
   1. No value is given in the block for any of X, Y, or Z:
      NCE_X_Y_AND_Z_WORDS_ALL_MISSING_WITH_G38_2
   3. cutter radius comp is on: NCE_CANNOT_PROBE_WITH_CUTTER_RADIUS_COMP_ON
   4. Feed rate is zero: NCE_CANNOT_PROBE_WITH_ZERO_FEED_RATE
   5. The move is degenerate (already at the specified point)
      NCE_START_POINT_TOO_CLOSE_TO_PROBE_POINT

Side effects:
   This executes a straight_probe command.
   The probe_flag in the settings is set to true.
   The motion mode in the settings is set to G_38_2.

Called by: convert_motion.

The approach to operating in incremental distance mode (g91) is to
put the the absolute position values into the block before using the
block to generate a move.

After probing is performed, the location of the probe cannot be
predicted. This differs from every other command, all of which have
predictable results. The next call to the interpreter (with either
Interp::read or Interp::execute) will result in updating the
current position by calls to get_external_position_x, etc.

*/

int Interp::convert_probe(block_pointer block,   //!< pointer to a block of RS274 instructions
                          int g_code,
                          setup_pointer settings)        //!< pointer to machine settings             
{
  double end_x;
  double end_y;
  double end_z;
  double AA_end;
  double BB_end;
  double CC_end;
  double u_end;
  double v_end;
  double w_end;

  /* probe_type: 
     ~1 = error if probe operation is unsuccessful (ngc default)
     |1 = suppress error, report in # instead
     ~2 = move until probe trips (ngc default)
     |2 = move until probe clears */

  unsigned char probe_type = g_code - G_38_2;
  
  CHKS((settings->cutter_comp_side),
      NCE_CANNOT_PROBE_WITH_CUTTER_RADIUS_COMP_ON);
  CHKS((settings->feed_rate == 0.0), NCE_CANNOT_PROBE_WITH_ZERO_FEED_RATE);
  CHKS(settings->feed_mode == UNITS_PER_REVOLUTION,
	  _("Cannot probe with feed per rev mode"));
  CHP(find_ends(block, settings, &end_x, &end_y, &end_z,
                &AA_end, &BB_end, &CC_end,
                &u_end, &v_end, &w_end));
  CHKS(((!(probe_type & 1)) && 
        settings->current_x == end_x && settings->current_y == end_y &&
        settings->current_z == end_z && settings->AA_current == AA_end &&
        settings->BB_current == BB_end && settings->CC_current == CC_end &&
        settings->u_current == u_end && settings->v_current == v_end &&
        settings->w_current == w_end),
       NCE_START_POINT_TOO_CLOSE_TO_PROBE_POINT);
       
  TURN_PROBE_ON();
  STRAIGHT_PROBE(block->line_number, end_x, end_y, end_z,
                 AA_end, BB_end, CC_end,
                 u_end, v_end, w_end, probe_type);

  TURN_PROBE_OFF();
  settings->motion_mode = g_code;
  settings->probe_flag = true;
  return INTERP_OK;
}

/****************************************************************************/

/*! convert_retract_mode

Returned Value: int
   If any of the following errors occur, this returns the error code shown.
   Otherwise, it returns INTERP_OK.
   1. g_code isn't G_98 or G_99: NCE_BUG_CODE_NOT_G98_OR_G99

Side effects:
   The interpreter switches the machine settings to indicate the current
   retract mode for canned cycles (OLD_Z or R_PLANE).

Called by: convert_g.

The canonical machine to which commands are being sent does not have a
retract mode, so no command setting the retract mode is generated in
this function.

*/

int Interp::convert_retract_mode(int g_code,     //!< g_code being executed (must be G_98 or G_99)
                                setup_pointer settings) //!< pointer to machine settings                 
{
  CHKS((settings->cutter_comp_side),
       (_("Cannot change retract mode with cutter radius compensation on")));
  if (g_code == G_98) {
#ifdef DEBUG_EMC
    enqueue_COMMENT("interpreter: retract mode set to old_z");
#endif
    settings->retract_mode = OLD_Z;
  } else if (g_code == G_99) {
#ifdef DEBUG_EMC
    enqueue_COMMENT("interpreter: retract mode set to r_plane");
#endif
    settings->retract_mode = R_PLANE;
  } else
    ERS(NCE_BUG_CODE_NOT_G98_OR_G99);
  return INTERP_OK;
}

// G10 L1  P[tool number] R[radius] X[x offset] Z[z offset] Q[orientation]
// G10 L10 P[tool number] R[radius] X[x offset] Z[z offset] Q[orientation]

int Interp::convert_setup_tool(block_pointer block, setup_pointer settings) {
    int pocket = -1, toolno;
    int q;
    double tx, ty, tz, ta, tb, tc, tu, tv, tw;
    int direct = block->l_number == 1;

    is_near_int(&toolno, block->p_number);

    CHP((find_tool_pocket(settings, toolno, &pocket)));

<<<<<<< HEAD
    settings->tool_table[pocket].toolno = toolno;

=======
>>>>>>> cbe6de77
    CHKS(!(block->x_flag || block->y_flag || block->z_flag ||
	   block->a_flag || block->b_flag || block->c_flag ||
	   block->u_flag || block->v_flag || block->w_flag ||
	   block->r_flag || block->q_flag || block->i_flag ||
           block->j_flag),
	 _("G10 L1 without offsets has no effect"));

    if(direct) {
        if(block->x_flag)
            settings->tool_table[pocket].offset.tran.x = PROGRAM_TO_USER_LEN(block->x_number);
        if(block->y_flag)
            settings->tool_table[pocket].offset.tran.y = PROGRAM_TO_USER_LEN(block->y_number);
        if(block->z_flag) 
            settings->tool_table[pocket].offset.tran.z = PROGRAM_TO_USER_LEN(block->z_number);
        if(block->a_flag) 
            settings->tool_table[pocket].offset.a = PROGRAM_TO_USER_ANG(block->a_number);
        if(block->b_flag) 
            settings->tool_table[pocket].offset.b = PROGRAM_TO_USER_ANG(block->b_number);
        if(block->c_flag) 
            settings->tool_table[pocket].offset.c = PROGRAM_TO_USER_ANG(block->c_number);
        if(block->u_flag) 
            settings->tool_table[pocket].offset.u = PROGRAM_TO_USER_LEN(block->u_number);
        if(block->v_flag) 
            settings->tool_table[pocket].offset.v = PROGRAM_TO_USER_LEN(block->v_number);
        if(block->w_flag) 
            settings->tool_table[pocket].offset.w = PROGRAM_TO_USER_LEN(block->w_number);
    } else {
        int to_fixture = block->l_number == 11;
        int destination_system = to_fixture? 9 : settings->origin_index; // maybe 9 (g59.3) should be user configurable?

        find_current_in_system_without_tlo(settings, destination_system,
                                           &tx, &ty, &tz,
                                           &ta, &tb, &tc,
                                           &tu, &tv, &tw);

        if ( to_fixture && settings->parameters[5210]) {
            // For G10L11, we don't want to move the origin of the
            // fixture according to G92.  Since find_current_in_system
            // did this for us already, undo it.
            tx += USER_TO_PROGRAM_LEN(settings->parameters[5211]);
            ty += USER_TO_PROGRAM_LEN(settings->parameters[5212]);
            tz += USER_TO_PROGRAM_LEN(settings->parameters[5213]);
            ta += USER_TO_PROGRAM_ANG(settings->parameters[5214]);
            tb += USER_TO_PROGRAM_ANG(settings->parameters[5215]);
            tc += USER_TO_PROGRAM_ANG(settings->parameters[5216]);
            tu += USER_TO_PROGRAM_LEN(settings->parameters[5217]);
            tv += USER_TO_PROGRAM_LEN(settings->parameters[5218]);
            tw += USER_TO_PROGRAM_LEN(settings->parameters[5219]);
        }


        if(block->x_flag && block->y_flag) {
            tx -= block->x_number;
            ty -= block->y_number;
            rotate(&tx, &ty, settings->parameters[5210 + destination_system * 20]);
            settings->tool_table[pocket].offset.tran.x = PROGRAM_TO_USER_LEN(tx);
            settings->tool_table[pocket].offset.tran.y = PROGRAM_TO_USER_LEN(ty);
        } else if(block->x_flag) {
            // keep the component of the tool table's current setting that points
            // along our possibly-rotated Y axis
            double ox, oy;
            ox = USER_TO_PROGRAM_LEN(settings->tool_table[pocket].offset.tran.x);
            oy = USER_TO_PROGRAM_LEN(settings->tool_table[pocket].offset.tran.y);
            rotate(&ox, &oy, -settings->parameters[5210 + destination_system * 20]);
            ox = 0;
            rotate(&ox, &oy, settings->parameters[5210 + destination_system * 20]);

            
            tx -= block->x_number;
            ty = 0;
            rotate(&tx, &ty, settings->parameters[5210 + destination_system * 20]);

            settings->tool_table[pocket].offset.tran.x = PROGRAM_TO_USER_LEN(tx + ox);
            settings->tool_table[pocket].offset.tran.y = PROGRAM_TO_USER_LEN(ty + oy);
        } else if(block->y_flag) {
            double ox, oy;
            ox = USER_TO_PROGRAM_LEN(settings->tool_table[pocket].offset.tran.x);
            oy = USER_TO_PROGRAM_LEN(settings->tool_table[pocket].offset.tran.y);
            rotate(&ox, &oy, -settings->parameters[5210 + destination_system * 20]);
            oy = 0;
            rotate(&ox, &oy, settings->parameters[5210 + destination_system * 20]);

            ty -= block->y_number;
            tx = 0;

            rotate(&tx, &ty, settings->parameters[5210 + destination_system * 20]);
            settings->tool_table[pocket].offset.tran.x = PROGRAM_TO_USER_LEN(tx + ox);
            settings->tool_table[pocket].offset.tran.y = PROGRAM_TO_USER_LEN(ty + oy);
        }


        if(block->z_flag) 
            settings->tool_table[pocket].offset.tran.z = PROGRAM_TO_USER_LEN(tz - block->z_number);
        if(block->a_flag) 
            settings->tool_table[pocket].offset.a = PROGRAM_TO_USER_ANG(ta - block->a_number);
        if(block->b_flag) 
            settings->tool_table[pocket].offset.b = PROGRAM_TO_USER_ANG(tb - block->b_number);
        if(block->c_flag) 
            settings->tool_table[pocket].offset.c = PROGRAM_TO_USER_ANG(tc - block->c_number);
        if(block->u_flag) 
            settings->tool_table[pocket].offset.u = PROGRAM_TO_USER_LEN(tu - block->u_number);
        if(block->v_flag) 
            settings->tool_table[pocket].offset.v = PROGRAM_TO_USER_LEN(tv - block->v_number);
        if(block->w_flag) 
            settings->tool_table[pocket].offset.w = PROGRAM_TO_USER_LEN(tw - block->w_number);
    }

    if(block->r_flag) settings->tool_table[pocket].diameter = PROGRAM_TO_USER_LEN(block->r_number) * 2.;
    if(block->i_flag) settings->tool_table[pocket].frontangle = block->i_number;
    if(block->j_flag) settings->tool_table[pocket].backangle = block->j_number;
    if(block->q_number != -1.0) {
        CHKS((!is_near_int(&q, block->q_number)), _("Q number in G10 is not an integer"));
        CHKS((q > 9), _("Invalid tool orientation"));
        settings->tool_table[pocket].orientation = q;
    }

    SET_TOOL_TABLE_ENTRY(pocket,
                             settings->tool_table[pocket].toolno,
                             settings->tool_table[pocket].offset,
                             settings->tool_table[pocket].diameter,
                             settings->tool_table[pocket].frontangle,
                             settings->tool_table[pocket].backangle,
                             settings->tool_table[pocket].orientation);

    //
    // On non-random tool changers we just updated the tool's "home pocket"
    // in the tool changer carousel, so now, if the tool is currently
    // loaded, we need to copy the new tool information to the spindle
    // (pocket 0).  This is never needed on random tool changers because
    // there tools don't have a home pocket, and instead we updated pocket
    // 0 (the spindle) directly when modifying the loaded tool.
    //
    if ((!settings->random_toolchanger) && (settings->current_pocket == pocket)) {
       settings->tool_table[0] = settings->tool_table[pocket];
    }

    //
    // Update parameter #5400 with the tool currently in the spindle, or a
    // special "invalid tool number" marker if no tool is in the spindle.
    // Unfortunately, random and nonrandom toolchangers use a different
    // number for "invalid tool number":  nonrandom uses 0, random uses -1.
    //
    if (settings->random_toolchanger)
        if (settings->tool_table[0].toolno >= 0) {
            settings->parameters[5400] = settings->tool_table[0].toolno;
        } else {
            settings->parameters[5400] = -1;
    } else {
        if (settings->tool_table[0].toolno > 0) {
            settings->parameters[5400] = settings->tool_table[0].toolno;
        } else {
            settings->parameters[5400] = 0;
        }
    }

    settings->parameters[5401] = settings->tool_table[0].offset.tran.x;
    settings->parameters[5402] = settings->tool_table[0].offset.tran.y;
    settings->parameters[5403] = settings->tool_table[0].offset.tran.z;
    settings->parameters[5404] = settings->tool_table[0].offset.a;
    settings->parameters[5405] = settings->tool_table[0].offset.b;
    settings->parameters[5406] = settings->tool_table[0].offset.c;
    settings->parameters[5407] = settings->tool_table[0].offset.u;
    settings->parameters[5408] = settings->tool_table[0].offset.v;
    settings->parameters[5409] = settings->tool_table[0].offset.w;
    settings->parameters[5410] = settings->tool_table[0].diameter;
    settings->parameters[5411] = settings->tool_table[0].frontangle;
    settings->parameters[5412] = settings->tool_table[0].backangle;
    settings->parameters[5413] = settings->tool_table[0].orientation;

    // if the modified tool is currently in the spindle, then copy its
    // information to pocket 0 of the tool table (which signifies the
    // spindle)
    if (   !_setup.random_toolchanger
        && pocket == settings->current_pocket) {
        SET_TOOL_TABLE_ENTRY(0,
                             settings->tool_table[pocket].toolno,
                             settings->tool_table[pocket].offset,
                             settings->tool_table[pocket].diameter,
                             settings->tool_table[pocket].frontangle,
                             settings->tool_table[pocket].backangle,
                             settings->tool_table[pocket].orientation);
    }

    return INTERP_OK;
}

/****************************************************************************/

/*! convert_setup

Returned Value: int (INTERP_OK)

Side effects:
   SET_G5X_OFFSET is called, and the coordinate
   values for the program origin are reset.
   If the program origin is currently in use, the values of the
   the coordinates of the current point are updated.

Called by: convert_modal_0.

This is called only if g10 is called. g10 L2 may be used to alter the
location of coordinate systems as described in [NCMS, pages 9 - 10] and
[Fanuc, page 65]. [Fanuc] has only six coordinate systems, while
[NCMS] has nine (the first six of which are the same as the six [Fanuc]
has). All nine are implemented here.

Being in incremental distance mode has no effect on the action of G10
in this implementation. The manual is not explicit about what is
intended.

If L is 20 instead of 2, the coordinates are relative to the current
position instead of the origin.  Like how G92 offsets are programmed,
the meaning is "set the coordinate system origin such that my current
position becomes the specified value".

See documentation of convert_coordinate_system for more information.

*/

int Interp::convert_setup(block_pointer block,   //!< pointer to a block of RS274/NGC instructions
                         setup_pointer settings)        //!< pointer to machine settings                 
{
  double x;
  double y;
  double z;
  double a;
  double b;
  double c;
  double u, v, w;
  double r;
  double *parameters;
  int p_int;

  double cx, cy, cz, ca, cb, cc, cu, cv, cw;

  CHKS((block->i_flag || block->j_flag), _("I J words not allowed with G10 L2"));

  parameters = settings->parameters;
  p_int = (int) (block->p_number + 0.0001);

  // if P = 0 then use whatever coordinate system that is currently active
  if (p_int == 0) {
    p_int = settings->origin_index;
  }

  CHKS((block->l_number == 20 && block->a_flag && settings->a_axis_wrapped && 
        (block->a_number <= -360.0 || block->a_number >= 360.0)), 
       (_("Invalid absolute position %5.2f for wrapped rotary axis %c")), block->a_number, 'A');
  CHKS((block->l_number == 20 && block->b_flag && settings->b_axis_wrapped && 
        (block->b_number <= -360.0 || block->b_number >= 360.0)), 
       (_("Invalid absolute position %5.2f for wrapped rotary axis %c")), block->b_number, 'B');
  CHKS((block->l_number == 20 && block->c_flag && settings->c_axis_wrapped && 
        (block->c_number <= -360.0 || block->c_number >= 360.0)), 
       (_("Invalid absolute position %5.2f for wrapped rotary axis %c")), block->c_number, 'C');

  CHKS((settings->cutter_comp_side && p_int == settings->origin_index),
       (_("Cannot change the active coordinate system with cutter radius compensation on")));

  find_current_in_system(settings, p_int,
                         &cx, &cy, &cz,
                         &ca, &cb, &cc,
                         &cu, &cv, &cw);

  if (block->r_flag) {
    CHKS((block->l_number == 20), _("R not allowed in G10 L20"));
    r = block->r_number;
    parameters[5210 + (p_int * 20)] = r;
  } else
    r = parameters[5210 + (p_int * 20)];

  if (block->l_number == 20) {
      // old position in rotated system
      double oldx = cx, oldy = cy;

      // find new desired position in rotated system
      x = cx;
      y = cy;

      if (block->x_flag) {
          x = block->x_number;
      }      
      if (block->y_flag) {
          y = block->y_number;
      }

      // move old current position into the unrotated system
      rotate(&oldx, &oldy, r);
      // move desired position into the unrotated system
      rotate(&x, &y, r);

      // find new offset
      x = oldx + USER_TO_PROGRAM_LEN(parameters[5201 + (p_int * 20)]) - x;
      y = oldy + USER_TO_PROGRAM_LEN(parameters[5202 + (p_int * 20)]) - y;

      // parameters are not rotated
      parameters[5201 + (p_int * 20)] = PROGRAM_TO_USER_LEN(x);
      parameters[5202 + (p_int * 20)] = PROGRAM_TO_USER_LEN(y);

      if (p_int == settings->origin_index) {
          // let the code below fix up the current coordinates correctly
          rotate(&settings->current_x, &settings->current_y, settings->rotation_xy);
          settings->rotation_xy = 0;
      }
  } else {
      if (block->x_flag) {
          x = block->x_number;
          parameters[5201 + (p_int * 20)] = PROGRAM_TO_USER_LEN(x);
      } else {
          x = USER_TO_PROGRAM_LEN(parameters[5201 + (p_int * 20)]);
      }
      if (block->y_flag) {
          y = block->y_number;
          parameters[5202 + (p_int * 20)] = PROGRAM_TO_USER_LEN(y);
      } else {
          y = USER_TO_PROGRAM_LEN(parameters[5202 + (p_int * 20)]);
      }
  }

  if (block->z_flag) {
    z = block->z_number;
    if (block->l_number == 20) z = cz + USER_TO_PROGRAM_LEN(parameters[5203 + (p_int * 20)]) - z;
    parameters[5203 + (p_int * 20)] = PROGRAM_TO_USER_LEN(z);
  } else
    z = USER_TO_PROGRAM_LEN(parameters[5203 + (p_int * 20)]);

  if (block->a_flag) {
    a = block->a_number;
    if (block->l_number == 20) a = ca + USER_TO_PROGRAM_ANG(parameters[5204 + (p_int * 20)]) - a;
    parameters[5204 + (p_int * 20)] = PROGRAM_TO_USER_ANG(a);
  } else
    a = USER_TO_PROGRAM_ANG(parameters[5204 + (p_int * 20)]);

  if (block->b_flag) {
    b = block->b_number;
    if (block->l_number == 20) b = cb + USER_TO_PROGRAM_ANG(parameters[5205 + (p_int * 20)]) - b;
    parameters[5205 + (p_int * 20)] = PROGRAM_TO_USER_ANG(b);
  } else
    b = USER_TO_PROGRAM_ANG(parameters[5205 + (p_int * 20)]);

  if (block->c_flag) {
    c = block->c_number;
    if (block->l_number == 20) c = cc + USER_TO_PROGRAM_ANG(parameters[5206 + (p_int * 20)]) - c;
    parameters[5206 + (p_int * 20)] = PROGRAM_TO_USER_ANG(c);
  } else
    c = USER_TO_PROGRAM_ANG(parameters[5206 + (p_int * 20)]);

  if (block->u_flag) {
    u = block->u_number;
    if (block->l_number == 20) u = cu + USER_TO_PROGRAM_LEN(parameters[5207 + (p_int * 20)]) - u;
    parameters[5207 + (p_int * 20)] = PROGRAM_TO_USER_LEN(u);
  } else
    u = USER_TO_PROGRAM_LEN(parameters[5207 + (p_int * 20)]);

  if (block->v_flag) {
    v = block->v_number;
    if (block->l_number == 20) v = cv + USER_TO_PROGRAM_LEN(parameters[5208 + (p_int * 20)]) - v;
    parameters[5208 + (p_int * 20)] = PROGRAM_TO_USER_LEN(v);
  } else
    v = USER_TO_PROGRAM_LEN(parameters[5208 + (p_int * 20)]);

  if (block->w_flag) {
    w = block->w_number;
    if (block->l_number == 20) w = cw + USER_TO_PROGRAM_LEN(parameters[5209 + (p_int * 20)]) - w;
    parameters[5209 + (p_int * 20)] = PROGRAM_TO_USER_LEN(w);
  } else
    w = USER_TO_PROGRAM_LEN(parameters[5209 + (p_int * 20)]);

  if (p_int == settings->origin_index) {        /* system is currently used */

    rotate(&settings->current_x, &settings->current_y, settings->rotation_xy);
      
    settings->current_x += settings->origin_offset_x;
    settings->current_y += settings->origin_offset_y;
    settings->current_z += settings->origin_offset_z;
    settings->AA_current += settings->AA_origin_offset;
    settings->BB_current += settings->BB_origin_offset;
    settings->CC_current += settings->CC_origin_offset;
    settings->u_current += settings->u_origin_offset;
    settings->v_current += settings->v_origin_offset;
    settings->w_current += settings->w_origin_offset;

    settings->origin_offset_x = x;
    settings->origin_offset_y = y;
    settings->origin_offset_z = z;
    settings->AA_origin_offset = a;
    settings->BB_origin_offset = b;
    settings->CC_origin_offset = c;
    settings->u_origin_offset = u;
    settings->v_origin_offset = v;
    settings->w_origin_offset = w;

    settings->current_x -= x;
    settings->current_y -= y;
    settings->current_z -= z;
    settings->AA_current -= a;
    settings->BB_current -= b;
    settings->CC_current -= c;
    settings->u_current -= u;
    settings->v_current -= v;
    settings->w_current -= w;

    SET_G5X_OFFSET(p_int, x, y, z, a, b, c, u, v, w);

    rotate(&settings->current_x, &settings->current_y, - r);
    settings->rotation_xy = r;
    SET_XY_ROTATION(settings->rotation_xy);

  }
#ifdef DEBUG_EMC
  else
    enqueue_COMMENT("interpreter: setting coordinate system origin");
#endif
  return INTERP_OK;
}

/****************************************************************************/

/*! convert_set_plane

Returned Value: int
   If any of the following errors occur, this returns the error code shown.
   Otherwise, it returns INTERP_OK.
   1. The user tries to change to a different plane while comp is on:
      NCE_CANNOT_CHANGE_PLANES_WITH_CUTTER_RADIUS_COMP_ON);
   2. The g_code is not G_17, G_18, or G_19:
      NCE_BUG_CODE_NOT_G17_G18_OR_G19

Side effects:
   A canonical command setting the current plane is executed.

Called by: convert_g.

*/

int Interp::convert_set_plane(int g_code,        //!< must be G_17, G_18, or G_19 
                             setup_pointer settings)    //!< pointer to machine settings 
{
  CHKS((settings->cutter_comp_side && g_code == G_17 && settings->plane != CANON_PLANE_XY),
        NCE_CANNOT_CHANGE_PLANES_WITH_CUTTER_RADIUS_COMP_ON);
  CHKS((settings->cutter_comp_side && g_code == G_18 && settings->plane != CANON_PLANE_XZ),
        NCE_CANNOT_CHANGE_PLANES_WITH_CUTTER_RADIUS_COMP_ON);
  CHKS((settings->cutter_comp_side && g_code == G_19 && settings->plane != CANON_PLANE_YZ),
        NCE_CANNOT_CHANGE_PLANES_WITH_CUTTER_RADIUS_COMP_ON);

  CHKS((settings->cutter_comp_side && g_code == G_19), 
          NCE_RADIUS_COMP_ONLY_IN_XY_OR_XZ);

  if (g_code == G_17) {
    SELECT_PLANE(CANON_PLANE_XY);
    settings->plane = CANON_PLANE_XY;
  } else if (g_code == G_18) {
    SELECT_PLANE(CANON_PLANE_XZ);
    settings->plane = CANON_PLANE_XZ;
  } else if (g_code == G_19) {
    SELECT_PLANE(CANON_PLANE_YZ);
    settings->plane = CANON_PLANE_YZ;
  } else if (g_code == G_17_1) {
    SELECT_PLANE(CANON_PLANE_UV);
    settings->plane = CANON_PLANE_UV;
  } else if (g_code == G_18_1) {
    SELECT_PLANE(CANON_PLANE_UW);
    settings->plane = CANON_PLANE_UW;
  } else if (g_code == G_19_1) {
    SELECT_PLANE(CANON_PLANE_VW);
    settings->plane = CANON_PLANE_VW;
  } else
    ERS(NCE_BUG_CODE_NOT_G17_G18_OR_G19);
  return INTERP_OK;
}

/****************************************************************************/

/*! convert_speed

Returned Value: int (INTERP_OK)

Side effects:
  The machine spindle speed is set to the value of s_number in the
  block by a call to SET_SPINDLE_SPEED.
  The machine model for spindle speed is set to that value.

Called by: execute_block.

*/

int Interp::convert_speed(block_pointer block,   //!< pointer to a block of RS274 instructions
                         setup_pointer settings)        //!< pointer to machine settings             
{
  enqueue_SET_SPINDLE_SPEED(block->s_number);
  settings->speed = block->s_number;
  return INTERP_OK;
}

int Interp::convert_spindle_mode(block_pointer block, setup_pointer settings)
{
    if(block->g_modes[14] == G_97) {
        settings->spindle_mode = CONSTANT_RPM;
	enqueue_SET_SPINDLE_MODE(0);
    } else { /* G_96 */
        settings->spindle_mode = CONSTANT_SURFACE;
	if(block->d_flag)
	    enqueue_SET_SPINDLE_MODE(fabs(block->d_number_float));
	else
	    enqueue_SET_SPINDLE_MODE(1e30);
    }
    return INTERP_OK;
}
/****************************************************************************/

/*! convert_stop

Returned Value: int
   When an m2 or m30 (program_end) is encountered, this returns INTERP_EXIT.
   If the code is not m0, m1, m2, m30, or m60, this returns
   NCE_BUG_CODE_NOT_M0_M1_M2_M30_M60
   Otherwise, it returns INTERP_OK.

Side effects:
   An m0, m1, m2, m30, or m60 in the block is executed.

   For m0, m1, and m60, this makes a function call to the PROGRAM_STOP
   canonical machining function (which stops program execution).
   In addition, m60 calls PALLET_SHUTTLE.

   For m2 and m30, this resets the machine and then calls PROGRAM_END.
   In addition, m30 calls PALLET_SHUTTLE.

Called by: execute_block.

This handles stopping or ending the program (m0, m1, m2, m30, m60)

[NCMS] specifies how the following modes should be reset at m2 or
m30. The descriptions are not collected in one place, so this list
may be incomplete.

G52 offsetting coordinate zero points [NCMS, page 10]
G92 coordinate offset using tool position [NCMS, page 10]

The following should have reset values, but no description of reset
behavior could be found in [NCMS].
G17, G18, G19 selected plane [NCMS, pages 14, 20]
G90, G91 distance mode [NCMS, page 15]
G93, G94 feed mode [NCMS, pages 35 - 37]
M48, M49 overrides enabled, disabled [NCMS, pages 37 - 38]
M3, M4, M5 spindle turning [NCMS, page 7]

The following should be set to some value at machine start-up but
not automatically reset by any of the stopping codes.
1. G20, G21 length units [NCMS, page 15]. This is up to the installer.
2. motion_control_mode. This is set in Interp::init but not reset here.
   Might add it here.

The following resets have been added by calling the appropriate
canonical machining command and/or by resetting interpreter
settings. They occur on M2 or M30.

1. origin offsets are set to the default (like G54)
2. Selected plane is set to CANON_PLANE_XY (like G17) - SELECT_PLANE
3. Distance mode is set to MODE_ABSOLUTE (like G90)   - no canonical call
4. Feed mode is set to UNITS_PER_MINUTE (like G94)    - no canonical call
5. Feed and speed overrides are set to true (like M48)  - ENABLE_FEED_OVERRIDE
                                                      - ENABLE_SPEED_OVERRIDE
6. Cutter compensation is turned off (like G40)       - no canonical call
7. The spindle is stopped (like M5)                   - STOP_SPINDLE_TURNING
8. The motion mode is set to G_1 (like G1)            - no canonical call
9. Coolant is turned off (like M9)                    - FLOOD_OFF & MIST_OFF

*/

int Interp::convert_stop(block_pointer block,    //!< pointer to a block of RS274/NGC instructions
                        setup_pointer settings) //!< pointer to machine settings                 
{
  int index;
  char *line;
  int length;

  double cx, cy, cz;
  comp_get_current(settings, &cx, &cy, &cz);
  CHP(move_endpoint_and_flush(settings, cx, cy));
  dequeue_canons(settings);

  if (block->m_modes[4] == 0) {
    PROGRAM_STOP();
  } else if (block->m_modes[4] == 60) {
    PALLET_SHUTTLE();
    PROGRAM_STOP();
  } else if (block->m_modes[4] == 1) {
    OPTIONAL_PROGRAM_STOP();
  } else if ((block->m_modes[4] == 2) || (block->m_modes[4] == 30)) {   /* reset stuff here */
/*1*/
    settings->current_x += settings->origin_offset_x;
    settings->current_y += settings->origin_offset_y;
    settings->current_z += settings->origin_offset_z;
    settings->AA_current += settings->AA_origin_offset;
    settings->BB_current += settings->BB_origin_offset;
    settings->CC_current += settings->CC_origin_offset;
    settings->u_current += settings->u_origin_offset;
    settings->v_current += settings->v_origin_offset;
    settings->w_current += settings->w_origin_offset;
    rotate(&settings->current_x, &settings->current_y, settings->rotation_xy);

    settings->origin_index = 1;
    settings->parameters[5220] = 1.0;
    settings->origin_offset_x = USER_TO_PROGRAM_LEN(settings->parameters[5221]);
    settings->origin_offset_y = USER_TO_PROGRAM_LEN(settings->parameters[5222]);
    settings->origin_offset_z = USER_TO_PROGRAM_LEN(settings->parameters[5223]);
    settings->AA_origin_offset = USER_TO_PROGRAM_ANG(settings->parameters[5224]);
    settings->BB_origin_offset = USER_TO_PROGRAM_ANG(settings->parameters[5225]);
    settings->CC_origin_offset = USER_TO_PROGRAM_ANG(settings->parameters[5226]);
    settings->u_origin_offset = USER_TO_PROGRAM_LEN(settings->parameters[5227]);
    settings->v_origin_offset = USER_TO_PROGRAM_LEN(settings->parameters[5228]);
    settings->w_origin_offset = USER_TO_PROGRAM_LEN(settings->parameters[5229]);
    settings->rotation_xy = settings->parameters[5230];

    rotate(&settings->current_x, &settings->current_y, -settings->rotation_xy);
    settings->current_x -= settings->origin_offset_x;
    settings->current_y -= settings->origin_offset_y;
    settings->current_z -= settings->origin_offset_z;
    settings->AA_current -= settings->AA_origin_offset;
    settings->BB_current -= settings->BB_origin_offset;
    settings->CC_current -= settings->CC_origin_offset;
    settings->u_current -= settings->u_origin_offset;
    settings->v_current -= settings->v_origin_offset;
    settings->w_current -= settings->w_origin_offset;

    SET_G5X_OFFSET(settings->origin_index,
                   settings->origin_offset_x,
                   settings->origin_offset_y,
                   settings->origin_offset_z,
                   settings->AA_origin_offset,
                   settings->BB_origin_offset,
                   settings->CC_origin_offset,
                   settings->u_origin_offset,
                   settings->v_origin_offset,
                   settings->w_origin_offset);
    SET_XY_ROTATION(settings->rotation_xy);

/*2*/ if (settings->plane != CANON_PLANE_XY) {
      SELECT_PLANE(CANON_PLANE_XY);
      settings->plane = CANON_PLANE_XY;
    }

/*3*/
    settings->distance_mode = MODE_ABSOLUTE;

/*4*/ settings->feed_mode = UNITS_PER_MINUTE;
    SET_FEED_MODE(0);
    settings->feed_rate = block->f_number;
    SET_FEED_RATE(0);

/*5*/ if (!settings->feed_override) {
      ENABLE_FEED_OVERRIDE();
      settings->feed_override = true;
    }
    if (!settings->speed_override) {
      ENABLE_SPEED_OVERRIDE();
      settings->speed_override = true;
    }

/*6*/
    settings->cutter_comp_side = false;
    settings->cutter_comp_firstmove = true;

/*7*/ STOP_SPINDLE_TURNING();
    settings->spindle_turning = CANON_STOPPED;

    /* turn off FPR */
    SET_SPINDLE_MODE(0);

/*8*/ settings->motion_mode = G_1;

/*9*/ if (settings->mist) {
      MIST_OFF();
      settings->mist = false;
    }
    if (settings->flood) {
      FLOOD_OFF();
      settings->flood = false;
    }

    if (block->m_modes[4] == 30)
      PALLET_SHUTTLE();
    PROGRAM_END();
    if (_setup.percent_flag && _setup.file_pointer) {
      line = _setup.linetext;
      for (;;) {                /* check for ending percent sign and comment if missing */
        if (fgets(line, LINELEN, _setup.file_pointer) == NULL) {
          enqueue_COMMENT("interpreter: percent sign missing from end of file");
          break;
        }
        length = strlen(line);
        if (length == (LINELEN - 1)) {       // line is too long. need to finish reading the line
          for (; fgetc(_setup.file_pointer) != '\n';);
          continue;
        }
        for (index = (length - 1);      // index set on last char
             (index >= 0) && (isspace(line[index])); index--);
        if (line[index] == '%') // found line with % at end
        {
          for (index--; (index >= 0) && (isspace(line[index])); index--);
          if (index == -1)      // found line with only percent sign
            break;
        }
      }
    }
    unwind_call(INTERP_EXIT, __FILE__,__LINE__,__FUNCTION__);
    return INTERP_EXIT;
  } else
    ERS(NCE_BUG_CODE_NOT_M0_M1_M2_M30_M60);
  return INTERP_OK;
}

/*************************************************************************** */

/*! convert_straight

Returned Value: int
   If convert_straight_comp1 or convert_straight_comp2 is called
   and returns an error code, this returns that code.
   If any of the following errors occur, this returns the error shown.
   Otherwise, it returns INTERP_OK.
   1. The value of move is not G_0 or G_1:
      NCE_BUG_CODE_NOT_G0_OR_G1
   2. A straight feed (g1) move is called with feed rate set to 0:
      NCE_CANNOT_DO_G1_WITH_ZERO_FEED_RATE
   3. A straight feed (g1) move is called with inverse time feed in effect
      but no f word (feed time) is provided:
      NCE_F_WORD_MISSING_WITH_INVERSE_TIME_G1_MOVE
   4. A move is called with G53 and cutter radius compensation on:
      NCE_CANNOT_USE_G53_WITH_CUTTER_RADIUS_COMP
   5. A G33 move is called without the necessary support compiled in:
      NCE_G33_NOT_SUPPORTED

Side effects:
   This executes a STRAIGHT_FEED command at cutting feed rate
   (if move is G_1) or a STRAIGHT_TRAVERSE command (if move is G_0).
   It also updates the setting of the position of the tool point to the
   end point of the move. If cutter radius compensation is on, it may
   also generate an arc before the straight move. Also, in INVERSE_TIME
   feed mode, SET_FEED_RATE will be called the feed rate setting changed.

Called by: convert_motion.

The approach to operating in incremental distance mode (g91) is to
put the the absolute position values into the block before using the
block to generate a move.

In inverse time feed mode, a lower bound of 0.1 is placed on the feed
rate so that the feed rate is never set to zero. If the destination
point is the same as the current point, the feed rate would be
calculated as zero otherwise.

If cutter compensation is in use, the path's length may increase or
decrease.  Also an arc may be added, to go around a corner, before the
straight move.  For the purpose of calculating the feed rate when in
inverse time mode, this length increase or decrease is ignored.  The
feed is still set to the original programmed straight length divided by
the F number (with the above lower bound).  The new arc (if needed) and
the new longer or shorter straight move are taken at this feed.

*/

int Interp::convert_straight(int move,   //!< either G_0 or G_1                       
                            block_pointer block,        //!< pointer to a block of RS274 instructions
                            setup_pointer settings)     //!< pointer to machine settings             
{
  double end_x;
  double end_y;
  double end_z;
  double AA_end;
  double BB_end;
  double CC_end;
  double u_end, v_end, w_end;
  int status;

  settings->arc_not_allowed = false;

  if (move == G_1) {
    if (settings->feed_mode == UNITS_PER_MINUTE) {
      CHKS((settings->feed_rate == 0.0), NCE_CANNOT_DO_G1_WITH_ZERO_FEED_RATE);
    } else if (settings->feed_mode == UNITS_PER_REVOLUTION) {
      CHKS((settings->feed_rate == 0.0), NCE_CANNOT_DO_G1_WITH_ZERO_FEED_RATE);
      CHKS((settings->speed == 0.0), _("Cannot feed with zero spindle speed in feed per rev mode"));
    } else if (settings->feed_mode == INVERSE_TIME) {
      CHKS((!block->f_flag),
          NCE_F_WORD_MISSING_WITH_INVERSE_TIME_G1_MOVE);
    }
  }

  settings->motion_mode = move;
  CHP(find_ends(block, settings, &end_x, &end_y, &end_z,
                &AA_end, &BB_end, &CC_end, &u_end, &v_end, &w_end));

  if (move == G_1) {
      inverse_time_rate_straight(end_x, end_y, end_z,
                                 AA_end, BB_end, CC_end,
                                 u_end, v_end, w_end,
                                 block, settings);
  }

  if ((settings->cutter_comp_side) &&    /* ! "== true" */
      (settings->cutter_comp_radius > 0.0)) {   /* radius always is >= 0 */

    CHKS((block->g_modes[0] == G_53),
        NCE_CANNOT_USE_G53_WITH_CUTTER_RADIUS_COMP);

    if(settings->plane == CANON_PLANE_XZ) {
        if (settings->cutter_comp_firstmove)
            status = convert_straight_comp1(move, block, settings, end_z, end_x, end_y,
                                            AA_end, BB_end, CC_end, u_end, v_end, w_end);
        else
            status = convert_straight_comp2(move, block, settings, end_z, end_x, end_y,
                                            AA_end, BB_end, CC_end, u_end, v_end, w_end);
    } else if(settings->plane == CANON_PLANE_XY) {
        if (settings->cutter_comp_firstmove)
            status = convert_straight_comp1(move, block, settings, end_x, end_y, end_z,
                                            AA_end, BB_end, CC_end, u_end, v_end, w_end);
        else
            status = convert_straight_comp2(move, block, settings, end_x, end_y, end_z,
                                            AA_end, BB_end, CC_end, u_end, v_end, w_end);
    } else ERS("BUG: Invalid plane for cutter compensation");
    CHP(status);
  } else if (move == G_0) {
    STRAIGHT_TRAVERSE(block->line_number, end_x, end_y, end_z,
                      AA_end, BB_end, CC_end,
                      u_end, v_end, w_end);
    settings->current_x = end_x;
    settings->current_y = end_y;
    settings->current_z = end_z;
  } else if (move == G_1) {
    STRAIGHT_FEED(block->line_number, end_x, end_y, end_z,
                  AA_end, BB_end, CC_end,
                  u_end, v_end, w_end);
    settings->current_x = end_x;
    settings->current_y = end_y;
    settings->current_z = end_z;
  } else if (move == G_33) {
    CHKS(((settings->spindle_turning != CANON_CLOCKWISE) &&
           (settings->spindle_turning != CANON_COUNTERCLOCKWISE)),
          _("Spindle not turning in G33"));
    START_SPEED_FEED_SYNCH(block->k_number, 0);
    STRAIGHT_FEED(block->line_number, end_x, end_y, end_z, AA_end, BB_end, CC_end, u_end, v_end, w_end);
    STOP_SPEED_FEED_SYNCH();
    settings->current_x = end_x;
    settings->current_y = end_y;
    settings->current_z = end_z;
  } else if (move == G_33_1) {
    CHKS(((settings->spindle_turning != CANON_CLOCKWISE) &&
           (settings->spindle_turning != CANON_COUNTERCLOCKWISE)),
          _("Spindle not turning in G33.1"));
    START_SPEED_FEED_SYNCH(block->k_number, 0);
    RIGID_TAP(block->line_number, end_x, end_y, end_z);
    STOP_SPEED_FEED_SYNCH();
    // after the RIGID_TAP cycle we'll be in the same spot
  } else if (move == G_76) {
    CHKS((settings->AA_current != AA_end || 
         settings->BB_current != BB_end || 
         settings->CC_current != CC_end ||
         settings->u_current != u_end ||
         settings->v_current != v_end ||
         settings->w_current != w_end), NCE_CANNOT_MOVE_ROTARY_AXES_WITH_G76);
    int result = convert_threading_cycle(block, settings, end_x, end_y, end_z);
    if(result != INTERP_OK) return result;
  } else
    ERS(NCE_BUG_CODE_NOT_G0_OR_G1);

  settings->AA_current = AA_end;
  settings->BB_current = BB_end;
  settings->CC_current = CC_end;
  settings->u_current = u_end;
  settings->v_current = v_end;
  settings->w_current = w_end;
  return INTERP_OK;
}

int Interp::convert_straight_indexer(int axis, block_pointer block, setup_pointer settings) {
    double end_x, end_y, end_z;
    double AA_end, BB_end, CC_end;
    double u_end, v_end, w_end;

    find_ends(block, settings, &end_x, &end_y, &end_z,
              &AA_end, &BB_end, &CC_end, &u_end, &v_end, &w_end);

    CHKS((end_x != settings->current_x ||
          end_y != settings->current_y ||
          end_z != settings->current_z ||
          u_end != settings->u_current ||
          v_end != settings->v_current ||
          w_end != settings->w_current ||
          (axis != 3 && AA_end != settings->AA_current) ||
          (axis != 4 && BB_end != settings->BB_current) ||
          (axis != 5 && CC_end != settings->CC_current)),
         _("BUG: An axis incorrectly moved along with an indexer"));

    switch(axis) {
    case 3:
        issue_straight_index(axis, AA_end, block->line_number, settings);
        break;
    case 4:
        issue_straight_index(axis, BB_end, block->line_number, settings);
        break;
    case 5:
        issue_straight_index(axis, CC_end, block->line_number, settings);
        break;
    default:
        ERS((_("BUG: trying to index incorrect axis")));
    }
    return INTERP_OK;
}

int Interp::issue_straight_index(int axis, double target, int lineno, setup_pointer settings) {
    CANON_MOTION_MODE save_mode;
    double save_tolerance;
    // temporarily switch to exact stop mode for indexing move
    save_mode = GET_EXTERNAL_MOTION_CONTROL_MODE();
    save_tolerance = GET_EXTERNAL_MOTION_CONTROL_TOLERANCE();
    if (save_mode != CANON_EXACT_PATH)
        SET_MOTION_CONTROL_MODE(CANON_EXACT_PATH, 0);

    double AA_end = axis == 3? target: settings->AA_current;
    double BB_end = axis == 4? target: settings->BB_current;
    double CC_end = axis == 5? target: settings->CC_current;

    // tell canon that this is a special indexing move
    UNLOCK_ROTARY(lineno, axis);
    STRAIGHT_TRAVERSE(lineno, settings->current_x, settings->current_y, settings->current_z,
                      AA_end, BB_end, CC_end,
                      settings->u_current, settings->v_current, settings->w_current);
    LOCK_ROTARY(lineno, axis);

    // restore path mode
    if(save_mode != CANON_EXACT_PATH)
        SET_MOTION_CONTROL_MODE(save_mode, save_tolerance);

    settings->AA_current = AA_end;
    settings->BB_current = BB_end;
    settings->CC_current = CC_end;
    return INTERP_OK;
}


#define AABBCC settings->AA_current, settings->BB_current, settings->CC_current, settings->u_current, settings->v_current, settings->w_current

// make one threading pass.  only called from convert_threading_cycle.
static void 
threading_pass(setup_pointer settings, block_pointer block,
	       int boring, double safe_x, double depth, double end_depth, 
	       double start_y, double start_z, double zoff, double taper_dist,
	       int entry_taper, int exit_taper, double taper_pitch, 
	       double pitch, double full_threadheight, double target_z) {
    STRAIGHT_TRAVERSE(block->line_number, boring?
		      safe_x + depth - end_depth:
		      safe_x - depth + end_depth,
		      start_y, start_z - zoff, AABBCC); //back
    if(taper_dist && entry_taper) {
	DISABLE_FEED_OVERRIDE();
	START_SPEED_FEED_SYNCH(taper_pitch, 0);
	STRAIGHT_FEED(block->line_number, boring? 
		      safe_x + depth - full_threadheight: 
		      safe_x - depth + full_threadheight,
		      start_y, start_z - zoff, AABBCC); //in
	STRAIGHT_FEED(block->line_number, boring? safe_x + depth: safe_x - depth, //angled in
		      start_y, start_z - zoff - taper_dist, AABBCC);
	START_SPEED_FEED_SYNCH(pitch, 0);
    } else {
	STRAIGHT_TRAVERSE(block->line_number, boring? safe_x + depth: safe_x - depth, 
			  start_y, start_z - zoff, AABBCC); //in
	DISABLE_FEED_OVERRIDE();
	START_SPEED_FEED_SYNCH(pitch, 0);
    }
        
    if(taper_dist && exit_taper) {
	STRAIGHT_FEED(block->line_number, boring? safe_x + depth: safe_x - depth,  //over
		      start_y, target_z - zoff + taper_dist, AABBCC);
	START_SPEED_FEED_SYNCH(taper_pitch, 0);
	STRAIGHT_FEED(block->line_number, boring? 
		      safe_x + depth - full_threadheight: 
		      safe_x - depth + full_threadheight, 
		      start_y, target_z - zoff, AABBCC); //angled out
    } else {
	STRAIGHT_FEED(block->line_number, boring? safe_x + depth: safe_x - depth, 
		      start_y, target_z - zoff, AABBCC); //over
    }
    STOP_SPEED_FEED_SYNCH();
    STRAIGHT_TRAVERSE(block->line_number, boring? 
		      safe_x + depth - end_depth:
		      safe_x - depth + end_depth,
		      start_y, target_z - zoff, AABBCC); //out
    ENABLE_FEED_OVERRIDE();
}

int Interp::convert_threading_cycle(block_pointer block, 
				    setup_pointer settings,
				    double end_x, double end_y, double end_z) {


    CHKS((settings->cutter_comp_side),
         (_("Cannot use G76 threading cycle with cutter radius compensation on")));

    CHKS((block->i_number == 0),
        (_("In G76, I must not be 0")));
    CHKS((block->j_number <= 0),
        (_("In G76, J must be greater than 0")));
    CHKS((block->k_number <= block->j_number),
        (_("In G76, K must be greater than J")));

    double start_x = settings->current_x;
    double start_y = settings->current_y;
    double start_z = settings->current_z;

    double i_number = block->i_number;
    double j_number = block->j_number;
    double k_number = block->k_number;

    if(_setup.lathe_diameter_mode){
      i_number /= 2;
      j_number /= 2;
      k_number /= 2;
    }


    int boring = 0;

    if (i_number > 0.0)
	boring = 1;

    double safe_x = start_x;
    double full_dia_depth = fabs(i_number);
    double start_depth = fabs(i_number) + fabs(j_number);
    double cut_increment = fabs(j_number);
    double full_threadheight = fabs(k_number);
    double end_depth = fabs(k_number) + fabs(i_number);

    double pitch = block->p_number;
    double compound_angle = block->q_number;
    if(compound_angle == -1) compound_angle = 0;
    compound_angle *= M_PIl/180.0;
    if(end_z > start_z) compound_angle = -compound_angle;

    int spring_cuts = block->h_flag ? block->h_number: 0;

    double degression = block->r_number;
    if(degression < 1.0 || !block->r_flag) degression = 1.0;

    double taper_dist = block->e_flag? block->e_number: 0.0;
    if(taper_dist < 0.0) taper_dist = 0.0;
    double taper_pitch = taper_dist > 0.0? 
	pitch * hypot(taper_dist, full_threadheight)/taper_dist: pitch;

    if(end_z > start_z) taper_dist = -taper_dist;

    int taper_flags = block->l_number;
    if(taper_flags < 0) taper_flags = 0;

    int entry_taper = taper_flags & 1;
    int exit_taper = taper_flags & 2;

    double depth, zoff;
    int pass = 1;

    double target_z = end_z + fabs(k_number) * tan(compound_angle);

    depth = start_depth;
    zoff = (depth - full_dia_depth) * tan(compound_angle);
    while (depth < end_depth) {
	threading_pass(settings, block, boring, safe_x, depth, end_depth, start_y, 
		       start_z, zoff, taper_dist, entry_taper, exit_taper, 
		       taper_pitch, pitch, full_threadheight, target_z);
        depth = full_dia_depth + cut_increment * pow(++pass, 1.0/degression);
        zoff = (depth - full_dia_depth) * tan(compound_angle);
    } 
    // full specified depth now
    depth = end_depth;
    zoff = (depth - full_dia_depth) * tan(compound_angle);
    // cut at least once -- more if spring cuts.
    for(int i = 0; i<spring_cuts+1; i++) {
	threading_pass(settings, block, boring, safe_x, depth, end_depth, start_y, 
		       start_z, zoff, taper_dist, entry_taper, exit_taper, 
		       taper_pitch, pitch, full_threadheight, target_z);
    } 
    STRAIGHT_TRAVERSE(block->line_number, end_x, end_y, end_z, AABBCC);
    settings->current_x = end_x;
    settings->current_y = end_y;
    settings->current_z = end_z;
#undef AABBC
    return INTERP_OK;
}


/****************************************************************************/

/*! convert_straight_comp1

Returned Value: int
   If any of the following errors occur, this returns the error shown.
   Otherwise, it returns INTERP_OK.
   1. The side is not RIGHT or LEFT:
      NCE_BUG_SIDE_NOT_RIGHT_OR_LEFT
   2. The destination tangent point is not more than a tool radius
      away (indicating gouging): NCE_CUTTER_GOUGING_WITH_CUTTER_RADIUS_COMP
   3. The value of move is not G_0 or G_1
      NCE_BUG_CODE_NOT_G0_OR_G1

Side effects:
   This executes a STRAIGHT_MOVE command at cutting feed rate
   or a STRAIGHT_TRAVERSE command.
   It also updates the setting of the position of the tool point
   to the end point of the move and updates the programmed point.

Called by: convert_straight.

This is called if cutter radius compensation is on and
settings->cutter_comp_firstmove is true, indicating that this is the
first move after cutter radius compensation is turned on.

The algorithm used here for determining the path is to draw a straight
line from the destination point which is tangent to a circle whose
center is at the current point and whose radius is the radius of the
cutter. The destination point of the cutter tip is then found as the
center of a circle of the same radius tangent to the tangent line at
the destination point.

*/

int Interp::convert_straight_comp1(int move,     //!< either G_0 or G_1                        
                                   block_pointer block,  //!< pointer to a block of RS274 instructions 
                                   setup_pointer settings,       //!< pointer to machine settings              
                                   double px,    //!< X coordinate of end point                
                                   double py,    //!< Y coordinate of end point                
                                   double pz,    //!< Z coordinate of end point                
                                   double AA_end,        //!< A coordinate of end point          
                                   double BB_end,        //!< B coordinate of end point          
                                   double CC_end,        //!< C coordinate of end point          
                                   double u_end, double v_end, double w_end)
{
    double alpha;
    double distance;
    double radius = settings->cutter_comp_radius; /* always will be positive */
    double end_x, end_y;

    int side = settings->cutter_comp_side;
    double cx, cy, cz;

    comp_get_current(settings, &cx, &cy, &cz);
    distance = hypot((px - cx), (py - cy));

    CHKS(((side != LEFT) && (side != RIGHT)), NCE_BUG_SIDE_NOT_RIGHT_OR_LEFT);
    CHKS((distance <= radius), _("Length of cutter compensation entry move is not greater than the tool radius"));

    alpha = atan2(py - cy, px - cx) + (side == LEFT ? M_PIl/2. : -M_PIl/2.);

    end_x = (px + (radius * cos(alpha)));
    end_y = (py + (radius * sin(alpha)));

    // with these moves we don't need to record the direction vector.
    // they cannot get reversed because they are guaranteed to be long
    // enough.

    set_endpoint(cx, cy);

    if (move == G_0) {
        enqueue_STRAIGHT_TRAVERSE(settings, block->line_number, 
                                  cos(alpha), sin(alpha), 0, 
                                  end_x, end_y, pz,
                                  AA_end, BB_end, CC_end, u_end, v_end, w_end);
    }
    else if (move == G_1) {
        enqueue_STRAIGHT_FEED(settings, block->line_number, 
                              cos(alpha), sin(alpha), 0,
                              end_x, end_y, pz,
                              AA_end, BB_end, CC_end, u_end, v_end, w_end);
    } else
        ERS(NCE_BUG_CODE_NOT_G0_OR_G1);

    settings->cutter_comp_firstmove = false;

    comp_set_current(settings, end_x, end_y, pz);
    settings->AA_current = AA_end;
    settings->BB_current = BB_end;
    settings->CC_current = CC_end;
    settings->u_current = u_end;
    settings->v_current = v_end;
    settings->w_current = w_end;
    comp_set_programmed(settings, px, py, pz);
    return INTERP_OK;
}
/****************************************************************************/

/*! convert_straight_comp2

Returned Value: int
   If any of the following errors occur, this returns the error shown.
   Otherwise, it returns INTERP_OK.
   1. The compensation side is not RIGHT or LEFT:
      NCE_BUG_SIDE_NOT_RIGHT_OR_LEFT
   2. A concave corner is found:
      NCE_CONCAVE_CORNER_WITH_CUTTER_RADIUS_COMP

Side effects:
   This executes a STRAIGHT_FEED command at cutting feed rate
   or a STRAIGHT_TRAVERSE command.
   It also generates an ARC_FEED to go around a corner, if necessary.
   It also updates the setting of the position of the tool point to
   the end point of the move and updates the programmed point.

Called by: convert_straight.

This is called if cutter radius compensation is on and
settings->cutter_comp_firstmove is not true, indicating that this is not
the first move after cutter radius compensation is turned on.

The algorithm used here is:
1. Determine the direction of the last motion. This is done by finding
   the direction of the line from the last programmed point to the
   current tool tip location. This line is a radius of the tool and is
   perpendicular to the direction of motion since the cutter is tangent
   to that direction.
2. Determine the direction of the programmed motion.
3. If there is a convex corner, insert an arc to go around the corner.
4. Find the destination point for the tool tip. The tool will be
   tangent to the line from the last programmed point to the present
   programmed point at the present programmed point.
5. Go in a straight line from the current tool tip location to the
   destination tool tip location.

This uses an angle tolerance of TOLERANCE_CONCAVE_CORNER (0.01 radian)
to determine if:
1) an illegal concave corner exists (tool will not fit into corner),
2) no arc is required to go around the corner (i.e. the current line
   is in the same direction as the end of the previous move), or
3) an arc is required to go around a convex corner and start off in
   a new direction.

If a rotary axis is moved in this block and an extra arc is required
to go around a sharp corner, all the rotary axis motion occurs on the
arc.  An alternative might be to distribute the rotary axis motion
over the arc and the straight move in proportion to their lengths.

If the Z-axis is moved in this block and an extra arc is required to
go around a sharp corner, all the Z-axis motion occurs on the straight
line and none on the extra arc.  An alternative might be to distribute
the Z-axis motion over the extra arc and the straight line in
proportion to their lengths.

This handles the case of there being no XY motion.

This handles G0 moves. Where an arc is inserted to round a corner in a
G1 move, no arc is inserted for a G0 move; a STRAIGHT_TRAVERSE is made
from the current point to the end point. The end point for a G0
move is the same as the end point for a G1 move, however.

*/

int Interp::convert_straight_comp2(int move,     //!< either G_0 or G_1                        
                                   block_pointer block,  //!< pointer to a block of RS274 instructions 
                                   setup_pointer settings,       //!< pointer to machine settings              
                                   double px,    //!< X coordinate of programmed end point     
                                   double py,    //!< Y coordinate of programmed end point     
                                   double pz,    //!< Z coordinate of end point                
                                   double AA_end,        //!< A coordinate of end point
                                   double BB_end,        //!< B coordinate of end point
                                   double CC_end,        //!< C coordinate of end point
                                   double u_end, double v_end, double w_end)
{
    double alpha;
    double beta;
    double end_x, end_y, end_z;                 /* x-coordinate of actual end point */
    double gamma;
    double mid_x, mid_y;                 /* x-coordinate of end of added arc, if needed */
    double radius;
    int side;
    double small = TOLERANCE_CONCAVE_CORNER;      /* radians, testing corners */
    double opx, opy, opz;      /* old programmed beginning point */
    double theta;
    double cx, cy, cz;
    int concave;

    comp_get_current(settings, &cx, &cy, &cz);
    comp_get_current(settings, &end_x, &end_y, &end_z);
    comp_get_programmed(settings, &opx, &opy, &opz);

    if ((py == opy) && (px == opx)) {     /* no XY motion */
        if (move == G_0) {
            enqueue_STRAIGHT_TRAVERSE(settings, block->line_number, 
                                      px - opx, py - opy, pz - opz, 
                                      cx, cy, pz,
                                      AA_end, BB_end, CC_end, u_end, v_end, w_end);
        } else if (move == G_1) {
            enqueue_STRAIGHT_FEED(settings, block->line_number, 
                                  px - opx, py - opy, pz - opz, 
                                  cx, cy, pz, AA_end, BB_end, CC_end, u_end, v_end, w_end);
        } else
            ERS(NCE_BUG_CODE_NOT_G0_OR_G1);
        // end already filled out, above
    } else {
        // some XY motion
        side = settings->cutter_comp_side;
        radius = settings->cutter_comp_radius;      /* will always be positive */
        theta = atan2(cy - opy, cx - opx);
        alpha = atan2(py - opy, px - opx);

        if (side == LEFT) {
            if (theta < alpha)
                theta = (theta + (2 * M_PIl));
            beta = ((theta - alpha) - M_PI_2l);
            gamma = M_PI_2l;
        } else if (side == RIGHT) {
            if (alpha < theta)
                alpha = (alpha + (2 * M_PIl));
            beta = ((alpha - theta) - M_PI_2l);
            gamma = -M_PI_2l;
        } else
            ERS(NCE_BUG_SIDE_NOT_RIGHT_OR_LEFT);
        end_x = (px + (radius * cos(alpha + gamma)));
        end_y = (py + (radius * sin(alpha + gamma)));
        mid_x = (opx + (radius * cos(alpha + gamma)));
        mid_y = (opy + (radius * sin(alpha + gamma)));
    
        if ((beta < -small) || (beta > (M_PIl + small))) {
            concave = 1;
        } else if (beta > (M_PIl - small) &&
                   (!qc().empty() && qc().front().type == QARC_FEED &&
                    ((side == RIGHT && qc().front().data.arc_feed.turn > 0) ||
                     (side == LEFT && qc().front().data.arc_feed.turn < 0)))) {
            // this is an "h" shape, tool on right, going right to left
            // over the hemispherical round part, then up next to the
            // vertical part (or, the mirror case).  there are two ways
            // to stay to the "right", either loop down and around, or
            // stay above and right.  we're forcing above and right.
            concave = 1;
        } else {
            concave = 0;
            mid_x = (opx + (radius * cos(alpha + gamma)));
            mid_y = (opy + (radius * sin(alpha + gamma)));
        }

        if (!concave && (beta > small)) {       /* ARC NEEDED */
            CHP(move_endpoint_and_flush(settings, cx, cy));
            if(move == G_1) {
                enqueue_ARC_FEED(settings, block->line_number,
                                 0.0, // doesn't matter, since we will not move this arc's endpoint
                                 mid_x, mid_y, opx, opy,
                                 ((side == LEFT) ? -1 : 1), cz,
                                 AA_end, BB_end, CC_end, u_end, v_end, w_end);
                dequeue_canons(settings);
                set_endpoint(mid_x, mid_y);
            } else if(move == G_0) {
                // we can't go around the corner because there is no
                // arc traverse.  but, if we do this anyway, at least
                // most of our rapid will be parallel to the original
                // programmed one.  if nothing else, this will look a
                // little less confusing in the preview.
                enqueue_STRAIGHT_TRAVERSE(settings, block->line_number,
                                          0.0, 0.0, 0.0, 
                                          mid_x, mid_y, cz, 
                                          AA_end, BB_end, CC_end,
                                          u_end, v_end, w_end);
                dequeue_canons(settings);
                set_endpoint(mid_x, mid_y);
            } else ERS(NCE_BUG_CODE_NOT_G0_OR_G1);
        } else if (concave) {
            if (qc().front().type != QARC_FEED) {
                // line->line
                double retreat;
                // half the angle of the inside corner
                double halfcorner = (beta + M_PIl) / 2.0;
                CHKS((halfcorner == 0.0), (_("Zero degree inside corner is invalid for cutter compensation")));
                retreat = radius / tan(halfcorner);
                // move back along the compensated path
                // this should replace the endpoint of the previous move
                mid_x = cx + retreat * cos(theta + gamma);
                mid_y = cy + retreat * sin(theta + gamma);
                // we actually want to move the previous line's endpoint here.  That's the same as 
                // discarding that line and doing this one instead.
                CHP(move_endpoint_and_flush(settings, mid_x, mid_y));
            } else {
                // arc->line
                // beware: the arc we saved is the compensated one.
                arc_feed prev = qc().front().data.arc_feed;
                double oldrad = hypot(prev.center2 - prev.end2, prev.center1 - prev.end1);
                double oldrad_uncomp;

                // new line's direction
                double base_dir = atan2(py - opy, px - opx);
                double theta;
                double phi;

                theta = (prev.turn > 0) ? base_dir + M_PI_2l : base_dir - M_PI_2l;
                phi = atan2(prev.center2 - opy, prev.center1 - opx);
                if TOOL_INSIDE_ARC(side, prev.turn) {
                    oldrad_uncomp = oldrad + radius;
                } else {
                    oldrad_uncomp = oldrad - radius;
                }

                double alpha = theta - phi;
                // distance to old arc center perpendicular to the new line
                double d = oldrad_uncomp * cos(alpha);
                double d2;
                double angle_from_center;

                if TOOL_INSIDE_ARC(side, prev.turn) {
                    d2 = d - radius;
                    double l = d2/oldrad;
                    CHKS((l > 1.0 || l < -1.0), _("Arc to straight motion makes a corner the compensated tool can't fit in without gouging"));
                    if(prev.turn > 0)
                        angle_from_center = - acos(l) + theta + M_PIl;
                    else
                        angle_from_center = acos(l) + theta + M_PIl;
                } else {
                    d2 = d + radius;
                    double l = d2/oldrad;
                    CHKS((l > 1.0 || l < -1.0), _("Arc to straight motion makes a corner the compensated tool can't fit in without gouging"));
                    if(prev.turn > 0)
                        angle_from_center = acos(l) + theta + M_PIl;
                    else
                        angle_from_center = - acos(l) + theta + M_PIl;
                }
                mid_x = prev.center1 + oldrad * cos(angle_from_center);
                mid_y = prev.center2 + oldrad * sin(angle_from_center);
                CHP(move_endpoint_and_flush(settings, mid_x, mid_y));
            }
        } else {
            // no arc needed, also not concave (colinear lines or tangent arc->line)
            dequeue_canons(settings);
            set_endpoint(cx, cy);
        }
        (move == G_0? enqueue_STRAIGHT_TRAVERSE: enqueue_STRAIGHT_FEED)
            (settings, block->line_number, 
             px - opx, py - opy, pz - opz, 
             end_x, end_y, pz,
             AA_end, BB_end, CC_end, 
             u_end, v_end, w_end);
    }

    comp_set_current(settings, end_x, end_y, pz);
    settings->AA_current = AA_end;
    settings->BB_current = BB_end;
    settings->CC_current = CC_end;
    settings->u_current = u_end;
    settings->v_current = v_end;
    settings->w_current = w_end;
    comp_set_programmed(settings, px, py, pz);
    return INTERP_OK;
}

/****************************************************************************/

/*! convert_tool_change

Returned Value: int (INTERP_OK)

Side effects:
   This makes function calls to canonical machining functions, and sets
   the machine model as described below.

Called by: convert_m

This function carries out an M6 command, which changes the tool.
If M61 is called, the toolnumber gets changed (without causing an actual toolchange).

When the CHANGE_TOOL call completes, the specified tool should be
loaded.  What this means varies by machine.  According to configuration,
the interpreter may also issue commands to do one or more of the
following things before calling CHANGE_TOOL:

1. stop the spindle
2. move the quill up (Z to machine zero, like G0 G53 Z0)
3. move the axes to reference point #2 (like G30)

Further, the interpreter makes no assumptions about the axis positions
after the tool change completes.  This state is queried and the internal
model is resynched before the program continues.  This means CHANGE_TOOL
itself can also issue motion (and it currently may, according to
configuration).

This implements the "Next tool in T word" approach to tool selection.
The tool is selected when the T word is read (and the carousel may
move at that time) but is changed when M6 is read.

Note that if a different tool is put into the spindle, the current_z
location setting will be incorrect. It is assumed the program will
contain an appropriate USE_TOOL_LENGTH_OFFSET (G43) command before any
subsequent motion.  It is also assumed that the program will restart the
spindle and make new entry moves if necessary.

*/

int Interp::convert_tool_change(setup_pointer settings)  //!< pointer to machine settings
{

  if (settings->selected_pocket < 0) {
    ERS(NCE_TXX_MISSING_FOR_M6);
  }

  CHKS((settings->cutter_comp_side),
       (_("Cannot change tools with cutter radius compensation on")));

  START_CHANGE(); // indicate start of change operation
  if (!settings->tool_change_with_spindle_on) {
      STOP_SPINDLE_TURNING();
      settings->spindle_turning = CANON_STOPPED;
  }

  if (settings->tool_change_quill_up) {
      double up_z;
      double discard;
      find_relative(0., 0., 0., 0., 0., 0., 0., 0., 0., 
                    &discard, &discard, &up_z,
                    &discard, &discard, &discard, 
                    &discard, &discard, &discard,
                    settings);
      COMMENT("AXIS,hide");
      STRAIGHT_TRAVERSE(-1, settings->current_x, settings->current_y, up_z,
                        settings->AA_current, settings->BB_current, settings->CC_current,
                        settings->u_current, settings->v_current, settings->w_current);
      COMMENT("AXIS,show");
      settings->current_z = up_z;
  }

  if (settings->tool_change_at_g30) {
      double end_x;
      double end_y;
      double end_z;
      double AA_end;
      double BB_end;
      double CC_end;
      double u_end;
      double v_end;
      double w_end;

      find_relative(USER_TO_PROGRAM_LEN(settings->parameters[5181]),
                    USER_TO_PROGRAM_LEN(settings->parameters[5182]),
                    USER_TO_PROGRAM_LEN(settings->parameters[5183]),
                    USER_TO_PROGRAM_ANG(settings->parameters[5184]),
                    USER_TO_PROGRAM_ANG(settings->parameters[5185]),
                    USER_TO_PROGRAM_ANG(settings->parameters[5186]),
                    USER_TO_PROGRAM_LEN(settings->parameters[5187]),
                    USER_TO_PROGRAM_LEN(settings->parameters[5188]),
                    USER_TO_PROGRAM_LEN(settings->parameters[5189]),
                    &end_x, &end_y, &end_z,
                    &AA_end, &BB_end, &CC_end, 
                    &u_end, &v_end, &w_end, settings);
      COMMENT("AXIS,hide");

      // move indexers first, one at a time
      if (AA_end != settings->AA_current && settings->a_indexer)
          issue_straight_index(3, AA_end, -1, settings);
      if (BB_end != settings->BB_current && settings->b_indexer)
          issue_straight_index(4, BB_end, -1, settings);
      if (CC_end != settings->CC_current && settings->c_indexer)
          issue_straight_index(5, CC_end, -1, settings);

      STRAIGHT_TRAVERSE(-1, end_x, end_y, end_z,
                        AA_end, BB_end, CC_end,
                        u_end, v_end, w_end);
      COMMENT("AXIS,show");
      settings->current_x = end_x;
      settings->current_y = end_y;
      settings->current_z = end_z;
      settings->AA_current = AA_end;
      settings->BB_current = BB_end;
      settings->CC_current = CC_end;
      settings->u_current = u_end;
      settings->v_current = v_end;
      settings->w_current = w_end;
  }

  CHANGE_TOOL(settings->selected_pocket);

  settings->current_pocket = settings->selected_pocket;
  // tool change can move the controlled point.  reread it:
  settings->toolchange_flag = true; 
  set_tool_parameters();
  return INTERP_OK;
}

/****************************************************************************/

/*! convert_tool_length_offset

Returned Value: int
   If any of the following errors occur, this returns the error code shown.
   Otherwise, it returns INTERP_OK.
   1. The block has no offset index (h number): NCE_OFFSET_INDEX_MISSING
   2. The g_code argument is not G_43 or G_49:
      NCE_BUG_CODE_NOT_G43_OR_G49

Side effects:
   A USE_TOOL_LENGTH_OFFSET function call is made. Current_z,
   tool_length_offset, and length_offset_index are reset.

Called by: convert_g

This is called to execute g43 or g49.

The g49 RS274/NGC command translates into a USE_TOOL_LENGTH_OFFSET(0.0)
function call.

The g43 RS274/NGC command translates into a USE_TOOL_LENGTH_OFFSET(length)
function call, where length is the value of the entry in the tool length
offset table whose index is the H number in the block.

The H number in the block (if present) was checked for being a non-negative
integer when it was read, so that check does not need to be repeated.

*/

int Interp::convert_tool_length_offset(int g_code,       //!< g_code being executed (must be G_43 or G_49)
                                      block_pointer block,      //!< pointer to a block of RS274/NGC instructions
                                      setup_pointer settings)   //!< pointer to machine settings                 
{
  int pocket_number;
  EmcPose tool_offset;
  ZERO_EMC_POSE(tool_offset);

  CHKS((settings->cutter_comp_side),
       (_("Cannot change tool offset with cutter radius compensation on")));
  if (g_code == G_49) {
    pocket_number = 0;
  } else if (g_code == G_43) {
<<<<<<< HEAD
      logDebug("convert_tool_length_offset h_flag=%d h_number=%d toolchange_flag=%d current_pocket=%d\n",
	      block->h_flag,block->h_number,settings->toolchange_flag,settings->current_pocket);
      if(block->h_flag) {
        CHP((find_tool_pocket(settings, block->h_number, &index)));
=======
    if(block->h_flag) {
        CHP((find_tool_pocket(settings, block->h_number, &pocket_number)));
>>>>>>> cbe6de77
    } else if (settings->toolchange_flag) {
        // Tool change is in progress, so the "current tool" is in its
        // original pocket still.
        pocket_number = settings->current_pocket;
    } else {
        // Tool change is done so the current tool is in pocket 0 (aka the
        // spindle).
        pocket_number = 0;
    }
    logDebug("convert_tool_length_offset: using index=%d spindle_toolno=%d pocket_toolno=%d",
	     index, settings->tool_table[0].toolno,settings->tool_table[settings->current_pocket].toolno);

    tool_offset.tran.x = USER_TO_PROGRAM_LEN(settings->tool_table[pocket_number].offset.tran.x);
    tool_offset.tran.y = USER_TO_PROGRAM_LEN(settings->tool_table[pocket_number].offset.tran.y);
    tool_offset.tran.z = USER_TO_PROGRAM_LEN(settings->tool_table[pocket_number].offset.tran.z);
    tool_offset.a = USER_TO_PROGRAM_ANG(settings->tool_table[pocket_number].offset.a);
    tool_offset.b = USER_TO_PROGRAM_ANG(settings->tool_table[pocket_number].offset.b);
    tool_offset.c = USER_TO_PROGRAM_ANG(settings->tool_table[pocket_number].offset.c);
    tool_offset.u = USER_TO_PROGRAM_LEN(settings->tool_table[pocket_number].offset.u);
    tool_offset.v = USER_TO_PROGRAM_LEN(settings->tool_table[pocket_number].offset.v);
    tool_offset.w = USER_TO_PROGRAM_LEN(settings->tool_table[pocket_number].offset.w);
  } else if (g_code == G_43_1) {
    tool_offset = settings->tool_offset;
    pocket_number = -1;
    if(block->x_flag) tool_offset.tran.x = block->x_number;
    if(block->y_flag) tool_offset.tran.y = block->y_number;
    if(block->z_flag) tool_offset.tran.z = block->z_number;
    if(block->a_flag) tool_offset.a = block->a_number;
    if(block->b_flag) tool_offset.b = block->b_number;
    if(block->c_flag) tool_offset.c = block->c_number;
    if(block->u_flag) tool_offset.u = block->u_number;
    if(block->v_flag) tool_offset.v = block->v_number;
    if(block->w_flag) tool_offset.w = block->w_number;
  } else {
    ERS("BUG: Code not G43, G43.1, or G49");
  }
  USE_TOOL_LENGTH_OFFSET(tool_offset);

  double dx, dy;

  dx = settings->tool_offset.tran.x - tool_offset.tran.x;
  dy = settings->tool_offset.tran.y - tool_offset.tran.y;

  rotate(&dx, &dy, -settings->rotation_xy);

  settings->current_x += dx;
  settings->current_y += dy;
  settings->current_z += settings->tool_offset.tran.z - tool_offset.tran.z;
  settings->AA_current += settings->tool_offset.a - tool_offset.a;
  settings->BB_current += settings->tool_offset.b - tool_offset.b;
  settings->CC_current += settings->tool_offset.c - tool_offset.c;
  settings->u_current += settings->tool_offset.u - tool_offset.u;
  settings->v_current += settings->tool_offset.v - tool_offset.v;
  settings->w_current += settings->tool_offset.w - tool_offset.w;

  settings->tool_offset = tool_offset;
<<<<<<< HEAD
=======
  settings->tool_offset_index = pocket_number;
>>>>>>> cbe6de77
  return INTERP_OK;
}

/****************************************************************************/

/*! convert_tool_select

Returned Value: int
   If the tool number given in the block is not found in the tool table,
   it returns INTERP_ERROR.  Otherwise (if the tool *is* found) it returns
   INTERP_OK.

Side effects: See below

Called by: execute_block

A select tool command is given, which causes the changer chain to move
so that the slot with the tool identified by the t_number given in the
block is next to the tool changer, ready for a tool change.  The
settings->selected_tool_slot is set to the given slot.

A check that the t_number is not negative has already been made in read_t.
A zero t_number is allowed and means no tool should be selected.

*/

// OK to select tool in a concave corner, I think?

int Interp::convert_tool_select(block_pointer block,     //!< pointer to a block of RS274 instructions
                               setup_pointer settings)  //!< pointer to machine settings             
{
  int pocket;
  CHP((find_tool_pocket(settings, block->t_number, &pocket)));
  SELECT_POCKET(pocket, block->t_number);
  settings->selected_pocket = pocket;
  settings->selected_tool = block->t_number;
  return INTERP_OK;
}

<|MERGE_RESOLUTION|>--- conflicted
+++ resolved
@@ -3506,11 +3506,6 @@
 
     CHP((find_tool_pocket(settings, toolno, &pocket)));
 
-<<<<<<< HEAD
-    settings->tool_table[pocket].toolno = toolno;
-
-=======
->>>>>>> cbe6de77
     CHKS(!(block->x_flag || block->y_flag || block->z_flag ||
 	   block->a_flag || block->b_flag || block->c_flag ||
 	   block->u_flag || block->v_flag || block->w_flag ||
@@ -5132,15 +5127,10 @@
   if (g_code == G_49) {
     pocket_number = 0;
   } else if (g_code == G_43) {
-<<<<<<< HEAD
       logDebug("convert_tool_length_offset h_flag=%d h_number=%d toolchange_flag=%d current_pocket=%d\n",
 	      block->h_flag,block->h_number,settings->toolchange_flag,settings->current_pocket);
       if(block->h_flag) {
-        CHP((find_tool_pocket(settings, block->h_number, &index)));
-=======
-    if(block->h_flag) {
         CHP((find_tool_pocket(settings, block->h_number, &pocket_number)));
->>>>>>> cbe6de77
     } else if (settings->toolchange_flag) {
         // Tool change is in progress, so the "current tool" is in its
         // original pocket still.
@@ -5151,7 +5141,7 @@
         pocket_number = 0;
     }
     logDebug("convert_tool_length_offset: using index=%d spindle_toolno=%d pocket_toolno=%d",
-	     index, settings->tool_table[0].toolno,settings->tool_table[settings->current_pocket].toolno);
+	     pocket_number, settings->tool_table[0].toolno,settings->tool_table[settings->current_pocket].toolno);
 
     tool_offset.tran.x = USER_TO_PROGRAM_LEN(settings->tool_table[pocket_number].offset.tran.x);
     tool_offset.tran.y = USER_TO_PROGRAM_LEN(settings->tool_table[pocket_number].offset.tran.y);
@@ -5197,10 +5187,6 @@
   settings->w_current += settings->tool_offset.w - tool_offset.w;
 
   settings->tool_offset = tool_offset;
-<<<<<<< HEAD
-=======
-  settings->tool_offset_index = pocket_number;
->>>>>>> cbe6de77
   return INTERP_OK;
 }
 
