/********************************************************************
* Description: rs274ngc_pre.cc
*
*   Derived from a work by Thomas Kramer
*
* Author:
* License: GPL Version 2
* System: Linux
*    
* Copyright (c) 2004 All rights reserved.
*
* Last change:
********************************************************************/
/* rs274ngc.cc

This rs274ngc.cc file contains the source code for (1) the kernel of
several rs274ngc interpreters and (2) two of the four sets of interface
functions declared in canon.hh:
1. interface functions to call to tell the interpreter what to do.
   These all return a status value.
2. interface functions to call to get information from the interpreter.

Kernel functions call each other. A few kernel functions are called by
interface functions.

Interface function names all begin with "Interp::".

Error handling is by returning a status value of either a non-error
code (INTERP_OK, INTERP_EXIT, etc.) or some specific error code
from each function where there is a possibility of error.  If an error
occurs, processing is always stopped, and control is passed back up
through the function call hierarchy to an interface function; the
error code is also passed back up. The stack of functions called is
also recorded. The external program calling an interface function may
then handle the error further as it sees fit.

Since returned values are usually used as just described to handle the
possibility of errors, an alternative method of passing calculated
values is required. In general, if function A needs a value for
variable V calculated by function B, this is handled by passing a
pointer to V from A to B, and B calculates and sets V.

There are a lot of functions named read_XXXX. All such functions read
characters from a string using a counter. They all reset the counter
to point at the character in the string following the last one used by
the function. The counter is passed around from function to function
by using pointers to it. The first character read by each of these
functions is expected to be a member of some set of characters (often
a specific character), and each function checks the first character.

This version of the interpreter not saving input lines. A list of all
lines will be needed in future versions to implement loops, and
probably for other purposes.

This version does not use any additional memory as it runs. No
memory is allocated by the source code.

This version does not suppress superfluous commands, such as a command
to start the spindle when the spindle is already turning, or a command
to turn on flood coolant, when flood coolant is already on.  When the
interpreter is being used for direct control of the machining center,
suppressing superfluous commands might confuse the user and could be
dangerous, but when it is used to translate from one file to another,
suppression can produce more concise output. Future versions might
include an option for suppressing superfluous commands.

****************************************************************************/
#include <boost/python.hpp>
#include <unistd.h>
#include <stdio.h>
#include <stdlib.h>
#include <math.h>
#include <string.h>
#include <ctype.h>
#include <sys/types.h>
#include <sys/stat.h>
#include <stdarg.h>
#include <sys/time.h>
#include <time.h>
#include <unistd.h>
#include <libintl.h>
#include <set>
#include <stdexcept>

#include "inifile.hh"		// INIFILE
#include "rs274ngc.hh"
#include "rs274ngc_return.hh"
#include "interp_internal.hh"	// interpreter private definitions
#include "interp_queue.hh"
#include "rs274ngc_interp.hh"

#include "units.h"

extern char * _rs274ngc_errors[];

const char *Interp::interp_status(int status) {
    static char statustext[50];
    static const char *msgs[] = { "INTERP_OK", "INTERP_EXIT",
	    "INTERP_EXECUTE_FINISH", "INTERP_ENDFILE", "INTERP_FILE_NOT_OPEN",
	    "INTERP_ERROR" };
    sprintf(statustext, "%s%s%d", ((status >= INTERP_OK) && (status
	    <= INTERP_ERROR)) ? msgs[status] : "unknown interpreter error",
	    (status > INTERP_MIN_ERROR) ? " - error: " : " - ", status);
    return statustext;
}

extern struct _inittab builtin_modules[];
int trace;

Interp::Interp()
    : log_file(stderr)  
{
    _setup.init_once = 1;  
    init_named_parameters();  // need this before Python init.
 
    if (!PythonPlugin::instantiate(builtin_modules)) {  // factory
	Error("Interp ctor: cant instantiate Python plugin");
	return;
    }

    try {
	// this import will register the C++->Python converter for Interp
	bp::object interp_module = bp::import("interpreter");
	
	// use a boost::cref to avoid per-call instantiation of the
	// Interp Python wrapper (used for the 'self' parameter in handlers)
	// since interp.init() may be called repeatedly this would create a new
	// wrapper instance on every init(), abandoning the old one and all user attributes
	// tacked onto it, so make sure this is done exactly once
	_setup.pythis =  boost::python::object(boost::cref(this));
	
	// alias to 'interpreter.this' for the sake of ';py, .... ' comments
	// besides 'this', eventually use proper instance names to handle
	// several instances 
	bp::scope(interp_module).attr("this") =  _setup.pythis;

	// make "this" visible without importing interpreter explicitly
	bp::object retval;
	python_plugin->run_string("from interpreter import this", retval, false);
    }
    catch (bp::error_already_set) {
	std::string exception_msg;
	if (PyErr_Occurred()) {
	    exception_msg = handle_pyerror();
	} else
	    exception_msg = "unknown exception";
	bp::handle_exception();
	PyErr_Clear();
	Error("PYTHON: exception during 'this' export:\n%s\n",exception_msg.c_str());
    }
}


Interp::~Interp() {
    if(log_file) {
	fclose(log_file);
	log_file = 0;
    }
}

void Interp::doLog(unsigned int flags, const char *file, int line,
		   const char *fmt, ...)
{
    struct timeval tv;
    struct tm *tm;
    va_list ap;

<<<<<<< HEAD
    va_start(ap, fmt);
    if (flags & LOG_TIME) {
	gettimeofday(&tv, NULL);
	tm = localtime(&tv.tv_sec);

	fprintf(log_file, "%04d%02d%02d-%02d:%02d:%02d.%03ld ",
		tm->tm_year+1900, tm->tm_mon+1, tm->tm_mday,
		tm->tm_hour, tm->tm_min, tm->tm_sec,
		tv.tv_usec/1000);
=======
    if(log_file == NULL)
    {
       log_file = fopen(LOG_FILE, "a");
>>>>>>> e85b8a1f
    }
    if (flags & LOG_PID) {
	fprintf(log_file, "%4d ",getpid());
    }
    if (flags & LOG_FILENAME) {
        fprintf(log_file, "%s:%d: ",file,line);
    }
<<<<<<< HEAD
=======

    gettimeofday(&tv, NULL);
    tm = localtime(&tv.tv_sec);

    fprintf(log_file, "%04d%02d%02d-%02d:%02d:%02d.%03ld ",
	    tm->tm_year+1900, tm->tm_mon+1, tm->tm_mday,
	    tm->tm_hour, tm->tm_min, tm->tm_sec,
	    tv.tv_usec/1000);

    va_start(ap, fmt);

>>>>>>> e85b8a1f
    vfprintf(log_file, fmt, ap);
    fflush(log_file);
    va_end(ap);
}

/****************************************************************************/

/*

The functions in this section of this file are functions for
external programs to call to tell the rs274ngc interpreter
what to do. They are declared in rs274ngc.hh.

*/

/***********************************************************************/

/*! Interp::close

Returned Value: int (INTERP_OK)

Side Effects:
   The NC-code file is closed if open.
   The _setup world model is reset.

Called By: external programs

*/

int Interp::close()
{
    logOword("close()");
    // be "lazy" only if we're not aborting a call in progress
    // in which case we need to reset() the call stack
    // this does not reset the filename properly 
    if(_setup.use_lazy_close) //  && (_setup.call_level == 0)) 
    {
      _setup.lazy_closing = 1;
      return INTERP_OK;
    }

  if (_setup.file_pointer != NULL) {
    fclose(_setup.file_pointer);
    _setup.file_pointer = NULL;
    _setup.percent_flag = false;
  }
  reset();

  return INTERP_OK;
}
 

/***********************************************************************/

/*! Interp::execute

Returned Value: int)
   If execute_block returns INTERP_EXIT, this returns that.
   If execute_block returns INTERP_EXECUTE_FINISH, this returns that.
   If execute_block returns an error code, this returns that code.
   Otherwise, this returns INTERP_OK.

Side Effects:
   Calls to canonical machining commands are made.
   The interpreter variables are changed.
   At the end of the program, the file is closed.
   If using a file, the active G codes and M codes are updated.

Called By: external programs

This executes a previously parsed block.

*/

int Interp::_execute(const char *command)
{
  int status;
  int n;
  int MDImode = 0;
  block_pointer eblock = &EXECUTING_BLOCK(_setup);
  extern const char *call_statenames[];
  extern const char *call_typenames[];
  extern const char *o_ops[];

  if (NULL != command) {
    MDImode = 1;
    status = read(command);
    if (status != INTERP_OK) {
	// if (status > INTERP_MIN_ERROR) 
	//     _setup.remap_level = 0;
	return status;
    }
  }
  logDebug("execute:%s %s='%s' mdi_int=%d o_type=%s o_name=%s cl=%d rl=%d type=%s state=%s",
	   MDImode ? "MDI" : "auto",
	   command ? "command" : "line",
	   command ? command : _setup.linetext,
	    _setup.mdi_interrupt, o_ops[eblock->o_type], eblock->o_name,
	   _setup.call_level,_setup.remap_level, 
	   eblock->call_type < 0 ? "*unset*" : call_typenames[eblock->call_type], 
	   call_statenames[_setup.call_state]);

  // process control functions -- will skip if skipping
  if ((eblock->o_name != 0) || _setup.mdi_interrupt)  {
      status = convert_control_functions(eblock, &_setup);
      CHP(status); // relinquish control if INTERP_EXCUTE_FINISH, INTERP_ERROR etc
      
      // let MDI code call subroutines.
      // !!!KL not clear what happens if last execution failed while in
      // !!!KL a subroutine

      // NOTE: the last executed file will still be open, because "close"
      // is really a lazy close.
    
      // we had an INTERP_OK, so no need to set up another call to finish after sync()
      if (_setup.mdi_interrupt) {
	  _setup.mdi_interrupt = false;
	  MDImode = 1;
      }
      logDebug("!!!KL Open file is:%s:", _setup.filename);
      logDebug("MDImode = %d", MDImode);
      while(MDImode && _setup.call_level) // we are still in a subroutine
      {
          status = read(0);  // reads from current file and calls parse
	  if (status > INTERP_MIN_ERROR)
	      CHP(status);
          status = execute();  // special handling for mdi errors
          if (status != INTERP_OK) {
	      if (status == INTERP_EXECUTE_FINISH) {
		  _setup.mdi_interrupt = true;
	      }
	      CHP(status);
          }
      }
      _setup.mdi_interrupt = false;
     if (MDImode)
	  FINISH();
      return INTERP_OK;
    }

  // skip if skipping
  if(_setup.skipping_o)
    {
      logDebug("skipping to: %s", _setup.skipping_o);
      return INTERP_OK;
    }

  for (n = 0; n < _setup.parameter_occurrence; n++)
  {  // copy parameter settings from parameter buffer into parameter table
    _setup.parameters[_setup.parameter_numbers[n]]
          = _setup.parameter_values[n];
  }

  // logDebug("_setup.named_parameter_occurrence = %d",
  //          _setup.named_parameter_occurrence);
  for (n = 0; n < _setup.named_parameter_occurrence; n++)
  {  // copy parameter settings from parameter buffer into parameter table

      logDebug("storing param:|%s|", _setup.named_parameters[n]);
      CHP(store_named_param(&_setup, _setup.named_parameters[n],
                          _setup.named_parameter_values[n]));
  }
  _setup.named_parameter_occurrence = 0;

  if (_setup.line_length != 0) {        /* line not blank */

      // at this point we have a parsed block
      // if items are to be remapped the flow is as follows:
      //
      // 1. push this block onto the remap stack because this might take several
      //    interp invcocations to finish, while other blocks will be parsed and
      //    executed by the oword subs. The top-of-stack block is the 'current
      //    remapped block' or CONTROLLING_BLOCK.
      //
      // 2. execute the remap stack top level block, ticking off all items which are done.
      //
      // 3. when a remap operation is encountered, this will result in a call like so:
      //   'o<replacement>call'.
      //
      //   this replacement call is parsed with read() into _setup.blocks[0] by the
      //   corresponding routine (see e.g. handling of T in interp_execute.cc)
      //   through calling into convert_remapped_code()
      //
      // 4. The oword call code might execute an optional prologue handler which is called
      //    when the subroutine environment is set up (parameters set, execution of
      //    body to begin). This is the way to set local named parameters e.g. for canned cycles.
      //
      // 5. The oword endsub/return code might call an epilogue handler
      //   which finishes any work at the Python level on endsub/return, and thereafter
      //   calls back into remap_finished().
      //
      // 6. The execution stops after parsing, and returns with an indication of the
      //   execution phase. We use negative values of enum steps to distinguish them
      //   from normal INTERP_* type codes which are all >= 0.
      //
      // 7. In MDI mode, we have to kick execution by replicating code from above
      //   to get the osub call going.
      //
      // 8. In Auto mode, we do an initial execute(0) to get things going, thereafer
      //   task will do it for us.
      //
      // 9. When a replacment sub finishes, remap_finished() continues execution of
      //   the current remapped block until done.
      //
      if (eblock->remappings.size() > 0) {
	  std::set<int>::iterator it;
	  int next_remap = *eblock->remappings.begin();
	  logRemap("found remap %d in '%s', level=%d filename=%s line=%d",
		  next_remap,_setup.blocktext,_setup.call_level,_setup.filename,_setup.sequence_number);


	  CHP(enter_remap());
	  block_pointer cblock = &CONTROLLING_BLOCK(_setup);
	  cblock->phase = next_remap;
	  // execute up to the first remap including read() of its handler
	  // this also sets cblock->executing_remap
	  status = execute_block(cblock, &_setup);
#if 0
	  // this is too naive a test and needs improving (aka: not segfault). 
	  // It needs to kick in only for  new codes, not remapped ones, for which
	  // recursion just means 'use builtin semantics'
	  // add some kind of 'is_remapped_builtin()' macro or test method

	  // detect a remapping recursion.
	  // since each remapped item pushes a new block onto the remap stack, we walk
	  // the remap stack searching for an identical remap below the TOS
	  for (int i = _setup.remap_level - 1; i > 0; i--) {
	      if (_setup.blocks[i].executing_remap == cblock->executing_remap) {
		  ERS("recursive remapping for %s detected", cblock->executing_remap->name);
	      }
	  }
#endif
	  // All items up to the first remap item have been executed.
	  // The remap item procedure call has been parsed into _setup.blocks[0],
	  // the EXECUTING_BLOCK.
	  // after parsing a handler, execute_block() either fails to toplevel or
	  // returns the negative value of phase (to distinguish them from INTERP_* codes which are all >= 0)

	  if (status < 0) {

	      // the remap phase indicator was returned.
	      // sanity:
	      if (cblock->remappings.find(- status) == cblock->remappings.end()) {
		  ERS("BUG: execute_block: got %d - not in remappings() !! (next_remap=%d)",- status,next_remap);
	      }
	      logRemap("inital phase %d",-status);
	      if (MDImode) {
		  // need to trigger execution of parsed _setup.block1 here
		  // replicate MDI oword execution code here
		  if ((eblock->o_name != 0) ||
		      (_setup.mdi_interrupt)) { 

		      status = convert_control_functions(eblock, &_setup);
		      // a prolog might yield INTERP_EXECUTE_FINISH too
		      if (status == INTERP_EXECUTE_FINISH) 
			  _setup.mdi_interrupt = true;
		      CHP(status);
		      if (_setup.mdi_interrupt) {
			  _setup.mdi_interrupt = false;
			  MDImode = 1;
		      }
		      status = INTERP_OK;
		      while(MDImode && _setup.call_level) { // we are still in a subroutine
			  CHP(read(0));  // reads from current file and calls parse
			  status = execute();  // special handling for mdi errors
			  if (status == INTERP_EXECUTE_FINISH) 
			      _setup.mdi_interrupt = true;
			  CHP(status);
		      }
		      _setup.mdi_interrupt = false;
		      // at this point the MDI execution of a remapped block is complete.
		      logRemap("MDI remap execution complete status=%s\n",interp_status(status));
		      write_g_codes(eblock, &_setup);
		      write_m_codes(eblock, &_setup);
		      write_settings(&_setup);
		      return INTERP_OK;
		  }
	      } else {
		  // this should get the osub going
		  status = execute(0);
		  CHP(status);
		  // when this is done, blocks[0] will be executed as per standard case
		  // on endsub/return and g_codes/m_codes/settings recorded there.
	      }
	      if ((status != INTERP_OK) &&
		  (status != INTERP_EXECUTE_FINISH) && (status != INTERP_EXIT))
		  ERP(status);
	  } else {
	      CHP(status);
	  }
      } else {
	  // standard case: unremapped block execution
	  status = execute_block(eblock, &_setup);

	  write_g_codes(eblock, &_setup);
	  write_m_codes(eblock, &_setup);
	  write_settings(&_setup);

	  if ((status == INTERP_EXIT) &&
	      (_setup.remap_level > 0) &&
	      (_setup.call_level > 0)) {
	      // an M2 was encountered while executing a handler.
	      logRemap("standard case status=%s remap_level=%d call_level=%d blocktext='%s' MDImode=%d",
		      interp_status(status),_setup.remap_level,_setup.call_level, _setup.blocktext,MDImode);
	      logRemap("_setup.filename = %s, fn[0]=%s, fn[1]=%s",
		      _setup.filename,
		      _setup.sub_context[0].filename,
		      _setup.sub_context[1].filename);
	  }
      }
    if ((status != INTERP_OK) &&
        (status != INTERP_EXECUTE_FINISH) && (status != INTERP_EXIT))
      ERP(status);
  } else                        /* blank line is OK */
    status = INTERP_OK;
  return status;
}

int Interp::execute(const char *command)
{
    int status;
    if ((status = _execute(command)) > INTERP_MIN_ERROR) {
        unwind_call(status, __FILE__,__LINE__,__FUNCTION__);
    }
    return status;
}

int Interp::execute()
{
  return Interp::execute(0);
}

int Interp::execute(const char *command, int line_number)
{
    int status;

    _setup.sequence_number = line_number;
    status = Interp::execute(command);
    if (status > INTERP_MIN_ERROR) {
	unwind_call(status, __FILE__,__LINE__,__FUNCTION__);
	logDebug("<-- execute(): error returned, clearing remap and call stack");
    }
    if ((_setup.call_level == 0) &&
	(status == INTERP_EXECUTE_FINISH) &&
	(_setup.mdi_interrupt)) {
	logDebug(" execute() clearing mdi_interrupt");
	_setup.mdi_interrupt = false;  // seems to work ok! FIXME mah is this needed?
    }
    return status;
}

// when a remapping sub finishes, the oword return/endsub handling code
// calls back in here to continue block execution
int Interp::remap_finished(int phase)
{
    int next_remap,status;
    block_pointer cblock = &CONTROLLING_BLOCK(_setup);

    logRemap("remap_finished phase=%d remap_level=%d call_level=%d filename=%s",
	  phase, _setup.remap_level,_setup.call_level,_setup.filename);

    // the controlling block had a remapped item, which just finished and the
    // oword return/endsub code called in here.
    if (phase < 0) {
	// paranoia.
	if (cblock->remappings.find(-phase) == cblock->remappings.end()) {
	    ERS("remap_finished: got %d - not in cblock.remappings!",phase);
	}
	// done with this phase.
	cblock->remappings.erase(-phase);
	// check the controlling block for the next remapped item
	std::set<int>::iterator it  = cblock->remappings.begin();

	if (it != cblock->remappings.end()) {
	    next_remap = *it;
	    cblock->phase = next_remap;

	    logRemap("starting phase %d  (remap_level=%d call_level=%d)",next_remap,_setup.remap_level,_setup.call_level);

	    // this will execute up to the next remap, and return
	    // after parsing the handler with read()
	    // so blocks[0] is armed (meaning: a osub call is parsed, but not executed yet)
	    status = execute_block(cblock, &_setup);
	    logRemap("phase %d started,  execute_block() returns %d", next_remap, status);

	    if (status < 0) {
		// a remap was parsed, get the block going
		return execute(0);
	    } else
		return status;
	} else {
	    if (cblock->remappings.size()) {
		ERS("BUG - remappings not empty");
	    }
	    // execution of controlling block finished executing a remap, and it contains no more
	    // remapped items. Execute any leftover items.
	    logRemap("no more remaps in controlling_block found (remap_level=%d call_level=%d), remappings size=%zd, dropping",
		     _setup.remap_level,_setup.call_level,cblock->remappings.size());

	    status = execute_block(cblock,  &_setup);

	    if ((status < 0) ||  (status > INTERP_MIN_ERROR)) {
		// status < 0 is a bug; might happen if find_remappings() failed to indicate the next remap
		logRemap("executing block leftover items: %s status=%s  remap_level=%d call_level=%d (failing)",
			 status < 0 ? "BUG":"ERROR", interp_status(status),_setup.remap_level,_setup.call_level);
		if (status < 0)
		    ERS("BUG - check find_remappings()!! status=%d nesting=%d",status,_setup.remap_level);
	    } else {
		// we're done with this remapped block.
		// execute_block may return INTERP_EXECUTE_FINISH if a probe, input or toolchange
		// command was executed.
		// not sure what INTERP_ENDFILE & INTERP_EXIT really mean here.
		// if ((status == INTERP_OK) || (status == INTERP_ENDFILE) || (status == INTERP_EXIT) || (status == INTERP_EXECUTE_FINISH)) {
		// leftover items finished. Drop a remapping level.

		CHP(leave_remap());
		logRemap("executing block leftover items complete, status=%s  remap_level=%d call_level=%d tc=%d probe=%d input=%d mdi_interrupt=%d  line=%d backtoline=%d",
			 interp_status(status),_setup.remap_level,_setup.call_level,_setup.toolchange_flag,
			_setup.probe_flag,_setup.input_flag,_setup.mdi_interrupt,_setup.sequence_number,
			 cblock->line_number);
	    }
	}
	return status;
    } else {
	// "should not happen"
	ERS("BUG: remap_finished(): phase=%d nesting=%d",
	    phase, _setup.remap_level);
    }
    return INTERP_OK;
}


// examine a block for an active items which are remapped
// insert all remapped item phases into block.remapping set
// return number of remaps found
int Interp::find_remappings(block_pointer block, setup_pointer settings)
{
    if (block->f_flag && remapping("F")) {
	if (remap_in_progress("F"))
	    CONTROLLING_BLOCK(*settings).builtin_used = true;
	else
	    block->remappings.insert(STEP_SET_FEED_RATE);
    }
    if (block->s_flag && remapping("S")) {
	if (remap_in_progress("S"))
	    CONTROLLING_BLOCK(*settings).builtin_used = true;
	else
	    block->remappings.insert(STEP_SET_SPINDLE_SPEED);
    }
    if (block->t_flag && remapping("T")) {
	if (remap_in_progress("T"))
	    CONTROLLING_BLOCK(*settings).builtin_used = true;
	else
	    block->remappings.insert(STEP_PREPARE);
    }
    // User defined M-Codes in group 5
    if (IS_USER_MCODE(block,settings,5))
	block->remappings.insert(STEP_M_5);

    // User defined M-Codes in group 6 (including M6, M61)
    // call the remap procedure if it the code in that group is remapped unless:
    // it's an M6 or M61 and a remap is in progress
    // (recursion case)
    if (IS_USER_MCODE(block,settings,6) &&  
	!(((block->m_modes[6] == 6) && remap_in_progress("M6")) ||
	  ((block->m_modes[6] == 61) && remap_in_progress("M61")))) {  
	block->remappings.insert(STEP_M_6); // then call the remap procedure
    } // else we get the builtin behaviour
    
    // User defined M-Codes in group 7
    if (IS_USER_MCODE(block,settings,7))
	block->remappings.insert(STEP_M_7);

    // User defined M-Codes in group 8
    if (IS_USER_MCODE(block,settings,8))
	block->remappings.insert(STEP_M_8);

    // User defined M-Codes in group 9
    if (IS_USER_MCODE(block,settings,9))
	block->remappings.insert(STEP_M_9);

    // User defined M-Codes in group 10
    if (IS_USER_MCODE(block,settings,10))
	block->remappings.insert(STEP_M_10);

    // User-defined motion codes (G0 to G3, G33, G73, G76, G80 to G89)
    // as modified (possibly) by G53.
    int mode = block->g_modes[GM_MOTION];
    if ((mode != -1) && IS_USER_GCODE(mode))
	block->remappings.insert(STEP_MOTION);
    
    // this makes it possible to call remapped codes like cycles:
    // G84.2 x1 y2 
    // x3
    // will execute 'G84.2 x1 y2', then 'G84.2 x3 y2'
    // provided the remap function explicitly sets motion_mode like so:

    // def g842(self,**words):
    //     ....
    //     self.motion_mode = 842
    //     return INTERP_OK

    mode = block->motion_to_be;
    if ((mode != -1) && IS_USER_GCODE(mode)) {
	block->remappings.insert(STEP_MOTION);
    }

    // User defined M-Codes in group 4 (stopping)
    if (IS_USER_MCODE(block,settings,4)) {

	if (remap_in_progress("M0") ||
	    remap_in_progress("M1") ||
	    remap_in_progress("M60"))  { // detect recursion case

	    // these require real work.
	    // remap_in_progress("M2") ||
	    // remap_in_progress("M60")
	    CONTROLLING_BLOCK(*settings).builtin_used = true;
	} else {
	    block->remappings.insert(STEP_MGROUP4);
	}
    }
    return block->remappings.size();
}

/***********************************************************************/

/*! Interp::exit

Returned Value: int (INTERP_OK)

Side Effects: See below

Called By: external programs

The system parameters are saved to a file and some parts of the world
model are reset. If GET_EXTERNAL_PARAMETER_FILE_NAME provides a
non-empty file name, that name is used for the file that is
written. Otherwise, the default parameter file name is used.

*/

int Interp::exit()
{
  char file_name[LINELEN];

  GET_EXTERNAL_PARAMETER_FILE_NAME(file_name, (LINELEN - 1));
  save_parameters(((file_name[0] ==
                             0) ?
                            RS274NGC_PARAMETER_FILE_NAME_DEFAULT :
                            file_name), _setup.parameters);
  reset();

  return INTERP_OK;
}

void Interp::set_loglevel(int level) { _setup.loggingLevel = level; }


/***********************************************************************/

/*! rs274_ngc_init

Returned Value: int
   If any of the following errors occur, this returns the error code shown.
   Otherwise, this returns INTERP_OK.
   1. Interp::restore_parameters returns an error code.

Side Effects:
   Many values in the _setup structure are reset.
   A USE_LENGTH_UNITS canonical command call is made.
   A SET_FEED_REFERENCE canonical command call is made.
   A SET_ORIGIN_OFFSETS canonical command call is made.
   An INIT_CANON call is made.

Called By: external programs

Currently we are running only in CANON_XYZ feed_reference mode.  There
is no command regarding feed_reference in the rs274 language (we
should try to get one added). The initialization routine, therefore,
always calls SET_FEED_REFERENCE(CANON_XYZ).

*/

int Interp::init()
{
  int k;                        // starting index in parameters of origin offsets
  char filename[LINELEN];
  double *pars;                 // short name for _setup.parameters
  char *iniFileName;

  INIT_CANON();

  iniFileName = getenv("INI_FILE_NAME");

  // the default log file
  _setup.loggingLevel = 0;
  _setup.tool_change_at_g30 = 0;
  _setup.tool_change_quill_up = 0;
  _setup.tool_change_with_spindle_on = 0;
  _setup.a_axis_wrapped = 0;
  _setup.b_axis_wrapped = 0;
  _setup.c_axis_wrapped = 0;
  _setup.random_toolchanger = 0;
  _setup.a_indexer = 0;
  _setup.b_indexer = 0;
  _setup.c_indexer = 0;
  _setup.return_value = 0;
  _setup.value_returned = 0;
  _setup.remap_level = 0; // remapped blocks stack index
  _setup.call_state = CS_NORMAL;

  if(iniFileName != NULL) {

      IniFile inifile;
      if (inifile.Open(iniFileName) == false) {
          fprintf(stderr,"Unable to open inifile:%s:\n", iniFileName);
      } else {

          const char *inistring;

          inifile.Find(&_setup.tool_change_at_g30, "TOOL_CHANGE_AT_G30", "EMCIO");
          inifile.Find(&_setup.tool_change_quill_up, "TOOL_CHANGE_QUILL_UP", "EMCIO");
          inifile.Find(&_setup.tool_change_with_spindle_on, "TOOL_CHANGE_WITH_SPINDLE_ON", "EMCIO");
          inifile.Find(&_setup.a_axis_wrapped, "WRAPPED_ROTARY", "AXIS_3");
          inifile.Find(&_setup.b_axis_wrapped, "WRAPPED_ROTARY", "AXIS_4");
          inifile.Find(&_setup.c_axis_wrapped, "WRAPPED_ROTARY", "AXIS_5");
          inifile.Find(&_setup.random_toolchanger, "RANDOM_TOOLCHANGER", "EMCIO");
          inifile.Find(&_setup.feature_set, "FEATURES", "RS274NGC");

          inifile.Find(&_setup.a_indexer, "LOCKING_INDEXER", "AXIS_3");
          inifile.Find(&_setup.b_indexer, "LOCKING_INDEXER", "AXIS_4");
          inifile.Find(&_setup.c_indexer, "LOCKING_INDEXER", "AXIS_5");
          inifile.Find(&_setup.orient_offset, "ORIENT_OFFSET", "RS274NGC");

          inifile.Find(&_setup.debugmask, "DEBUG", "EMC");

	  _setup.debugmask |= EMC_DEBUG_UNCONDITIONAL;

          if(NULL != (inistring = inifile.Find("LOG_LEVEL", "RS274NGC")))
          {
              _setup.loggingLevel = atol(inistring);
          }

	  // default the log_file to stderr.
          if(NULL != (inistring = inifile.Find("LOG_FILE", "RS274NGC")))
          {
	      if ((log_file = fopen(inistring, "a"))  == NULL) {
		  logDebug( "(%d): Unable to open log file:%s, using stderr",
			  getpid(), inistring);
		  log_file = stderr;
	      }
          } else {
	      log_file = stderr;
	  }

          _setup.use_lazy_close = 1;

	  _setup.wizard_root[0] = 0;
          if(NULL != (inistring = inifile.Find("WIZARD_ROOT", "WIZARD")))
          {
	    logDebug("[WIZARD]WIZARD_ROOT:%s", inistring);
            if (realpath(inistring, _setup.wizard_root) == NULL) {
        	//realpath didn't find the file
		logDebug("realpath failed to find wizard_root:%s:", inistring);
            }
          }
          logDebug("_setup.wizard_root:%s:", _setup.wizard_root);

	  _setup.program_prefix[0] = 0;
          if(NULL != (inistring = inifile.Find("PROGRAM_PREFIX", "DISPLAY")))
          {
	    // found it
            if (realpath(inistring, _setup.program_prefix) == NULL){
        	//realpath didn't find the file
		logDebug("realpath failed to find program_prefix:%s:", inistring);
            }
            logDebug("program prefix:%s: prefix:%s:",
		     inistring, _setup.program_prefix);
          }
          else
          {
	      logDebug("PROGRAM_PREFIX not found");
          }
          logDebug("_setup.program_prefix:%s:", _setup.program_prefix);


          if(NULL != (inistring = inifile.Find("SUBROUTINE_PATH", "RS274NGC")))
          {
            // found it
            int dct;
            char* nextdir;
            char tmpdirs[PATH_MAX+1];

            for (dct=0; dct < MAX_SUB_DIRS; dct++) {
                 _setup.subroutines[dct] = NULL;
            }

            strcpy(tmpdirs,inistring);
            nextdir = strtok(tmpdirs,":");  // first token
            dct = 0;
            while (1) {
                char tmp_path[PATH_MAX];
                char expandnextdir[LINELEN];
                if (inifile.TildeExpansion(nextdir,expandnextdir,sizeof(expandnextdir))) {
                   logDebug("TildeExpansion failed for: %s",nextdir);
                }
                if (realpath(expandnextdir, tmp_path) == NULL){
                   //realpath didn't find the directory
                   logDebug("realpath failed to find subroutines[%d]:%s:",dct,nextdir);
                    _setup.subroutines[dct] = NULL;
                } else {
		    _setup.subroutines[dct] = strstore(tmp_path);
                    logDebug("program prefix[%d]:%s",dct,_setup.subroutines[dct]);
		    dct++;
                }
                if (dct >= MAX_SUB_DIRS) {
                   logDebug("too many entries in SUBROUTINE_PATH, max=%d", MAX_SUB_DIRS);
                   break;
                }
                nextdir = strtok(NULL,":");
                if (nextdir == NULL) break; // no more tokens
             }
          }
          else
          {
              logDebug("SUBROUTINE_PATH not found");
          }
          // subroutine to execute on aborts - for instance to retract
          // toolchange HAL pins
          if (NULL != (inistring = inifile.Find("ON_ABORT_COMMAND", "RS274NGC"))) {
	      _setup.on_abort_command = strstore(inistring);
              logDebug("_setup.on_abort_command=%s", _setup.on_abort_command);
          } else {
	      _setup.on_abort_command = NULL;
          }

	  // initialize the Python plugin singleton
          if (NULL != (inistring = inifile.Find("TOPLEVEL", "PYTHON"))) {
	      int status = python_plugin->configure(iniFileName,"PYTHON");
	      if (status != PLUGIN_OK) {
		  Error("Python plugin configure() failed, status = %d", status);
	      }
	  }
 
	  int n = 1;
	  int lineno = -1;
	  _setup.g_remapped.clear();
	  _setup.m_remapped.clear();
	  _setup.remaps.clear();
	  while (NULL != (inistring = inifile.Find("REMAP", "RS274NGC",
						   n, &lineno))) {

	      CHP(parse_remap( inistring,  lineno));
	      n++;
	  }

          // close it
          inifile.Close();
      }
  }

  _setup.length_units = GET_EXTERNAL_LENGTH_UNIT_TYPE();
  USE_LENGTH_UNITS(_setup.length_units);
  GET_EXTERNAL_PARAMETER_FILE_NAME(filename, LINELEN);
  if (filename[0] == 0)
    strcpy(filename, RS274NGC_PARAMETER_FILE_NAME_DEFAULT);
  CHP(restore_parameters(filename));
  pars = _setup.parameters;
  _setup.origin_index = (int) (pars[5220] + 0.0001);
  if(_setup.origin_index < 1 || _setup.origin_index > 9) {
      _setup.origin_index = 1;
      pars[5220] = 1.0;
  }

  k = (5200 + (_setup.origin_index * 20));
  _setup.origin_offset_x = USER_TO_PROGRAM_LEN(pars[k + 1]);
  _setup.origin_offset_y = USER_TO_PROGRAM_LEN(pars[k + 2]);
  _setup.origin_offset_z = USER_TO_PROGRAM_LEN(pars[k + 3]);
  _setup.AA_origin_offset = USER_TO_PROGRAM_ANG(pars[k + 4]);
  _setup.BB_origin_offset = USER_TO_PROGRAM_ANG(pars[k + 5]);
  _setup.CC_origin_offset = USER_TO_PROGRAM_ANG(pars[k + 6]);
  _setup.u_origin_offset = USER_TO_PROGRAM_LEN(pars[k + 7]);
  _setup.v_origin_offset = USER_TO_PROGRAM_LEN(pars[k + 8]);
  _setup.w_origin_offset = USER_TO_PROGRAM_LEN(pars[k + 9]);

  SET_G5X_OFFSET(_setup.origin_index,
                 _setup.origin_offset_x ,
                 _setup.origin_offset_y ,
                 _setup.origin_offset_z ,
                 _setup.AA_origin_offset,
                 _setup.BB_origin_offset,
                 _setup.CC_origin_offset,
                 _setup.u_origin_offset ,
                 _setup.v_origin_offset ,
                 _setup.w_origin_offset);

  if (pars[5210]) {
      _setup.axis_offset_x = USER_TO_PROGRAM_LEN(pars[5211]);
      _setup.axis_offset_y = USER_TO_PROGRAM_LEN(pars[5212]);
      _setup.axis_offset_z = USER_TO_PROGRAM_LEN(pars[5213]);
      _setup.AA_axis_offset = USER_TO_PROGRAM_ANG(pars[5214]);
      _setup.BB_axis_offset = USER_TO_PROGRAM_ANG(pars[5215]);
      _setup.CC_axis_offset = USER_TO_PROGRAM_ANG(pars[5216]);
      _setup.u_axis_offset = USER_TO_PROGRAM_LEN(pars[5217]);
      _setup.v_axis_offset = USER_TO_PROGRAM_LEN(pars[5218]);
      _setup.w_axis_offset = USER_TO_PROGRAM_LEN(pars[5219]);
  } else {
      _setup.axis_offset_x = 0.0;
      _setup.axis_offset_y = 0.0;
      _setup.axis_offset_z = 0.0;
      _setup.AA_axis_offset = 0.0;
      _setup.BB_axis_offset = 0.0;
      _setup.CC_axis_offset = 0.0;
      _setup.u_axis_offset = 0.0;
      _setup.v_axis_offset = 0.0;
      _setup.w_axis_offset = 0.0;
  }

  SET_G92_OFFSET(_setup.axis_offset_x ,
                 _setup.axis_offset_y ,
                 _setup.axis_offset_z ,
                 _setup.AA_axis_offset,
                 _setup.BB_axis_offset,
                 _setup.CC_axis_offset,
                 _setup.u_axis_offset ,
                 _setup.v_axis_offset ,
                 _setup.w_axis_offset);

  _setup.rotation_xy = pars[k+10];
  SET_XY_ROTATION(pars[k+10]);
  SET_FEED_REFERENCE(CANON_XYZ);
//_setup.active_g_codes initialized below
//_setup.active_m_codes initialized below
//_setup.active_settings initialized below
//_setup.block1 does not need initialization
  _setup.blocktext[0] = 0;
//_setup.current_slot set in Interp::synch
//_setup.current_x set in Interp::synch
//_setup.current_y set in Interp::synch
//_setup.current_z set in Interp::synch
  _setup.cutter_comp_side = false;
  _setup.arc_not_allowed = false;
  _setup.cycle_il_flag = false;
  _setup.distance_mode = MODE_ABSOLUTE;
  _setup.ijk_distance_mode = MODE_INCREMENTAL;  // backwards compatability
  _setup.feed_mode = UNITS_PER_MINUTE;
//_setup.feed_override set in Interp::synch
//_setup.feed_rate set in Interp::synch
  _setup.filename[0] = 0;
  _setup.file_pointer = NULL;
//_setup.flood set in Interp::synch
//  _setup.tool_offset_index = 1;  // unused - removed, mah
//_setup.length_units set in Interp::synch
  _setup.line_length = 0;
  _setup.linetext[0] = 0;
//_setup.mist set in Interp::synch
  _setup.motion_mode = G_80;
//_setup.origin_index set above
//_setup.parameters set above
//_setup.parameter_occurrence does not need initialization
//_setup.parameter_numbers does not need initialization
//_setup.parameter_values does not need initialization
//_setup.percent_flag does not need initialization
//_setup.plane set in Interp::synch
  _setup.probe_flag = false;
  _setup.toolchange_flag = false;
  _setup.input_flag = false;
  _setup.input_index = -1;
  _setup.input_digital = false;
  _setup.program_x = 0.;   /* for cutter comp */
  _setup.program_y = 0.;   /* for cutter comp */
  _setup.program_z = 0.;   /* for cutter comp */
  _setup.cutter_comp_firstmove = true;
//_setup.retract_mode does not need initialization
//_setup.selected_tool_slot set in Interp::synch
  _setup.sequence_number = 0;   /*DOES THIS NEED TO BE AT TOP? */
//_setup.speed set in Interp::synch
  _setup.speed_feed_mode = CANON_INDEPENDENT;
  _setup.spindle_mode = CONSTANT_RPM;
//_setup.speed_override set in Interp::synch
//_setup.spindle_turning set in Interp::synch
//_setup.stack does not need initialization
//_setup.stack_index does not need initialization
   ZERO_EMC_POSE(_setup.tool_offset);
//_setup.tool_max set in Interp::synch
//_setup.tool_table set in Interp::synch
//_setup.traverse_rate set in Interp::synch
//_setup.adaptive_feed set in Interp::synch
//_setup.feed_hold set in Interp::synch

  // initialization stuff for subroutines and control structures
  _setup.call_level = 0;
  _setup.defining_sub = 0;
  _setup.skipping_o = 0;
  _setup.offset_map.clear();

  _setup.lathe_diameter_mode = false;
  _setup.parameters[5599] = 1.0; // enable (DEBUG, ) output

  memcpy(_readers, default_readers, sizeof(default_readers));

  long axis_mask = GET_EXTERNAL_AXIS_MASK();
  if(!(axis_mask & AXIS_MASK_X)) _readers[(int)'x'] = 0;
  if(!(axis_mask & AXIS_MASK_Y)) _readers[(int)'y'] = 0;
  if(!(axis_mask & AXIS_MASK_Z)) _readers[(int)'z'] = 0;
  if(!(axis_mask & AXIS_MASK_A)) _readers[(int)'a'] = 0;
  if(!(axis_mask & AXIS_MASK_B)) _readers[(int)'b'] = 0;
  if(!(axis_mask & AXIS_MASK_C)) _readers[(int)'c'] = 0;
  if(!(axis_mask & AXIS_MASK_U)) _readers[(int)'u'] = 0;
  if(!(axis_mask & AXIS_MASK_V)) _readers[(int)'v'] = 0;
  if(!(axis_mask & AXIS_MASK_W)) _readers[(int)'w'] = 0;

  synch(); //synch first, then update the interface

  write_g_codes((block_pointer) NULL, &_setup);
  write_m_codes((block_pointer) NULL, &_setup);
  write_settings(&_setup);

  init_tool_parameters();
  // Synch rest of settings to external world

  // call __init__(self) once in toplevel module if defined
  // once fully set up and sync()ed
  if ((iniFileName != NULL) && _setup.init_once && PYUSABLE ) {

      // initialize any python global predefined named parameters
      // walk the namedparams module for callables and add their names as predefs
      try {
	  bp::object npmod =  python_plugin->main_namespace[NAMEDPARAMS_MODULE];
	  bp::dict predef_dict = bp::extract<bp::dict>(npmod.attr("__dict__"));
	  bp::list iterkeys = (bp::list) predef_dict.iterkeys();
	  for (int i = 0; i < bp::len(iterkeys); i++)  {
	      std::string key = bp::extract<std::string>(iterkeys[i]);
	      bp::object value = predef_dict[key];
	      if (PyCallable_Check(value.ptr())) {
		  CHP(init_python_predef_parameter(key.c_str()));
	      }
	  }
      }
      catch (bp::error_already_set) {
	  std::string exception_msg;
	  bool unexpected = false;
	  // KeyError is ok - this means the namedparams module doesnt exist
	  if (!PyErr_ExceptionMatches(PyExc_KeyError)) {
	      // something else, strange
	      exception_msg = handle_pyerror();
	      unexpected = true;
	  }
	  bp::handle_exception();
	  PyErr_Clear();
	  CHKS(unexpected, "exception adding Python predefined named parameter: %s", exception_msg.c_str());
      }

      if (python_plugin->is_callable(NULL, INIT_FUNC)) {

	  bp::object retval, tupleargs, kwargs;
	  bp::list plist;

	  plist.append(_setup.pythis); // self
	  tupleargs = bp::tuple(plist);
	  kwargs = bp::dict();

	  python_plugin->call(NULL, INIT_FUNC, tupleargs, kwargs, retval);
	  CHKS(python_plugin->plugin_status() == PLUGIN_EXCEPTION,
	       "pycall(%s):\n%s", INIT_FUNC,
	       python_plugin->last_exception().c_str());
      }
  }
  _setup.init_once = 0;
  
  return INTERP_OK;
}

/***********************************************************************/

/*! Interp::load_tool_table

Returned Value: int
   If any of the following errors occur, this returns the error code shown.
   Otherwise, this returns INTERP_OK.
   1. _setup.tool_max is larger than CANON_TOOL_MAX: NCE_TOOL_MAX_TOO_LARGE

Side Effects:
   _setup.tool_table[] is modified.

Called By:
   Interp::synch
   external programs

This function calls the canonical interface function GET_EXTERNAL_TOOL_TABLE
to load the whole tool table into the _setup.

The CANON_TOOL_MAX is an upper limit for this software. The
_setup.tool_max is intended to be set for a particular machine.

*/

int Interp::load_tool_table()
{
  int n;

  CHKS((_setup.pockets_max > CANON_POCKETS_MAX), NCE_POCKET_MAX_TOO_LARGE);
  for (n = 0; n < _setup.pockets_max; n++) {
    _setup.tool_table[n] = GET_EXTERNAL_TOOL_TABLE(n);
  }
  for (; n < CANON_POCKETS_MAX; n++) {
    _setup.tool_table[n].toolno = -1;
    ZERO_EMC_POSE(_setup.tool_table[n].offset);
    _setup.tool_table[n].diameter = 0;
    _setup.tool_table[n].orientation = 0;
    _setup.tool_table[n].frontangle = 0;
    _setup.tool_table[n].backangle = 0;
  }
  set_tool_parameters();
  return INTERP_OK;
}

/***********************************************************************/

/*! Interp::open

Returned Value: int
   If any of the following errors occur, this returns the error code shown.
   Otherwise it returns INTERP_OK.
   1. A file is already open: NCE_A_FILE_IS_ALREADY_OPEN
   2. The name of the file is too long: NCE_FILE_NAME_TOO_LONG
   3. The file cannot be opened: NCE_UNABLE_TO_OPEN_FILE

Side Effects: See below

Called By: external programs

The file is opened for reading and _setup.file_pointer is set.
The file name is copied into _setup.filename.
The _setup.sequence_number, is set to zero.
Interp::reset() is called, changing several more _setup attributes.

The manual [NCMS, page 3] discusses the use of the "%" character at the
beginning of a "tape". It is not clear whether it is intended that
every NC-code file should begin with that character.

In the following, "uses percents" means the first non-blank line
of the file must consist of nothing but the percent sign, with optional
leading and trailing white space, and there must be a second line
of the same sort later on in the file. If a file uses percents,
execution stops at the second percent line. Any lines after the
second percent line are ignored.

In this interpreter (recalling that M2 and M30 always ends execution):
1. If execution of a file is ended by M2 or M30 (not necessarily on
the last line of the file), then it is optional that the file
uses percents.
2. If execution of a file is not ended by M2 or M30, then it is
required that the file uses percents.

If the file being opened uses percents, this function turns on the
_setup.percent flag, reads any initial blank lines, and reads the
first line with the "%". If not, after reading enough to determine
that, this function puts the file pointer back at the beginning of the
file.

*/

int Interp::open(const char *filename) //!< string: the name of the input NC-program file
{
  char *line;
  int index;
  int length;

  logOword("open()");
  if(_setup.use_lazy_close && _setup.lazy_closing)
    {
      _setup.use_lazy_close = 0; // so that close will work
      close();
      _setup.use_lazy_close = 1;
      _setup.lazy_closing = 0;
    }
  CHKS((_setup.file_pointer != NULL), NCE_A_FILE_IS_ALREADY_OPEN);
  CHKS((strlen(filename) > (LINELEN - 1)), NCE_FILE_NAME_TOO_LONG);
  _setup.file_pointer = fopen(filename, "r");
  CHKS((_setup.file_pointer == NULL), NCE_UNABLE_TO_OPEN_FILE, filename);
  line = _setup.linetext;
  for (index = -1; index == -1;) {      /* skip blank lines */
    CHKS((fgets(line, LINELEN, _setup.file_pointer) ==
         NULL), NCE_FILE_ENDED_WITH_NO_PERCENT_SIGN);
    length = strlen(line);
    if (length == (LINELEN - 1)) {   // line is too long. need to finish reading the line to recover
      for (; fgetc(_setup.file_pointer) != '\n';);      // could look for EOF
      ERS(NCE_COMMAND_TOO_LONG);
    }
    for (index = (length - 1);  // index set on last char
         (index >= 0) && (isspace(line[index])); index--);
  }
  if (line[index] == '%') {
    for (index--; (index >= 0) && (isspace(line[index])); index--);
    if (index == -1) {
      _setup.percent_flag = true;
      _setup.sequence_number = 1;       // We have already read the first line
      // and we are not going back to it.
    } else {
      fseek(_setup.file_pointer, 0, SEEK_SET);
      _setup.percent_flag = false;
      _setup.sequence_number = 0;       // Going back to line 0
    }
  } else {
    fseek(_setup.file_pointer, 0, SEEK_SET);
    _setup.percent_flag = false;
    _setup.sequence_number = 0; // Going back to line 0
  }
  strcpy(_setup.filename, filename);
  reset();
  return INTERP_OK;
}

int Interp::read_inputs(setup_pointer settings)
{
    // logDebug("read_inputs probe=%d input=%d toolchange=%d",
    // 	     settings->probe_flag, settings->toolchange_flag, settings->input_flag);
    if (settings->probe_flag) {
	CHKS((GET_EXTERNAL_QUEUE_EMPTY() == 0),
	     NCE_QUEUE_IS_NOT_EMPTY_AFTER_PROBING);
	set_probe_data(&_setup);
	settings->probe_flag = false;
    }
    if (settings->toolchange_flag) {
	CHKS((GET_EXTERNAL_QUEUE_EMPTY() == 0),
	     _("Queue is not empty after tool change"));
	refresh_actual_position(&_setup);
	load_tool_table();
	settings->toolchange_flag = false;
    }
    // always track toolchanger-fault and toolchanger-reason codes
    settings->parameters[5600] = GET_EXTERNAL_TC_FAULT();
    settings->parameters[5601] = GET_EXTERNAL_TC_REASON();

    if (settings->input_flag) {
	CHKS((GET_EXTERNAL_QUEUE_EMPTY() == 0),
	     NCE_QUEUE_IS_NOT_EMPTY_AFTER_INPUT);
	if (settings->input_digital) { // we are checking for a digital input
	    settings->parameters[5399] =
		GET_EXTERNAL_DIGITAL_INPUT(settings->input_index,
					   (settings->parameters[5399] != 0.0));
	} else { // checking for analog input
	    settings->parameters[5399] =
		GET_EXTERNAL_ANALOG_INPUT(settings->input_index, settings->parameters[5399]);
	}
	settings->input_flag = false;
    }
    return INTERP_OK;
}

/***********************************************************************/

/*! Interp::read

Returned Value: int
   If any of the following errors occur, this returns the error code shown.
   Otherwise, this returns:
       a. INTERP_ENDFILE if the only non-white character on the line is %,
       b. INTERP_EXECUTE_FINISH if the first character of the
          close_and_downcased line is a slash, and
       c. INTERP_OK otherwise.
   1. The command and_setup.file_pointer are both NULL: INTERP_FILE_NOT_OPEN
   2. The probe_flag is true but the HME command queue is not empty:
      NCE_QUEUE_IS_NOT_EMPTY_AFTER_PROBING
   3. If read_text (which gets a line of NC code from file) or parse_line
     (which parses the line) returns an error code, this returns that code.

Side Effects:
   _setup.sequence_number is incremented.
   The executing block is filled with data.

Called By: external programs

This reads a line of NC-code from the command string or, (if the
command string is NULL) from the currently open file. The
_setup.line_length will be set by read_text. This will be zero if the
line is blank or consists of nothing but a slash. If the length is not
zero, this parses the line into the _setup.block1.

*/

int Interp::_read(const char *command)  //!< may be NULL or a string to read
{
  static char name[] = "Interp::read";
  int read_status;

  // this input reading code is in the wrong place. It should be executed
  // in sync(), not here. This would make correct parameter values available 
  // without doing a read() (e.g. from Python).
  // Unfortunately synch() isnt called in preview (gcodemodule)

#if 0
  if (_setup.probe_flag) {
    CHKS((GET_EXTERNAL_QUEUE_EMPTY() == 0),
        NCE_QUEUE_IS_NOT_EMPTY_AFTER_PROBING);
    set_probe_data(&_setup);
    _setup.probe_flag = false;
  }
  if (_setup.toolchange_flag) {
    CHKS((GET_EXTERNAL_QUEUE_EMPTY() == 0),
         _("Queue is not empty after tool change"));
    refresh_actual_position(&_setup);
    load_tool_table();
    _setup.toolchange_flag = false;
  }
  // always track toolchanger-fault and toolchanger-reason codes
  _setup.parameters[5600] = GET_EXTERNAL_TC_FAULT();
  _setup.parameters[5601] = GET_EXTERNAL_TC_REASON();

  if (_setup.input_flag) {
    CHKS((GET_EXTERNAL_QUEUE_EMPTY() == 0),
        NCE_QUEUE_IS_NOT_EMPTY_AFTER_INPUT);
    if (_setup.input_digital) { // we are checking for a digital input
	_setup.parameters[5399] =
	    GET_EXTERNAL_DIGITAL_INPUT(_setup.input_index,
				      (_setup.parameters[5399] != 0.0));
    } else { // checking for analog input
	_setup.parameters[5399] =
	    GET_EXTERNAL_ANALOG_INPUT(_setup.input_index, _setup.parameters[5399]);
    }
    _setup.input_flag = false;
  }
#endif

  // Support for restartable Python handlers during Auto mode
  // Conceptually a O_call or O_endsub/O_return block might need to be executed several
  // times in a row until it finally returns INTERP_OK, the reason being that all Python
  // procedures might 'yield INTERP_EXECUTE_FINISH' or execute a queue buster an arbitrary number
  // of times. So they need to be called again post-sync and post-read-input possibly several times.
  // 
  // the task readahead logic assumes a block execution may result in a single INTERP_EXECUTE_FINISH
  // and readahead is started therafter immediately. Modifying the readahead logic would be a massive
  // change. Therefore we use the trick to suppress reading the next block as required, which means
  // we will get several calls to execute() in a row which are used to finish the handlers. This is
  // needed for remapped codes which might involve up to three Python handlers, and Python oword subs.
  // Note this is not an issue for NGC oword procedures. The call/return logic will set _setup.call_state to
  // CS_REEXEC_PROLOG, CS_REEXEC_PYBODY, CS_REEXEC_EPILOG or CS_REEXEC_PYOSUB before returning, which 
  // also indicates the point which handler needs to be restarted
  // 
  // We use the following conditions to 'skip reading the next block and stay on the same block' 
  // until done as follows:
  // 
  // 1. block.o_type = O_call and
  //    block.call_type in {CT_PYTHON_OWORD_SUB, CT_REMAP} and
  //    _setup.call_state > CS_NORMAL
  // 
  // 2. block.o_type in {O_endsub, O_return} and
  //    block.call_type in {CT_PYTHON_OWORD_SUB, CT_REMAP} and
  //    _setup.call_state > CS_NORMAL
  // 
  // handlers eventually return INTERP_OK, which sets _setup.call_state to CS_NORMAL. Then
  // normal readahead continues.
  // A call frame is tagged with the eblock->call_type since this potentially needs to persist across
  // several blocks. Inside the execute_call()/execute_return() logic we use the frame call type
  // to decide what to do.
  // The handler reexec code will call read_inputs() just before continuation.
   
  block_pointer eblock = &EXECUTING_BLOCK(_setup);

  if ((_setup.call_state > CS_NORMAL) && 
      (eblock->call_type > CT_NGC_OWORD_SUB)  && 
      ((eblock->o_type == O_call) ||
       (eblock->o_type == O_return) ||
       (eblock->o_type == O_endsub))) {

      logDebug("read(): skipping read");
      _setup.line_length = 0;
      _setup.linetext[0] = 0;
      return INTERP_OK;
  }
  _setup.call_state = CS_NORMAL;
  CHP(read_inputs(&_setup));


  CHKN(((command == NULL) && (_setup.file_pointer == NULL)),
      INTERP_FILE_NOT_OPEN);

  _setup.parameters[5420] = _setup.current_x;
  _setup.parameters[5421] = _setup.current_y;
  _setup.parameters[5422] = _setup.current_z;
  _setup.parameters[5423] = _setup.AA_current;
  _setup.parameters[5424] = _setup.BB_current;
  _setup.parameters[5425] = _setup.CC_current;
  _setup.parameters[5426] = _setup.u_current;
  _setup.parameters[5427] = _setup.v_current;
  _setup.parameters[5428] = _setup.w_current;

  if(_setup.file_pointer)
  {
      EXECUTING_BLOCK(_setup).offset = ftell(_setup.file_pointer);
  }

  read_status =
    read_text(command, _setup.file_pointer, _setup.linetext,
              _setup.blocktext, &_setup.line_length);

  if (read_status == INTERP_ERROR && _setup.skipping_to_sub) {
    _setup.skipping_to_sub = NULL;
  }

  if(command)logDebug("%s:[cmd]:|%s|", name, command);
  else logDebug("%s:|%s|", name, _setup.linetext);

  if ((read_status == INTERP_EXECUTE_FINISH)
      || (read_status == INTERP_OK)) {
    if (_setup.line_length != 0) {
	CHP(parse_line(_setup.blocktext, &(EXECUTING_BLOCK(_setup)), &_setup));
    }

    else // Blank line (zero length)
    {
          /* RUM - this case reached when the block delete '/' character 
             is used, or READ_FULL_COMMENT is false and a comment is the
             only content of a line. 
             If a block o-type is in effect, block->o_number needs to be 
             incremented to allow o-extensions to work. 
             Note that the the block is 'refreshed' by init_block(),
             not created new, so this is a legal operation on block1. */

	// mah: FIXME test this - no idea what this is about; o_number is history
        if (EXECUTING_BLOCK(_setup).o_type != O_none)  {
            // Clear o_type, this isn't line isn't a command...
            EXECUTING_BLOCK(_setup).o_type = 0;
	}
    }
  } else if (read_status == INTERP_ENDFILE);
  else
    ERP(read_status);
  return read_status;
}

int Interp::read(const char *command) 
{
    int status;
    if ((status = _read(command)) > INTERP_MIN_ERROR) {
	unwind_call(status, __FILE__,__LINE__,__FUNCTION__);
    }
    return status;
}

// Reset interpreter state and  terminate a call in progress by
// falling back to toplevel in a controlled way. Idempotent.
int Interp::unwind_call(int status, const char *file, int line, const char *function)
{
    logDebug("unwind_call: call_level=%d status=%s from %s %s:%d",
	     _setup.call_level, interp_status(status), function, file, line);

    for(; _setup.call_level > 0; _setup.call_level--) {
	int i;
	context * sub = _setup.sub_context + _setup.call_level - 1;
	free_named_parameters(&_setup.sub_context[_setup.call_level]);
	if(sub->subName) {
	    logDebug("unwind_call leaving sub '%s'", sub->subName);
	    sub->subName = 0;
	}

	for(i=0; i<INTERP_SUB_PARAMS; i++) {
	    _setup.parameters[i+INTERP_FIRST_SUBROUTINE_PARAM] =
		sub->saved_params[i];
	}

	// When called from Interp::close via Interp::reset, this one is NULL
	if (!_setup.file_pointer) continue;

	// some frames may not have a filename and hence a position to seek to
	// on return, like Python handlers
	// needed to make sure this works in rs274 -n 0 (continue on error) mode
	if (sub->filename && sub->filename[0]) {
	    if(0 != strcmp(_setup.filename, sub->filename)) {
		fclose(_setup.file_pointer);
		_setup.file_pointer = fopen(sub->filename, "r");
		logDebug("unwind_call: reopening '%s' at %ld",
			 sub->filename, sub->position);
		strcpy(_setup.filename, sub->filename);
	    }
	    fseek(_setup.file_pointer, sub->position, SEEK_SET);
	}
	_setup.sequence_number = sub->sequence_number;
	logDebug("unwind_call: setting sequence number=%d from frame %d",
		_setup.sequence_number,_setup.call_level);

    }
    // call_level == 0 here.
 
    if(_setup.sub_name) {
	logDebug("unwind_call: exiting current sub '%s'\n", _setup.sub_name);
	_setup.sub_name = 0;
    }
    _setup.remap_level = 0; // reset remapping stack
    _setup.defining_sub = 0;
    _setup.skipping_o = 0;
    _setup.skipping_to_sub = 0;
    _setup.offset_map.clear();
    _setup.mdi_interrupt = false;

    qc_reset();
    return INTERP_OK;
}

int Interp::read() {
  return read(0);
}
/***********************************************************************/

/*! Interp::reset

Returned Value: int (INTERP_OK)

Side Effects: See below

Called By:
   external programs
   Interp::close
   Interp::exit
   Interp::open

This function resets the parts of the _setup model having to do with
reading and interpreting one line. It does not affect the parts of the
model dealing with a file being open; Interp::open and Interp::close
do that.

There is a hierarchy of resetting the interpreter. Each of the following
calls does everything the ones above it do.

Interp::reset()
Interp::close()
Interp::init()

In addition, Interp::synch and Interp::restore_parameters (both of
which are called by Interp::init) change the model.

*/

int Interp::reset()
{
  _setup.call_state = CS_NORMAL;
  //!!!KL According to the comment,
  //!!!KL this should not be here because this is for
  //!!!KL more than one line.
  //!!!KL But the comment seems wrong -- it is only called at open, close,
  //!!!KL init times which should affect the more global structure.
  //!!!KL (also called by external -- but probably OK)
  //
  // initialization stuff for subroutines and control structures
    _setup.linetext[0] = 0;
    _setup.blocktext[0] = 0;
    _setup.line_length = 0;

    unwind_call(INTERP_OK, __FILE__,__LINE__,__FUNCTION__);
    return INTERP_OK;
}

/***********************************************************************/

/*! Interp::restore_parameters

Returned Value:
  If any of the following errors occur, this returns the error code shown.
  Otherwise it returns INTERP_OK.
  1. The parameter file cannot be opened for reading: NCE_UNABLE_TO_OPEN_FILE
  2. A parameter index is out of range: NCE_PARAMETER_NUMBER_OUT_OF_RANGE
  3. The parameter file is not in increasing order:
     NCE_PARAMETER_FILE_OUT_OF_ORDER

Side Effects: See below

Called By:
  external programs
  Interp::init

This function restores the parameters from a file, modifying the
parameters array. Usually parameters is _setup.parameters. The file
contains lines of the form:

<variable number> <value>

e.g.

5161 10.456

The variable numbers must be in increasing order, and certain
parameters must be included, as given in the _required_parameters
array. These are the axis offsets, the origin index (5220), and nine
sets of origin offsets. Any parameter not given a value in the file
has its value set to zero.

*/
int Interp::restore_parameters(const char *filename)   //!< name of parameter file to read  
{
  FILE *infile;
  char line[256];
  int variable;
  double value;
  int required;                 // number of next required parameter
  int index;                    // index into _required_parameters
  double *pars;                 // short name for _setup.parameters
  int k;

  // it's OK if the parameter file doesn't exist yet
  // it'll be created in due course with some default values
  if(access(filename, F_OK) == -1)
      return INTERP_OK;
  // open original for reading
  infile = fopen(filename, "r");
  CHKS((infile == NULL), _("Unable to open parameter file: '%s'"), filename);

  pars = _setup.parameters;
  k = 0;
  index = 0;
  required = _required_parameters[index++];
  while (feof(infile) == 0) {
    if (fgets(line, 256, infile) == NULL) {
      break;
    }
    // try for a variable-value match in the file
    if (sscanf(line, "%d %lf", &variable, &value) == 2) {
      CHKS(((variable <= 0)
           || (variable >= RS274NGC_MAX_PARAMETERS)),
          NCE_PARAMETER_NUMBER_OUT_OF_RANGE);
      for (; k < RS274NGC_MAX_PARAMETERS; k++) {
        if (k > variable) {
          fclose(infile);
          ERS(NCE_PARAMETER_FILE_OUT_OF_ORDER);
        } else if (k == variable) {
          pars[k] = value;
          if (k == required)
            required = _required_parameters[index++];
          k++;
          break;
        } else                  // if (k < variable)
        {
          if (k == required)
            required = _required_parameters[index++];
          pars[k] = 0;
        }
      }
    }
  }
  fclose(infile);
  for (; k < RS274NGC_MAX_PARAMETERS; k++) {
    pars[k] = 0;
  }
  return INTERP_OK;
}

/***********************************************************************/

/*! Interp::save_parameters

Returned Value:
  If any of the following errors occur, this returns the error code shown.
  Otherwise it returns INTERP_OK.
  1. The existing file cannot be renamed:  NCE_CANNOT_CREATE_BACKUP_FILE
  2. The renamed file cannot be opened to read: NCE_CANNOT_OPEN_BACKUP_FILE
  3. The new file cannot be opened to write: NCE_CANNOT_OPEN_VARIABLE_FILE
  4. A parameter index is out of range: NCE_PARAMETER_NUMBER_OUT_OF_RANGE
  5. The renamed file is out of order: NCE_PARAMETER_FILE_OUT_OF_ORDER

Side Effects: See below

Called By:
   external programs
   Interp::exit

A file containing variable-value assignments is updated. The old
version of the file is saved under a different name.  For each
variable-value pair in the old file, a line is written in the new file
giving the current value of the variable.  File lines have the form:

<variable number> <value>

e.g.

5161 10.456

If a required parameter is missing from the input file, this does not
complain, but does write it in the output file.

*/
int Interp::save_parameters(const char *filename,      //!< name of file to write
                             const double parameters[]) //!< parameters to save   
{
  FILE *infile;
  FILE *outfile;
  char line[PATH_MAX];
  int variable;
  double value;
  int required;                 // number of next required parameter
  int index;                    // index into _required_parameters
  int k;

  if(access(filename, F_OK)==0) 
  {
    // rename as .bak
    int r;
    r = snprintf(line, sizeof(line), "%s%s", filename, RS274NGC_PARAMETER_FILE_BACKUP_SUFFIX);
    CHKS((r >= (int)sizeof(line)), NCE_CANNOT_CREATE_BACKUP_FILE);
    CHKS((rename(filename, line) != 0), NCE_CANNOT_CREATE_BACKUP_FILE);

    // open backup for reading
    infile = fopen(line, "r");
    CHKS((infile == NULL), NCE_CANNOT_OPEN_BACKUP_FILE);
  } else {
    // it's OK if the parameter file doesn't exist yet
    // it will now be created with a default list of parameters
    infile = fopen("/dev/null", "r");
  }
  // open original for writing
  outfile = fopen(filename, "w");
  CHKS((outfile == NULL), NCE_CANNOT_OPEN_VARIABLE_FILE);

  k = 0;
  index = 0;
  required = _required_parameters[index++];
  while (feof(infile) == 0) {
    if (fgets(line, 256, infile) == NULL) {
      break;
    }
    // try for a variable-value match
    if (sscanf(line, "%d %lf", &variable, &value) == 2) {
      CHKS(((variable <= 0)
           || (variable >= RS274NGC_MAX_PARAMETERS)),
          NCE_PARAMETER_NUMBER_OUT_OF_RANGE);
      for (; k < RS274NGC_MAX_PARAMETERS; k++) {
        if (k > variable) {
          fclose(infile);
          fclose(outfile);
          ERS(NCE_PARAMETER_FILE_OUT_OF_ORDER);
        } else if (k == variable) {
          sprintf(line, "%d\t%f\n", k, parameters[k]);
          fputs(line, outfile);
          if (k == required)
            required = _required_parameters[index++];
          k++;
          break;
        } else if (k == required)       // know (k < variable)
        {
          sprintf(line, "%d\t%f\n", k, parameters[k]);
          fputs(line, outfile);
          required = _required_parameters[index++];
        }
      }
    }
  }
  fclose(infile);
  for (; k < RS274NGC_MAX_PARAMETERS; k++) {
    if (k == required) {
      sprintf(line, "%d\t%f\n", k, parameters[k]);
      fputs(line, outfile);
      required = _required_parameters[index++];
    }
  }
  fclose(outfile);
  return INTERP_OK;
}

/***********************************************************************/

/*! Interp::synch

Returned Value: int (INTERP_OK)

Side Effects:
   sets the value of many attribute of _setup by calling various
   GET_EXTERNAL_xxx functions.

Called By:
   Interp::init
   external programs

This function gets the _setup world model in synch with the rest of
the controller.

*/

int Interp::synch()
{

  char file_name[LINELEN];

  _setup.control_mode = GET_EXTERNAL_MOTION_CONTROL_MODE();
  _setup.AA_current = GET_EXTERNAL_POSITION_A();
  _setup.BB_current = GET_EXTERNAL_POSITION_B();
  _setup.CC_current = GET_EXTERNAL_POSITION_C();
  _setup.current_pocket = GET_EXTERNAL_TOOL_SLOT();
  _setup.current_x = GET_EXTERNAL_POSITION_X();
  _setup.current_y = GET_EXTERNAL_POSITION_Y();
  _setup.current_z = GET_EXTERNAL_POSITION_Z();
  _setup.u_current = GET_EXTERNAL_POSITION_U();
  _setup.v_current = GET_EXTERNAL_POSITION_V();
  _setup.w_current = GET_EXTERNAL_POSITION_W();
  _setup.feed_rate = GET_EXTERNAL_FEED_RATE();
  _setup.flood = GET_EXTERNAL_FLOOD();
  _setup.length_units = GET_EXTERNAL_LENGTH_UNIT_TYPE();
  _setup.mist = GET_EXTERNAL_MIST();
  _setup.plane = GET_EXTERNAL_PLANE();
  _setup.selected_pocket = GET_EXTERNAL_SELECTED_TOOL_SLOT();
  _setup.speed = GET_EXTERNAL_SPEED();
  _setup.spindle_turning = GET_EXTERNAL_SPINDLE();
  _setup.pockets_max = GET_EXTERNAL_POCKETS_MAX();
  _setup.traverse_rate = GET_EXTERNAL_TRAVERSE_RATE();
  _setup.feed_override = GET_EXTERNAL_FEED_OVERRIDE_ENABLE();
  _setup.speed_override = GET_EXTERNAL_SPINDLE_OVERRIDE_ENABLE();
  _setup.adaptive_feed = GET_EXTERNAL_ADAPTIVE_FEED_ENABLE();
  _setup.feed_hold = GET_EXTERNAL_FEED_HOLD_ENABLE();

  GET_EXTERNAL_PARAMETER_FILE_NAME(file_name, (LINELEN - 1));
  save_parameters(((file_name[0] ==
                             0) ?
                            RS274NGC_PARAMETER_FILE_NAME_DEFAULT :
                            file_name), _setup.parameters);

  load_tool_table();   /*  must set  _setup.tool_max first */

  // read_inputs(&_setup); // input/probe/toolchange 

  return INTERP_OK;
}

/***********************************************************************/
/***********************************************************************/

/*

The functions in this section are to extract information from the
interpreter.

*/

/***********************************************************************/

/*! Interp::active_g_codes

Returned Value: none

Side Effects: copies active G codes into the codes array

Called By: external programs

See documentation of write_g_codes.

*/

void Interp::active_g_codes(int *codes)        //!< array of codes to copy into
{
  int n;

  for (n = 0; n < ACTIVE_G_CODES; n++) {
    codes[n] = _setup.active_g_codes[n];
  }
}

/***********************************************************************/

/*! Interp::active_m_codes

Returned Value: none

Side Effects: copies active M codes into the codes array

Called By: external programs

See documentation of write_m_codes.

*/

void Interp::active_m_codes(int *codes)        //!< array of codes to copy into
{
  int n;

  for (n = 0; n < ACTIVE_M_CODES; n++) {
    codes[n] = _setup.active_m_codes[n];
  }
}

/***********************************************************************/

/*! Interp::active_settings

Returned Value: none

Side Effects: copies active F, S settings into array

Called By: external programs

See documentation of write_settings.

*/

void Interp::active_settings(double *settings) //!< array of settings to copy into
{
  int n;

  for (n = 0; n < ACTIVE_SETTINGS; n++) {
    settings[n] = _setup.active_settings[n];
  }
}

static char savedError[LINELEN+1];
void Interp::setError(const char *fmt, ...)
{
    va_list ap;

    va_start(ap, fmt);

    vsnprintf(savedError, LINELEN, fmt, ap);

    va_end(ap);
}

const char *Interp::getSavedError()
{
    return savedError;
}

// set error message text without going through printf format interpretation
int Interp::setSavedError(const char *msg)
{
    savedError[0] = '\0';
    strncpy(savedError, msg, LINELEN);
    return INTERP_OK;
}

/***********************************************************************/

/*! Interp::error_text

Returned Value: none

Side Effects: see below

Called By: external programs

This copies the error string whose index in the _rs274ngc_errors array
is error_code into the error_text array -- unless the error_code is
an out-of-bounds index or the length of the error string is not less
than max_size, in which case an empty string is put into the
error_text. The length of the error_text array should be at least
max_size.

*/

char * Interp::error_text(int error_code,        //!< code number of error
                         char *error_text,      //!< char array to copy error text into  
                         size_t max_size)  //!< maximum number of characters to copy
{
    if(error_code == INTERP_ERROR)
    {
        strncpy(error_text, savedError, max_size);
        error_text[max_size-1] = 0;

        return error_text;
    }

    error_text[0] = 0;
    return error_text;
}

/***********************************************************************/

/*! Interp::file_name

Returned Value: none

Side Effects: see below

Called By: external programs

This copies the _setup.filename (the name of the currently open
file) into the file_name array -- unless the name is not shorter than
max_size, in which case a null string is put in the file_name array.


*/

char *Interp::file_name(char *file_name,        //!< string: to copy file name into
                        size_t max_size)   //!< maximum number of characters to copy
{
  if (strlen(_setup.filename) < ((size_t) max_size))
    strcpy(file_name, _setup.filename);
  else
    file_name[0] = 0;
  return file_name;
}

/***********************************************************************/

/*! Interp::line_length

Returned Value: the length of the most recently read line

Side Effects: none

Called By: external programs

*/

size_t Interp::line_length()
{
  return _setup.line_length;
}

/***********************************************************************/

/*! Interp::line_text

Returned Value: none

Side Effects: See below

Called By: external programs

This copies at most (max_size - 1) non-null characters of the most
recently read line into the line_text string and puts a NULL after the
last non-null character.

*/

char *Interp::line_text(char *line_text,        //!< string: to copy line into
                        size_t max_size)   //!< maximum number of characters to copy
{
  size_t n;
  char *the_text;

  the_text = _setup.linetext;
  for (n = 0; n < (max_size - 1); n++) {
    if (the_text[n] != 0)
      line_text[n] = the_text[n];
    else
      break;
  }
  line_text[n] = 0;
  return line_text;
}

/***********************************************************************/

/*! Interp::sequence_number

Returned Value: the current interpreter sequence number (how many
lines read since the last time the sequence number was reset to zero,
which happens only when Interp::init or Interp::open is called).

Side Effects: none

Called By: external programs

*/

int Interp::sequence_number()
{
  return _setup.sequence_number;
}

/***********************************************************************/

/*! Interp::stack_name

Returned Value: none

Side Effects: see below

Called By: external programs

This copies at most (max_size - 1) non-null characters from the
string whose index in the _setup.stack array is stack_index into the
function_name string and puts a NULL after the last non-null character --
unless the stack_index is an out-of-bounds index, in which case an
empty string is put into the function_name.

This function is intended to be used several times in a row to get the
stack of function calls that existed when the most recent error
occurred. It should be called first with stack_index equal to 0,
next with stack_index equal to 1, and so on, stopping when an
empty string is returned for the name.

*/

char *Interp::stack_name(int stack_index,       //!< index into stack of function names
                         char *function_name,   //!< string: to copy function name into
                         size_t max_size)  //!< maximum number of characters to copy
{
  size_t n;
  char *the_name;

  if ((stack_index > -1) && (stack_index < STACK_LEN)) {
    the_name = _setup.stack[stack_index];
    for (n = 0; n < (max_size - 1); n++) {
      if (the_name[n] != 0)
        function_name[n] = the_name[n];
      else
        break;
    }
    function_name[n] = 0;
  } else
    function_name[0] = 0;
  return function_name;
}

/***********************************************************************/

/* Interp::ini_load()

Returned Value: INTERP_OK, RS274NGC_ERROR

Side Effects:
   An INI file containing values for global variables is used to
   update the globals

Called By:
   emctask before calling Interp::init()

The file looks like this:

[RS274NGC]
VARIABLE_FILE = rs274ngc.var

*/


int Interp::ini_load(const char *filename)
{
    IniFile inifile;
    const char *inistring;

    // open it
    if (inifile.Open(filename) == false) {
        logDebug("Unable to open inifile:%s:", filename);
	return -1;
    }

    logDebug("Opened inifile:%s:", filename);


    if (NULL != (inistring = inifile.Find("PARAMETER_FILE", "RS274NGC"))) {
	// found it
	strncpy(_parameter_file_name, inistring, LINELEN);
        if (_parameter_file_name[LINELEN-1] != '\0') {
            logDebug("%s:[RS274NGC]PARAMETER_FILE is too long (max len %d)", filename, LINELEN-1);
            inifile.Close();
            _parameter_file_name[0] = '\0';
            return -1;
        }
        logDebug("found PARAMETER_FILE:%s:", _parameter_file_name);
    } else {
	// not found, leave RS274NGC_PARAMETER_FILE alone
        logDebug("did not find PARAMETER_FILE");
    }

    // close it
    inifile.Close();

    return 0;
}

int Interp::init_tool_parameters()
{
  if (_setup.random_toolchanger) {
     // random_toolchanger: tool at startup expected
    _setup.parameters[5400] = _setup.tool_table[0].toolno;
    _setup.parameters[5401] = _setup.tool_table[0].offset.tran.x;
    _setup.parameters[5402] = _setup.tool_table[0].offset.tran.y;
    _setup.parameters[5403] = _setup.tool_table[0].offset.tran.z;
    _setup.parameters[5404] = _setup.tool_table[0].offset.a;
    _setup.parameters[5405] = _setup.tool_table[0].offset.b;
    _setup.parameters[5406] = _setup.tool_table[0].offset.c;
    _setup.parameters[5407] = _setup.tool_table[0].offset.u;
    _setup.parameters[5408] = _setup.tool_table[0].offset.v;
    _setup.parameters[5409] = _setup.tool_table[0].offset.w;
    _setup.parameters[5410] = _setup.tool_table[0].diameter;
    _setup.parameters[5411] = _setup.tool_table[0].frontangle;
    _setup.parameters[5412] = _setup.tool_table[0].backangle;
    _setup.parameters[5413] = _setup.tool_table[0].orientation;
  } else {
    // non random_toolchanger: no tool at startup, one-time init
    if (_setup.tool_table[0].toolno == -1) {
      default_tool_parameters();
    }
  }
  return 0;
}

int Interp::default_tool_parameters()
{
  _setup.parameters[5400] =  0; // toolno
  _setup.parameters[5401] =  0; // x offset
  _setup.parameters[5402] =  0; // y offset RESERVED
  _setup.parameters[5403] =  0; // z offset
  _setup.parameters[5404] =  0; // a offset RESERVED
  _setup.parameters[5405] =  0; // b offset RESERVED
  _setup.parameters[5406] =  0; // c offset RESERVED
  _setup.parameters[5407] =  0; // u offset RESERVED
  _setup.parameters[5408] =  0; // v offset RESERVED
  _setup.parameters[5409] =  0; // w offset RESERVED
  _setup.parameters[5410] =  0; // diameter
  _setup.parameters[5411] =  0; // frontangle
  _setup.parameters[5412] =  0; // backangle
  _setup.parameters[5413] =  0; // orientation
  return 0;
}

int Interp::set_tool_parameters()
{
  // invoke to set tool parameters for current tool (pocket==0)
  // when a tool is absent, set default (zero offset) tool parameters

  if ((! _setup.random_toolchanger) && (_setup.tool_table[0].toolno <= 0)) {
    default_tool_parameters();
    return 0;
  }
  _setup.parameters[5400] = _setup.tool_table[0].toolno;
  _setup.parameters[5401] = _setup.tool_table[0].offset.tran.x;
  _setup.parameters[5402] = _setup.tool_table[0].offset.tran.y;
  _setup.parameters[5403] = _setup.tool_table[0].offset.tran.z;
  _setup.parameters[5404] = _setup.tool_table[0].offset.a;
  _setup.parameters[5405] = _setup.tool_table[0].offset.b;
  _setup.parameters[5406] = _setup.tool_table[0].offset.c;
  _setup.parameters[5407] = _setup.tool_table[0].offset.u;
  _setup.parameters[5408] = _setup.tool_table[0].offset.v;
  _setup.parameters[5409] = _setup.tool_table[0].offset.w;
  _setup.parameters[5410] = _setup.tool_table[0].diameter;
  _setup.parameters[5411] = _setup.tool_table[0].frontangle;
  _setup.parameters[5412] = _setup.tool_table[0].backangle;
  _setup.parameters[5413] = _setup.tool_table[0].orientation;

  return 0;
}

int Interp::enter_remap(void)
{
    _setup.remap_level++;
    if (_setup.remap_level == MAX_NESTED_REMAPS) {
	_setup.remap_level = 0;
	ERS("maximum nesting of remapped blocks execeeded");
    }

    // push onto block stack
    CONTROLLING_BLOCK(_setup) = EXECUTING_BLOCK(_setup);
    CONTROLLING_BLOCK(_setup).breadcrumbs = 0; // clear trail
    // set later but tested for in remap_in_progress()
    CONTROLLING_BLOCK(_setup).executing_remap = NULL;

    // remember the line where remap was discovered
    if (_setup.remap_level == 1) {
	logRemap("enter_remap: toplevel - saved_line_number=%d",_setup.sequence_number);
	CONTROLLING_BLOCK(_setup).saved_line_number  =
	    _setup.sequence_number;
    } else {
	logRemap("enter_remap into %d - saved_line_number=%d",
		 _setup.remap_level,
		 EXECUTING_BLOCK(_setup).saved_line_number);
	CONTROLLING_BLOCK(_setup).saved_line_number  =
	    EXECUTING_BLOCK(_setup).saved_line_number;
    }
    _setup.sequence_number = 0;
    return INTERP_OK;
}

int Interp::leave_remap(void)
{
    // restore the line number where remap was found
    if (_setup.remap_level == 1) {
	// dropping to top level, so pass onto _setup
	_setup.sequence_number = CONTROLLING_BLOCK(_setup).saved_line_number;
	logRemap("leave_remap into toplevel, restoring seqno=%d",_setup.sequence_number);

    } else {
	// just dropping a nesting level
	EXECUTING_BLOCK(_setup).saved_line_number =
	    CONTROLLING_BLOCK(_setup).saved_line_number ;
	logRemap("leave_remap from %d propagate saved_line_number=%d",
		 _setup.remap_level,
		 EXECUTING_BLOCK(_setup).saved_line_number);
    }
    _setup.blocks[_setup.remap_level].executing_remap = NULL;
    _setup.remap_level--; // drop one nesting level
    if (_setup.remap_level < 0) {
	ERS("BUG: remap_level < 0 : %d",_setup.remap_level);
    }
    return INTERP_OK;
}

int Interp::on_abort(int reason, const char *message)
{
    logDebug("on_abort reason=%d message='%s'", reason, message);

    reset();
    _setup.mdi_interrupt = false;

    // clear in case set by an interrupted remapped procedure
    // if set, may cause a "Queue is not empty after tool change" error
    _setup.toolchange_flag = false;
    _setup.probe_flag = false;
    _setup.input_flag = false;

    if (_setup.on_abort_command == NULL)
	return -1;

    char cmd[LINELEN];

    snprintf(cmd,sizeof(cmd), "%s [%d]",_setup.on_abort_command, reason);
    int status = execute(cmd);

    ERP(status);
    return status;
}

// spun out from interp_o_word so we can use it to test ngc file accessibility during
// config file parsing (REMAP... ngc=<basename>)
FILE *Interp::find_ngc_file(setup_pointer settings,const char *basename, char *foundhere )
{
    FILE *newFP;
    char tmpFileName[PATH_MAX+1];
    char newFileName[PATH_MAX+1];
    char foundPlace[PATH_MAX+1];
    int  dct;

    // look for a new file
    sprintf(tmpFileName, "%s.ngc", basename);

    // find subroutine by search: program_prefix, subroutines, wizard_root
    // use first file found

    // first look in the program_prefix place
    sprintf(newFileName, "%s/%s", settings->program_prefix, tmpFileName);
    newFP = fopen(newFileName, "r");

    // then look in the subroutines place
    if (!newFP) {
	for (dct = 0; dct < MAX_SUB_DIRS; dct++) {
	    if (!settings->subroutines[dct])
		continue;
	    sprintf(newFileName, "%s/%s", settings->subroutines[dct], tmpFileName);
	    newFP = fopen(newFileName, "r");
	    if (newFP) {
		// logOword("fopen: |%s|", newFileName);
		break; // use first occurrence in dir search
	    }
	}
    }
    // if not found, search the wizard tree
    if (!newFP) {
	int ret;
	ret = findFile(settings->wizard_root, tmpFileName, foundPlace);

	if (INTERP_OK == ret) {
	    // create the long name
	    sprintf(newFileName, "%s/%s",
		    foundPlace, tmpFileName);
	    newFP = fopen(newFileName, "r");
	}
    }
    if (foundhere && (newFP != NULL)) 
	strcpy(foundhere, newFileName);
    return newFP;
}

static std::set<std::string> stringtable;

const char *strstore(const char *s)
{
    using namespace std;

    if (s == NULL)
        throw invalid_argument("strstore(): NULL argument");
    pair< set<string>::iterator, bool > pair = stringtable.insert(s);
    return string(*pair.first).c_str();
}

<|MERGE_RESOLUTION|>--- conflicted
+++ resolved
@@ -165,8 +165,6 @@
     struct tm *tm;
     va_list ap;
 
-<<<<<<< HEAD
-    va_start(ap, fmt);
     if (flags & LOG_TIME) {
 	gettimeofday(&tv, NULL);
 	tm = localtime(&tv.tv_sec);
@@ -175,11 +173,6 @@
 		tm->tm_year+1900, tm->tm_mon+1, tm->tm_mday,
 		tm->tm_hour, tm->tm_min, tm->tm_sec,
 		tv.tv_usec/1000);
-=======
-    if(log_file == NULL)
-    {
-       log_file = fopen(LOG_FILE, "a");
->>>>>>> e85b8a1f
     }
     if (flags & LOG_PID) {
 	fprintf(log_file, "%4d ",getpid());
@@ -187,20 +180,8 @@
     if (flags & LOG_FILENAME) {
         fprintf(log_file, "%s:%d: ",file,line);
     }
-<<<<<<< HEAD
-=======
-
-    gettimeofday(&tv, NULL);
-    tm = localtime(&tv.tv_sec);
-
-    fprintf(log_file, "%04d%02d%02d-%02d:%02d:%02d.%03ld ",
-	    tm->tm_year+1900, tm->tm_mon+1, tm->tm_mday,
-	    tm->tm_hour, tm->tm_min, tm->tm_sec,
-	    tv.tv_usec/1000);
 
     va_start(ap, fmt);
-
->>>>>>> e85b8a1f
     vfprintf(log_file, fmt, ap);
     fflush(log_file);
     va_end(ap);
