/********************************************************************
* Description: rs274ngc_pre.cc
*
*   Derived from a work by Thomas Kramer
*
* Author:
* License: GPL Version 2
* System: Linux
*    
* Copyright (c) 2004 All rights reserved.
*
* Last change:
********************************************************************/
/* rs274ngc.cc

This rs274ngc.cc file contains the source code for (1) the kernel of
several rs274ngc interpreters and (2) two of the four sets of interface
functions declared in canon.hh:
1. interface functions to call to tell the interpreter what to do.
   These all return a status value.
2. interface functions to call to get information from the interpreter.

Kernel functions call each other. A few kernel functions are called by
interface functions.

Interface function names all begin with "Interp::".

Error handling is by returning a status value of either a non-error
code (INTERP_OK, INTERP_EXIT, etc.) or some specific error code
from each function where there is a possibility of error.  If an error
occurs, processing is always stopped, and control is passed back up
through the function call hierarchy to an interface function; the
error code is also passed back up. The stack of functions called is
also recorded. The external program calling an interface function may
then handle the error further as it sees fit.

Since returned values are usually used as just described to handle the
possibility of errors, an alternative method of passing calculated
values is required. In general, if function A needs a value for
variable V calculated by function B, this is handled by passing a
pointer to V from A to B, and B calculates and sets V.

There are a lot of functions named read_XXXX. All such functions read
characters from a string using a counter. They all reset the counter
to point at the character in the string following the last one used by
the function. The counter is passed around from function to function
by using pointers to it. The first character read by each of these
functions is expected to be a member of some set of characters (often
a specific character), and each function checks the first character.

This version of the interpreter not saving input lines. A list of all
lines will be needed in future versions to implement loops, and
probably for other purposes.

This version does not use any additional memory as it runs. No
memory is allocated by the source code.

This version does not suppress superfluous commands, such as a command
to start the spindle when the spindle is already turning, or a command
to turn on flood coolant, when flood coolant is already on.  When the
interpreter is being used for direct control of the machining center,
suppressing superfluous commands might confuse the user and could be
dangerous, but when it is used to translate from one file to another,
suppression can produce more concise output. Future versions might
include an option for suppressing superfluous commands.

****************************************************************************/
#include <boost/python.hpp>
#include <unistd.h>
#include <stdio.h>
#include <stdlib.h>
#include <math.h>
#include <string.h>
#include <ctype.h>
#include <sys/types.h>
#include <sys/stat.h>
#include <stdarg.h>
#include <sys/time.h>
#include <time.h>
#include <unistd.h>
#include <libintl.h>
#include <set>
#include <stdexcept>

#include "inifile.hh"		// INIFILE
#include "rs274ngc.hh"
#include "rs274ngc_return.hh"
#include "interp_internal.hh"	// interpreter private definitions
#include "interp_queue.hh"
#include "rs274ngc_interp.hh"

#include "units.h"

extern char * _rs274ngc_errors[];

const char *Interp::interp_status(int status) {
    static char statustext[50];
    static const char *msgs[] = { "INTERP_OK", "INTERP_EXIT",
	    "INTERP_EXECUTE_FINISH", "INTERP_ENDFILE", "INTERP_FILE_NOT_OPEN",
	    "INTERP_ERROR" };
    sprintf(statustext, "%s%s%d", ((status >= INTERP_OK) && (status
	    <= INTERP_ERROR)) ? msgs[status] : "unknown interpreter error",
	    (status > INTERP_MIN_ERROR) ? " - error: " : " - ", status);
    return statustext;
}

int trace;

Interp::Interp()
    : log_file(0)
{
    _setup.init_once = 1;  
    init_named_parameters();  // need this before Python init. FIXME logging broken - too early in startup
}


Interp::~Interp() {
    if(log_file) {
	fclose(log_file);
	log_file = 0;
    }
}

void Interp::doLog(unsigned int flags, const char *file, int line,
		   const char *fmt, ...)
{
    struct timeval tv;
    struct tm *tm;
    va_list ap;

    va_start(ap, fmt);
    if (flags & LOG_TIME) {
	gettimeofday(&tv, NULL);
	tm = localtime(&tv.tv_sec);

	fprintf(log_file, "%04d%02d%02d-%02d:%02d:%02d.%03ld ",
		tm->tm_year+1900, tm->tm_mon+1, tm->tm_mday,
		tm->tm_hour, tm->tm_min, tm->tm_sec,
		tv.tv_usec/1000);
    }
    if (flags & LOG_PID) {
	fprintf(log_file, "%4d ",getpid());
    }
    if (flags & LOG_FILENAME) {fprintf(log_file, "%s:%d: ",file,line);
    }
    vfprintf(log_file, fmt, ap);
    fflush(log_file);
    va_end(ap);
}

/****************************************************************************/

/*

The functions in this section of this file are functions for
external programs to call to tell the rs274ngc interpreter
what to do. They are declared in rs274ngc.hh.

*/

/***********************************************************************/

/*! Interp::close

Returned Value: int (INTERP_OK)

Side Effects:
   The NC-code file is closed if open.
   The _setup world model is reset.

Called By: external programs

*/

int Interp::close()
{
    logOword("close()");
    // be "lazy" only if we're not aborting a call in progress
    // in which case we need to reset() the call stack
    // this does not reset the filename properly 
    if(_setup.use_lazy_close) //  && (_setup.call_level == 0)) 
    {
      _setup.lazy_closing = 1;
      return INTERP_OK;
    }

  if (_setup.file_pointer != NULL) {
    fclose(_setup.file_pointer);
    _setup.file_pointer = NULL;
    _setup.percent_flag = false;
  }
  reset();

  return INTERP_OK;
}
 

/***********************************************************************/

/*! Interp::execute

Returned Value: int)
   If execute_block returns INTERP_EXIT, this returns that.
   If execute_block returns INTERP_EXECUTE_FINISH, this returns that.
   If execute_block returns an error code, this returns that code.
   Otherwise, this returns INTERP_OK.

Side Effects:
   Calls to canonical machining commands are made.
   The interpreter variables are changed.
   At the end of the program, the file is closed.
   If using a file, the active G codes and M codes are updated.

Called By: external programs

This executes a previously parsed block.

*/

int Interp::_execute(const char *command)
{
  int status;
  int n;
  int MDImode = 0;
  block_pointer eblock = &EXECUTING_BLOCK(_setup);
  extern const char *call_statenames[];
  extern const char *call_typenames[];
  extern const char *o_ops[];

  if (NULL != command) {
    MDImode = 1;
    status = read(command);
    if (status != INTERP_OK) {
	// if (status > INTERP_MIN_ERROR) 
	//     _setup.remap_level = 0;
	return status;
    }
  }
  logDebug("execute:%s %s='%s' mdi_int=%d o_type=%s o_name=%s cl=%d rl=%d type=%s state=%s",
	   MDImode ? "MDI" : "auto",
	   command ? "command" : "line",
	   command ? command : _setup.linetext,
	    _setup.mdi_interrupt, o_ops[eblock->o_type], eblock->o_name,
	   _setup.call_level,_setup.remap_level, 
	   eblock->call_type < 0 ? "*unset*" : call_typenames[eblock->call_type], 
	   call_statenames[_setup.call_state]);

  // process control functions -- will skip if skipping
  if ((eblock->o_name != 0) || _setup.mdi_interrupt)  {
      status = convert_control_functions(eblock, &_setup);
      CHP(status); // relinquish control if INTERP_EXCUTE_FINISH, INTERP_ERROR etc
      
      // let MDI code call subroutines.
      // !!!KL not clear what happens if last execution failed while in
      // !!!KL a subroutine

      // NOTE: the last executed file will still be open, because "close"
      // is really a lazy close.
    
      // we had an INTERP_OK, so no need to set up another call to finish after sync()
      if (_setup.mdi_interrupt) {
	  _setup.mdi_interrupt = false;
	  MDImode = 1;
      }
      logDebug("!!!KL Open file is:%s:", _setup.filename);
      logDebug("MDImode = %d", MDImode);
      while(MDImode && _setup.call_level) // we are still in a subroutine
      {
          status = read(0);  // reads from current file and calls parse
	  if (status > INTERP_MIN_ERROR)
	      CHP(status);
          status = execute();  // special handling for mdi errors
          if (status != INTERP_OK) {
	      if (status == INTERP_EXECUTE_FINISH) {
		  _setup.mdi_interrupt = true;
	      }
	      CHP(status);
          }
      }
      _setup.mdi_interrupt = false;
<<<<<<< HEAD
=======
     if (MDImode)
	  FINISH();
#endif
>>>>>>> f37c689f
      return INTERP_OK;
    }

  // skip if skipping
  if(_setup.skipping_o)
    {
      logDebug("skipping to: %s", _setup.skipping_o);
      return INTERP_OK;
    }

  for (n = 0; n < _setup.parameter_occurrence; n++)
  {  // copy parameter settings from parameter buffer into parameter table
    _setup.parameters[_setup.parameter_numbers[n]]
          = _setup.parameter_values[n];
  }

  // logDebug("_setup.named_parameter_occurrence = %d",
  //          _setup.named_parameter_occurrence);
  for (n = 0; n < _setup.named_parameter_occurrence; n++)
  {  // copy parameter settings from parameter buffer into parameter table

      logDebug("storing param:|%s|", _setup.named_parameters[n]);
      CHP(store_named_param(&_setup, _setup.named_parameters[n],
                          _setup.named_parameter_values[n]));
  }
  _setup.named_parameter_occurrence = 0;

  if (_setup.line_length != 0) {        /* line not blank */

      // at this point we have a parsed block
      // if items are to be remapped the flow is as follows:
      //
      // 1. push this block onto the remap stack because this might take several
      //    interp invcocations to finish, while other blocks will be parsed and
      //    executed by the oword subs. The top-of-stack block is the 'current
      //    remapped block' or CONTROLLING_BLOCK.
      //
      // 2. execute the remap stack top level block, ticking off all items which are done.
      //
      // 3. when a remap operation is encountered, this will result in a call like so:
      //   'o<replacement>call'.
      //
      //   this replacement call is parsed with read() into _setup.blocks[0] by the
      //   corresponding routine (see e.g. handling of T in interp_execute.cc)
      //   through calling into convert_remapped_code()
      //
      // 4. The oword call code might execute an optional prologue handler which is called
      //    when the subroutine environment is set up (parameters set, execution of
      //    body to begin). This is the way to set local named parameters e.g. for canned cycles.
      //
      // 5. The oword endsub/return code might call an epilogue handler
      //   which finishes any work at the Python level on endsub/return, and thereafter
      //   calls back into remap_finished().
      //
      // 6. The execution stops after parsing, and returns with an indication of the
      //   execution phase. We use negative values of enum steps to distinguish them
      //   from normal INTERP_* type codes which are all >= 0.
      //
      // 7. In MDI mode, we have to kick execution by replicating code from above
      //   to get the osub call going.
      //
      // 8. In Auto mode, we do an initial execute(0) to get things going, thereafer
      //   task will do it for us.
      //
      // 9. When a replacment sub finishes, remap_finished() continues execution of
      //   the current remapped block until done.
      //
      if (eblock->remappings.size() > 0) {
	  std::set<int>::iterator it;
	  int next_remap = *eblock->remappings.begin();
	  logRemap("found remap %d in '%s', level=%d filename=%s line=%d",
		  next_remap,_setup.blocktext,_setup.call_level,_setup.filename,_setup.sequence_number);


	  CHP(enter_remap());
	  block_pointer cblock = &CONTROLLING_BLOCK(_setup);
	  cblock->phase = next_remap;
	  // execute up to the first remap including read() of its handler
	  // this also sets cblock->executing_remap
	  status = execute_block(cblock, &_setup);
#if 0
	  // this is too naive a test and needs improving (aka: not segfault). 
	  // It needs to kick in only for  new codes, not remapped ones, for which
	  // recursion just means 'use builtin semantics'
	  // add some kind of 'is_remapped_builtin()' macro or test method

	  // detect a remapping recursion.
	  // since each remapped item pushes a new block onto the remap stack, we walk
	  // the remap stack searching for an identical remap below the TOS
	  for (int i = _setup.remap_level - 1; i > 0; i--) {
	      if (_setup.blocks[i].executing_remap == cblock->executing_remap) {
		  ERS("recursive remapping for %s detected", cblock->executing_remap->name);
	      }
	  }
#endif
	  // All items up to the first remap item have been executed.
	  // The remap item procedure call has been parsed into _setup.blocks[0],
	  // the EXECUTING_BLOCK.
	  // after parsing a handler, execute_block() either fails to toplevel or
	  // returns the negative value of phase (to distinguish them from INTERP_* codes which are all >= 0)

	  if (status < 0) {

	      // the remap phase indicator was returned.
	      // sanity:
	      if (cblock->remappings.find(- status) == cblock->remappings.end()) {
		  ERS("BUG: execute_block: got %d - not in remappings() !! (next_remap=%d)",- status,next_remap);
	      }
	      logRemap("inital phase %d",-status);
	      if (MDImode) {
		  // need to trigger execution of parsed _setup.block1 here
		  // replicate MDI oword execution code here
		  if ((eblock->o_name != 0) ||
		      (_setup.mdi_interrupt)) { 

		      status = convert_control_functions(eblock, &_setup);
		      // a prolog might yield INTERP_EXECUTE_FINISH too
		      if (status == INTERP_EXECUTE_FINISH) 
			  _setup.mdi_interrupt = true;
		      CHP(status);
		      if (_setup.mdi_interrupt) {
			  _setup.mdi_interrupt = false;
			  MDImode = 1;
		      }
		      status = INTERP_OK;
		      while(MDImode && _setup.call_level) { // we are still in a subroutine
			  CHP(read(0));  // reads from current file and calls parse
			  status = execute();  // special handling for mdi errors
			  if (status == INTERP_EXECUTE_FINISH) 
			      _setup.mdi_interrupt = true;
			  CHP(status);
		      }
		      _setup.mdi_interrupt = false;
		      // at this point the MDI execution of a remapped block is complete.
		      logRemap("MDI remap execution complete status=%s\n",interp_status(status));
		      write_g_codes(eblock, &_setup);
		      write_m_codes(eblock, &_setup);
		      write_settings(&_setup);
		      return INTERP_OK;
		  }
	      } else {
		  // this should get the osub going
		  status = execute(0);
		  CHP(status);
		  // when this is done, blocks[0] will be executed as per standard case
		  // on endsub/return and g_codes/m_codes/settings recorded there.
	      }
	      if ((status != INTERP_OK) &&
		  (status != INTERP_EXECUTE_FINISH) && (status != INTERP_EXIT))
		  ERP(status);
	  } else {
	      CHP(status);
	  }
      } else {
	  // standard case: unremapped block execution
	  status = execute_block(eblock, &_setup);

	  write_g_codes(eblock, &_setup);
	  write_m_codes(eblock, &_setup);
	  write_settings(&_setup);

	  if ((status == INTERP_EXIT) &&
	      (_setup.remap_level > 0) &&
	      (_setup.call_level > 0)) {
	      // an M2 was encountered while executing a handler.
	      logRemap("standard case status=%s remap_level=%d call_level=%d blocktext='%s' MDImode=%d",
		      interp_status(status),_setup.remap_level,_setup.call_level, _setup.blocktext,MDImode);
	      logRemap("_setup.filename = %s, fn[0]=%s, fn[1]=%s",
		      _setup.filename,
		      _setup.sub_context[0].filename,
		      _setup.sub_context[1].filename);
	  }
      }
    if ((status != INTERP_OK) &&
        (status != INTERP_EXECUTE_FINISH) && (status != INTERP_EXIT))
      ERP(status);
  } else                        /* blank line is OK */
    status = INTERP_OK;
  return status;
}

int Interp::execute(const char *command)
{
    int status;
    if ((status = _execute(command)) > INTERP_MIN_ERROR) {
        unwind_call(status, __FILE__,__LINE__,__FUNCTION__);
    }
    return status;
}
int Interp::execute(const char *command, int line_number)
{
    int status;

    _setup.sequence_number = line_number;
    status = Interp::execute(command);
    if (status > INTERP_MIN_ERROR) {
	unwind_call(status, __FILE__,__LINE__,__FUNCTION__);
	logDebug("<-- execute(): error returned, clearing remap and call stack");
    }
    if ((_setup.call_level == 0) &&
	(status == INTERP_EXECUTE_FINISH) &&
	(_setup.mdi_interrupt)) {
	logDebug(" execute() clearing mdi_interrupt");
	_setup.mdi_interrupt = false;  // seems to work ok! FIXME mah is this needed?
    }
    return status;
}

// when a remapping sub finishes, the oword return/endsub handling code
// calls back in here to continue block execution
int Interp::remap_finished(int phase)
{
    int next_remap,status;
    block_pointer cblock = &CONTROLLING_BLOCK(_setup);

    logRemap("remap_finished phase=%d remap_level=%d call_level=%d filename=%s",
	  phase, _setup.remap_level,_setup.call_level,_setup.filename);

    // the controlling block had a remapped item, which just finished and the
    // oword return/endsub code called in here.
    if (phase < 0) {
	// paranoia.
	if (cblock->remappings.find(-phase) == cblock->remappings.end()) {
	    ERS("remap_finished: got %d - not in cblock.remappings!",phase);
	}
	// done with this phase.
	cblock->remappings.erase(-phase);
	// check the controlling block for the next remapped item
	std::set<int>::iterator it  = cblock->remappings.begin();

	if (it != cblock->remappings.end()) {
	    next_remap = *it;
	    cblock->phase = next_remap;

	    logRemap("starting phase %d  (remap_level=%d call_level=%d)",next_remap,_setup.remap_level,_setup.call_level);

	    // this will execute up to the next remap, and return
	    // after parsing the handler with read()
	    // so blocks[0] is armed (meaning: a osub call is parsed, but not executed yet)
	    status = execute_block(cblock, &_setup);
	    logRemap("phase %d started,  execute_block() returns %d", next_remap, status);

	    if (status < 0) {
		// a remap was parsed, get the block going
		return execute(0);
	    } else
		return status;
	} else {
	    if (cblock->remappings.size()) {
		ERS("BUG - remappings not empty");
	    }
	    // execution of controlling block finished executing a remap, and it contains no more
	    // remapped items. Execute any leftover items.
	    logRemap("no more remaps in controlling_block found (remap_level=%d call_level=%d), remappings size=%zd, dropping",
		     _setup.remap_level,_setup.call_level,cblock->remappings.size());

	    status = execute_block(cblock,  &_setup);

	    if ((status < 0) ||  (status > INTERP_MIN_ERROR)) {
		// status < 0 is a bug; might happen if find_remappings() failed to indicate the next remap
		logRemap("executing block leftover items: %s status=%s  remap_level=%d call_level=%d (failing)",
			 status < 0 ? "BUG":"ERROR", interp_status(status),_setup.remap_level,_setup.call_level);
		if (status < 0)
		    ERS("BUG - check find_remappings()!! status=%d nesting=%d",status,_setup.remap_level);
	    } else {
		// we're done with this remapped block.
		// execute_block may return INTERP_EXECUTE_FINISH if a probe, input or toolchange
		// command was executed.
		// not sure what INTERP_ENDFILE & INTERP_EXIT really mean here.
		// if ((status == INTERP_OK) || (status == INTERP_ENDFILE) || (status == INTERP_EXIT) || (status == INTERP_EXECUTE_FINISH)) {
		// leftover items finished. Drop a remapping level.

		CHP(leave_remap());
		logRemap("executing block leftover items complete, status=%s  remap_level=%d call_level=%d tc=%d probe=%d input=%d mdi_interrupt=%d  line=%d backtoline=%d",
			 interp_status(status),_setup.remap_level,_setup.call_level,_setup.toolchange_flag,
			_setup.probe_flag,_setup.input_flag,_setup.mdi_interrupt,_setup.sequence_number,
			 cblock->line_number);
	    }
	}
	return status;
    } else {
	// "should not happen"
	ERS("BUG: remap_finished(): phase=%d nesting=%d",
	    phase, _setup.remap_level);
    }
    return INTERP_OK;
}


// examine a block for an active items which are remapped
// insert all remapped item phases into block.remapping set
// return number of remaps found
int Interp::find_remappings(block_pointer block, setup_pointer settings)
{
    if (block->f_flag && remapping("F")) {
	if (remap_in_progress("F"))
	    CONTROLLING_BLOCK(*settings).builtin_used = true;
	else
	    block->remappings.insert(STEP_SET_FEED_RATE);
    }
    if (block->s_flag && remapping("S")) {
	if (remap_in_progress("S"))
	    CONTROLLING_BLOCK(*settings).builtin_used = true;
	else
	    block->remappings.insert(STEP_SET_SPINDLE_SPEED);
    }
    if (block->t_flag && remapping("T")) {
	if (remap_in_progress("T"))
	    CONTROLLING_BLOCK(*settings).builtin_used = true;
	else
	    block->remappings.insert(STEP_PREPARE);
    }
    // User defined M-Codes in group 5
    if (IS_USER_MCODE(block,settings,5))
	block->remappings.insert(STEP_M_5);

    // User defined M-Codes in group 6 (including M6, M61)
    // call the remap procedure if it the code in that group is remapped unless:
    // it's an M6 or M61 and a remap is in progress
    // (recursion case)
    if (IS_USER_MCODE(block,settings,6) &&  
	!(((block->m_modes[6] == 6) && remap_in_progress("M6")) ||
	  ((block->m_modes[6] == 61) && remap_in_progress("M61")))) {  
	block->remappings.insert(STEP_M_6); // then call the remap procedure
    } // else we get the builtin behaviour
    
    // User defined M-Codes in group 7
    if (IS_USER_MCODE(block,settings,7))
	block->remappings.insert(STEP_M_7);

    // User defined M-Codes in group 8
    if (IS_USER_MCODE(block,settings,8))
	block->remappings.insert(STEP_M_8);

    // User defined M-Codes in group 9
    if (IS_USER_MCODE(block,settings,9))
	block->remappings.insert(STEP_M_9);

    // User defined M-Codes in group 10
    if (IS_USER_MCODE(block,settings,10))
	block->remappings.insert(STEP_M_10);

    // User-defined motion codes (G0 to G3, G33, G73, G76, G80 to G89)
    // as modified (possibly) by G53.
    int mode = block->g_modes[GM_MOTION];
    if ((mode != -1) && IS_USER_GCODE(mode))
	block->remappings.insert(STEP_MOTION);
    
    // this makes it possible to call remapped codes like cycles:
    // G84.2 x1 y2 
    // x3
    // will execute 'G84.2 x1 y2', then 'G84.2 x3 y2'
    // provided the remap function explicitly sets motion_mode like so:

    // def g842(self,**words):
    //     ....
    //     self.motion_mode = 842
    //     return INTERP_OK

    mode = block->motion_to_be;
    if ((mode != -1) && IS_USER_GCODE(mode)) {
	block->remappings.insert(STEP_MOTION);
    }
    return block->remappings.size();
}

/***********************************************************************/

/*! Interp::exit

Returned Value: int (INTERP_OK)

Side Effects: See below

Called By: external programs

The system parameters are saved to a file and some parts of the world
model are reset. If GET_EXTERNAL_PARAMETER_FILE_NAME provides a
non-empty file name, that name is used for the file that is
written. Otherwise, the default parameter file name is used.

*/

int Interp::exit()
{
  char file_name[LINELEN];

  GET_EXTERNAL_PARAMETER_FILE_NAME(file_name, (LINELEN - 1));
  save_parameters(((file_name[0] ==
                             0) ?
                            RS274NGC_PARAMETER_FILE_NAME_DEFAULT :
                            file_name), _setup.parameters);
  reset();

  return INTERP_OK;
}

void Interp::set_loglevel(int level) { _setup.loggingLevel = level; }


/***********************************************************************/

/*! rs274_ngc_init

Returned Value: int
   If any of the following errors occur, this returns the error code shown.
   Otherwise, this returns INTERP_OK.
   1. Interp::restore_parameters returns an error code.

Side Effects:
   Many values in the _setup structure are reset.
   A USE_LENGTH_UNITS canonical command call is made.
   A SET_FEED_REFERENCE canonical command call is made.
   A SET_ORIGIN_OFFSETS canonical command call is made.
   An INIT_CANON call is made.

Called By: external programs

Currently we are running only in CANON_XYZ feed_reference mode.  There
is no command regarding feed_reference in the rs274 language (we
should try to get one added). The initialization routine, therefore,
always calls SET_FEED_REFERENCE(CANON_XYZ).

*/

int Interp::init()
{
  int k;                        // starting index in parameters of origin offsets
  char filename[LINELEN];
  double *pars;                 // short name for _setup.parameters
  char *iniFileName;

  INIT_CANON();

  iniFileName = getenv("INI_FILE_NAME");

  // the default log file
  _setup.loggingLevel = 0;
  _setup.tool_change_at_g30 = 0;
  _setup.tool_change_quill_up = 0;
  _setup.tool_change_with_spindle_on = 0;
  _setup.a_axis_wrapped = 0;
  _setup.b_axis_wrapped = 0;
  _setup.c_axis_wrapped = 0;
  _setup.random_toolchanger = 0;
  _setup.a_indexer = 0;
  _setup.b_indexer = 0;
  _setup.c_indexer = 0;
  _setup.return_value = 0;
  _setup.value_returned = 0;
  _setup.remap_level = 0; // remapped blocks stack index
  _setup.call_state = CS_NORMAL;

  if(iniFileName != NULL) {

      IniFile inifile;
      if (inifile.Open(iniFileName) == false) {
          fprintf(stderr,"Unable to open inifile:%s:\n", iniFileName);
      } else {

          const char *inistring;

          inifile.Find(&_setup.tool_change_at_g30, "TOOL_CHANGE_AT_G30", "EMCIO");
          inifile.Find(&_setup.tool_change_quill_up, "TOOL_CHANGE_QUILL_UP", "EMCIO");
          inifile.Find(&_setup.tool_change_with_spindle_on, "TOOL_CHANGE_WITH_SPINDLE_ON", "EMCIO");
          inifile.Find(&_setup.a_axis_wrapped, "WRAPPED_ROTARY", "AXIS_3");
          inifile.Find(&_setup.b_axis_wrapped, "WRAPPED_ROTARY", "AXIS_4");
          inifile.Find(&_setup.c_axis_wrapped, "WRAPPED_ROTARY", "AXIS_5");
          inifile.Find(&_setup.random_toolchanger, "RANDOM_TOOLCHANGER", "EMCIO");
          inifile.Find(&_setup.feature_set, "FEATURES", "RS274NGC");

          inifile.Find(&_setup.a_indexer, "LOCKING_INDEXER", "AXIS_3");
          inifile.Find(&_setup.b_indexer, "LOCKING_INDEXER", "AXIS_4");
          inifile.Find(&_setup.c_indexer, "LOCKING_INDEXER", "AXIS_5");
          inifile.Find(&_setup.orient_offset, "ORIENT_OFFSET", "RS274NGC");

          inifile.Find(&_setup.debugmask, "DEBUG", "EMC");

	  _setup.debugmask |= EMC_DEBUG_UNCONDITIONAL;

          if(NULL != (inistring = inifile.Find("LOG_LEVEL", "RS274NGC")))
          {
              _setup.loggingLevel = atol(inistring);
          }

	  // default the log_file to stderr.
          if(NULL != (inistring = inifile.Find("LOG_FILE", "RS274NGC")))
          {
	      if ((log_file = fopen(inistring, "a"))  == NULL) {
		  logDebug( "(%d): Unable to open log file:%s, using stderr",
			  getpid(), inistring);
		  log_file = stderr;
	      }
          } else {
	      log_file = stderr;
	  }

          _setup.use_lazy_close = 1;

	  _setup.wizard_root[0] = 0;
          if(NULL != (inistring = inifile.Find("WIZARD_ROOT", "WIZARD")))
          {
	    logDebug("[WIZARD]WIZARD_ROOT:%s", inistring);
            if (realpath(inistring, _setup.wizard_root) == NULL) {
        	//realpath didn't find the file
		logDebug("realpath failed to find wizard_root:%s:", inistring);
            }
          }
          logDebug("_setup.wizard_root:%s:", _setup.wizard_root);

	  _setup.program_prefix[0] = 0;
          if(NULL != (inistring = inifile.Find("PROGRAM_PREFIX", "DISPLAY")))
          {
	    // found it
            if (realpath(inistring, _setup.program_prefix) == NULL){
        	//realpath didn't find the file
		logDebug("realpath failed to find program_prefix:%s:", inistring);
            }
            logDebug("program prefix:%s: prefix:%s:",
		     inistring, _setup.program_prefix);
          }
          else
          {
	      logDebug("PROGRAM_PREFIX not found");
          }
          logDebug("_setup.program_prefix:%s:", _setup.program_prefix);


          if(NULL != (inistring = inifile.Find("SUBROUTINE_PATH", "RS274NGC")))
          {
            // found it
            int dct;
            char* nextdir;
            char tmpdirs[PATH_MAX+1];

            for (dct=0; dct < MAX_SUB_DIRS; dct++) {
                 _setup.subroutines[dct] = NULL;
            }

            strcpy(tmpdirs,inistring);
            nextdir = strtok(tmpdirs,":");  // first token
            dct = 0;
            while (1) {
                char tmp_path[PATH_MAX];
                char expandnextdir[LINELEN];
                if (inifile.TildeExpansion(nextdir,expandnextdir,sizeof(expandnextdir))) {
                   logDebug("TildeExpansion failed for: %s",nextdir);
                }
                if (realpath(expandnextdir, tmp_path) == NULL){
                   //realpath didn't find the directory
                   logDebug("realpath failed to find subroutines[%d]:%s:",dct,nextdir);
                    _setup.subroutines[dct] = NULL;
                } else {
		    _setup.subroutines[dct] = strstore(tmp_path);
                    logDebug("program prefix[%d]:%s",dct,_setup.subroutines[dct]);
		    dct++;
                }
                if (dct >= MAX_SUB_DIRS) {
                   logDebug("too many entries in SUBROUTINE_PATH, max=%d", MAX_SUB_DIRS);
                   break;
                }
                nextdir = strtok(NULL,":");
                if (nextdir == NULL) break; // no more tokens
             }
          }
          else
          {
              logDebug("SUBROUTINE_PATH not found");
          }
          // subroutine to execute on aborts - for instance to retract
          // toolchange HAL pins
          if (NULL != (inistring = inifile.Find("ON_ABORT_COMMAND", "RS274NGC"))) {
	      _setup.on_abort_command = strstore(inistring);
              logDebug("_setup.on_abort_command=%s", _setup.on_abort_command);
          } else {
	      _setup.on_abort_command = NULL;
          }

	  // initialize the Python plugin singleton
	  extern struct _inittab builtin_modules[];
	  if (inifile.Find("TOPLEVEL", "PYTHON")) {
	      if (PythonPlugin::configure(iniFileName,"PYTHON",  builtin_modules) != NULL) {
		  try {
		      // this import will register the C++->Python converter for Interp
		      bp::object interp_module = bp::import("interpreter");

		      // use a boost::cref to avoid per-call instantiation of the 
		      // Interp Python wrapper (used for the 'self' parameter in handlers)
		      // since interp.init() may be called repeatedly this would create a new
		      // wrapper instance on every init(), abandoning the old one and all user attributes
		      // tacked onto it, so make sure this is done exactly once
		      if (_setup.init_once)  
			  _setup.pythis =  boost::python::object(boost::cref(this));

		      // alias to 'interpreter.this' for the sake of ';py, .... ' comments
		      bp::scope(interp_module).attr("this") =  _setup.pythis;
		  }
		  catch (bp::error_already_set) {
		      std::string exception_msg;
		      if (PyErr_Occurred()) {
			  exception_msg = handle_pyerror();
		      } else
			  exception_msg = "unknown exception";
		      bp::handle_exception();
		      PyErr_Clear();
		      Error("PYTHON: exception during 'this' export:\n%s\n",exception_msg.c_str());
		  }
	      } else {
		  Error("no Python plugin available");
	      }
	  }
 
	  int n = 1;
	  int lineno = -1;
	  _setup.g_remapped.clear();
	  _setup.m_remapped.clear();
	  _setup.remaps.clear();
	  while (NULL != (inistring = inifile.Find("REMAP", "RS274NGC",
						   n, &lineno))) {

	      CHP(parse_remap( inistring,  lineno));
	      n++;
	  }

          // close it
          inifile.Close();
      }
  }

  _setup.length_units = GET_EXTERNAL_LENGTH_UNIT_TYPE();
  USE_LENGTH_UNITS(_setup.length_units);
  GET_EXTERNAL_PARAMETER_FILE_NAME(filename, LINELEN);
  if (filename[0] == 0)
    strcpy(filename, RS274NGC_PARAMETER_FILE_NAME_DEFAULT);
  CHP(restore_parameters(filename));
  pars = _setup.parameters;
  _setup.origin_index = (int) (pars[5220] + 0.0001);
  if(_setup.origin_index < 1 || _setup.origin_index > 9) {
      _setup.origin_index = 1;
      pars[5220] = 1.0;
  }

  k = (5200 + (_setup.origin_index * 20));
  _setup.origin_offset_x = USER_TO_PROGRAM_LEN(pars[k + 1]);
  _setup.origin_offset_y = USER_TO_PROGRAM_LEN(pars[k + 2]);
  _setup.origin_offset_z = USER_TO_PROGRAM_LEN(pars[k + 3]);
  _setup.AA_origin_offset = USER_TO_PROGRAM_ANG(pars[k + 4]);
  _setup.BB_origin_offset = USER_TO_PROGRAM_ANG(pars[k + 5]);
  _setup.CC_origin_offset = USER_TO_PROGRAM_ANG(pars[k + 6]);
  _setup.u_origin_offset = USER_TO_PROGRAM_LEN(pars[k + 7]);
  _setup.v_origin_offset = USER_TO_PROGRAM_LEN(pars[k + 8]);
  _setup.w_origin_offset = USER_TO_PROGRAM_LEN(pars[k + 9]);

  SET_G5X_OFFSET(_setup.origin_index,
                 _setup.origin_offset_x ,
                 _setup.origin_offset_y ,
                 _setup.origin_offset_z ,
                 _setup.AA_origin_offset,
                 _setup.BB_origin_offset,
                 _setup.CC_origin_offset,
                 _setup.u_origin_offset ,
                 _setup.v_origin_offset ,
                 _setup.w_origin_offset);

  if (pars[5210]) {
      _setup.axis_offset_x = USER_TO_PROGRAM_LEN(pars[5211]);
      _setup.axis_offset_y = USER_TO_PROGRAM_LEN(pars[5212]);
      _setup.axis_offset_z = USER_TO_PROGRAM_LEN(pars[5213]);
      _setup.AA_axis_offset = USER_TO_PROGRAM_ANG(pars[5214]);
      _setup.BB_axis_offset = USER_TO_PROGRAM_ANG(pars[5215]);
      _setup.CC_axis_offset = USER_TO_PROGRAM_ANG(pars[5216]);
      _setup.u_axis_offset = USER_TO_PROGRAM_LEN(pars[5217]);
      _setup.v_axis_offset = USER_TO_PROGRAM_LEN(pars[5218]);
      _setup.w_axis_offset = USER_TO_PROGRAM_LEN(pars[5219]);
  } else {
      _setup.axis_offset_x = 0.0;
      _setup.axis_offset_y = 0.0;
      _setup.axis_offset_z = 0.0;
      _setup.AA_axis_offset = 0.0;
      _setup.BB_axis_offset = 0.0;
      _setup.CC_axis_offset = 0.0;
      _setup.u_axis_offset = 0.0;
      _setup.v_axis_offset = 0.0;
      _setup.w_axis_offset = 0.0;
  }

  SET_G92_OFFSET(_setup.axis_offset_x ,
                 _setup.axis_offset_y ,
                 _setup.axis_offset_z ,
                 _setup.AA_axis_offset,
                 _setup.BB_axis_offset,
                 _setup.CC_axis_offset,
                 _setup.u_axis_offset ,
                 _setup.v_axis_offset ,
                 _setup.w_axis_offset);

  _setup.rotation_xy = pars[k+10];
  SET_XY_ROTATION(pars[k+10]);
  SET_FEED_REFERENCE(CANON_XYZ);
//_setup.active_g_codes initialized below
//_setup.active_m_codes initialized below
//_setup.active_settings initialized below
//_setup.block1 does not need initialization
  _setup.blocktext[0] = 0;
//_setup.current_slot set in Interp::synch
//_setup.current_x set in Interp::synch
//_setup.current_y set in Interp::synch
//_setup.current_z set in Interp::synch
  _setup.cutter_comp_side = false;
  _setup.arc_not_allowed = false;
  _setup.cycle_il_flag = false;
  _setup.distance_mode = MODE_ABSOLUTE;
  _setup.ijk_distance_mode = MODE_INCREMENTAL;  // backwards compatability
  _setup.feed_mode = UNITS_PER_MINUTE;
//_setup.feed_override set in Interp::synch
//_setup.feed_rate set in Interp::synch
  _setup.filename[0] = 0;
  _setup.file_pointer = NULL;
//_setup.flood set in Interp::synch
//  _setup.tool_offset_index = 1;  // unused - removed, mah
//_setup.length_units set in Interp::synch
  _setup.line_length = 0;
  _setup.linetext[0] = 0;
//_setup.mist set in Interp::synch
  _setup.motion_mode = G_80;
//_setup.origin_index set above
//_setup.parameters set above
//_setup.parameter_occurrence does not need initialization
//_setup.parameter_numbers does not need initialization
//_setup.parameter_values does not need initialization
//_setup.percent_flag does not need initialization
//_setup.plane set in Interp::synch
  _setup.probe_flag = false;
  _setup.toolchange_flag = false;
  _setup.input_flag = false;
  _setup.input_index = -1;
  _setup.input_digital = false;
  _setup.program_x = 0.;   /* for cutter comp */
  _setup.program_y = 0.;   /* for cutter comp */
  _setup.program_z = 0.;   /* for cutter comp */
  _setup.cutter_comp_firstmove = true;
//_setup.retract_mode does not need initialization
//_setup.selected_tool_slot set in Interp::synch
  _setup.sequence_number = 0;   /*DOES THIS NEED TO BE AT TOP? */
//_setup.speed set in Interp::synch
  _setup.speed_feed_mode = CANON_INDEPENDENT;
//_setup.speed_override set in Interp::synch
//_setup.spindle_turning set in Interp::synch
//_setup.stack does not need initialization
//_setup.stack_index does not need initialization
   ZERO_EMC_POSE(_setup.tool_offset);
//_setup.tool_max set in Interp::synch
//_setup.tool_table set in Interp::synch
//_setup.traverse_rate set in Interp::synch
//_setup.adaptive_feed set in Interp::synch
//_setup.feed_hold set in Interp::synch

  // initialization stuff for subroutines and control structures
  _setup.call_level = 0;
  _setup.defining_sub = 0;
  _setup.skipping_o = 0;
  _setup.offset_map.clear();

  _setup.lathe_diameter_mode = false;
  _setup.parameters[5599] = 1.0; // enable (DEBUG, ) output

  memcpy(_readers, default_readers, sizeof(default_readers));

  long axis_mask = GET_EXTERNAL_AXIS_MASK();
  if(!(axis_mask & AXIS_MASK_X)) _readers[(int)'x'] = 0;
  if(!(axis_mask & AXIS_MASK_Y)) _readers[(int)'y'] = 0;
  if(!(axis_mask & AXIS_MASK_Z)) _readers[(int)'z'] = 0;
  if(!(axis_mask & AXIS_MASK_A)) _readers[(int)'a'] = 0;
  if(!(axis_mask & AXIS_MASK_B)) _readers[(int)'b'] = 0;
  if(!(axis_mask & AXIS_MASK_C)) _readers[(int)'c'] = 0;
  if(!(axis_mask & AXIS_MASK_U)) _readers[(int)'u'] = 0;
  if(!(axis_mask & AXIS_MASK_V)) _readers[(int)'v'] = 0;
  if(!(axis_mask & AXIS_MASK_W)) _readers[(int)'w'] = 0;

  synch(); //synch first, then update the interface

  write_g_codes((block_pointer) NULL, &_setup);
  write_m_codes((block_pointer) NULL, &_setup);
  write_settings(&_setup);

  init_tool_parameters();
  // Synch rest of settings to external world

  // call __init__(self) once in toplevel module if defined
  // once fully set up and sync()ed
  if ((iniFileName != NULL) &&
      _setup.init_once && PYUSABLE && 
      python_plugin->is_callable(NULL, INIT_FUNC)) {

      bp::object retval, tupleargs, kwargs;
      bp::list plist;
      
      plist.append(_setup.pythis); // self
      tupleargs = bp::tuple(plist);
      kwargs = bp::dict();
      
      python_plugin->call(NULL, INIT_FUNC, tupleargs, kwargs, retval);
      CHKS(python_plugin->plugin_status() == PLUGIN_EXCEPTION,
	   "pycall(%s):\n%s", INIT_FUNC,
	   python_plugin->last_exception().c_str());
  }
  _setup.init_once = 0;
  
  return INTERP_OK;
}

/***********************************************************************/

/*! Interp::load_tool_table

Returned Value: int
   If any of the following errors occur, this returns the error code shown.
   Otherwise, this returns INTERP_OK.
   1. _setup.tool_max is larger than CANON_TOOL_MAX: NCE_TOOL_MAX_TOO_LARGE

Side Effects:
   _setup.tool_table[] is modified.

Called By:
   Interp::synch
   external programs

This function calls the canonical interface function GET_EXTERNAL_TOOL_TABLE
to load the whole tool table into the _setup.

The CANON_TOOL_MAX is an upper limit for this software. The
_setup.tool_max is intended to be set for a particular machine.

*/

int Interp::load_tool_table()
{
  int n;

  CHKS((_setup.pockets_max > CANON_POCKETS_MAX), NCE_POCKET_MAX_TOO_LARGE);
  for (n = 0; n < _setup.pockets_max; n++) {
    _setup.tool_table[n] = GET_EXTERNAL_TOOL_TABLE(n);
  }
  for (; n < CANON_POCKETS_MAX; n++) {
    _setup.tool_table[n].toolno = -1;
    ZERO_EMC_POSE(_setup.tool_table[n].offset);
    _setup.tool_table[n].diameter = 0;
    _setup.tool_table[n].orientation = 0;
    _setup.tool_table[n].frontangle = 0;
    _setup.tool_table[n].backangle = 0;
  }
  set_tool_parameters();
  return INTERP_OK;
}

/***********************************************************************/

/*! Interp::open

Returned Value: int
   If any of the following errors occur, this returns the error code shown.
   Otherwise it returns INTERP_OK.
   1. A file is already open: NCE_A_FILE_IS_ALREADY_OPEN
   2. The name of the file is too long: NCE_FILE_NAME_TOO_LONG
   3. The file cannot be opened: NCE_UNABLE_TO_OPEN_FILE

Side Effects: See below

Called By: external programs

The file is opened for reading and _setup.file_pointer is set.
The file name is copied into _setup.filename.
The _setup.sequence_number, is set to zero.
Interp::reset() is called, changing several more _setup attributes.

The manual [NCMS, page 3] discusses the use of the "%" character at the
beginning of a "tape". It is not clear whether it is intended that
every NC-code file should begin with that character.

In the following, "uses percents" means the first non-blank line
of the file must consist of nothing but the percent sign, with optional
leading and trailing white space, and there must be a second line
of the same sort later on in the file. If a file uses percents,
execution stops at the second percent line. Any lines after the
second percent line are ignored.

In this interpreter (recalling that M2 and M30 always ends execution):
1. If execution of a file is ended by M2 or M30 (not necessarily on
the last line of the file), then it is optional that the file
uses percents.
2. If execution of a file is not ended by M2 or M30, then it is
required that the file uses percents.

If the file being opened uses percents, this function turns on the
_setup.percent flag, reads any initial blank lines, and reads the
first line with the "%". If not, after reading enough to determine
that, this function puts the file pointer back at the beginning of the
file.

*/

int Interp::open(const char *filename) //!< string: the name of the input NC-program file
{
  char *line;
  int index;
  int length;

  logOword("open()");
  if(_setup.use_lazy_close && _setup.lazy_closing)
    {
      _setup.use_lazy_close = 0; // so that close will work
      close();
      _setup.use_lazy_close = 1;
      _setup.lazy_closing = 0;
    }
  CHKS((_setup.file_pointer != NULL), NCE_A_FILE_IS_ALREADY_OPEN);
  CHKS((strlen(filename) > (LINELEN - 1)), NCE_FILE_NAME_TOO_LONG);
  _setup.file_pointer = fopen(filename, "r");
  CHKS((_setup.file_pointer == NULL), NCE_UNABLE_TO_OPEN_FILE, filename);
  line = _setup.linetext;
  for (index = -1; index == -1;) {      /* skip blank lines */
    CHKS((fgets(line, LINELEN, _setup.file_pointer) ==
         NULL), NCE_FILE_ENDED_WITH_NO_PERCENT_SIGN);
    length = strlen(line);
    if (length == (LINELEN - 1)) {   // line is too long. need to finish reading the line to recover
      for (; fgetc(_setup.file_pointer) != '\n';);      // could look for EOF
      ERS(NCE_COMMAND_TOO_LONG);
    }
    for (index = (length - 1);  // index set on last char
         (index >= 0) && (isspace(line[index])); index--);
  }
  if (line[index] == '%') {
    for (index--; (index >= 0) && (isspace(line[index])); index--);
    if (index == -1) {
      _setup.percent_flag = true;
      _setup.sequence_number = 1;       // We have already read the first line
      // and we are not going back to it.
    } else {
      fseek(_setup.file_pointer, 0, SEEK_SET);
      _setup.percent_flag = false;
      _setup.sequence_number = 0;       // Going back to line 0
    }
  } else {
    fseek(_setup.file_pointer, 0, SEEK_SET);
    _setup.percent_flag = false;
    _setup.sequence_number = 0; // Going back to line 0
  }
  strcpy(_setup.filename, filename);
  reset();
  return INTERP_OK;
}

int Interp::read_inputs(setup_pointer settings)
{
    // logDebug("read_inputs probe=%d input=%d toolchange=%d",
    // 	     settings->probe_flag, settings->toolchange_flag, settings->input_flag);
    if (settings->probe_flag) {
	CHKS((GET_EXTERNAL_QUEUE_EMPTY() == 0),
	     NCE_QUEUE_IS_NOT_EMPTY_AFTER_PROBING);
	set_probe_data(&_setup);
	settings->probe_flag = false;
    }
    if (settings->toolchange_flag) {
	CHKS((GET_EXTERNAL_QUEUE_EMPTY() == 0),
	     _("Queue is not empty after tool change"));
	refresh_actual_position(&_setup);
	load_tool_table();
	settings->toolchange_flag = false;
    }
    // always track toolchanger-fault and toolchanger-reason codes
    settings->parameters[5600] = GET_EXTERNAL_TC_FAULT();
    settings->parameters[5601] = GET_EXTERNAL_TC_REASON();

    if (settings->input_flag) {
	CHKS((GET_EXTERNAL_QUEUE_EMPTY() == 0),
	     NCE_QUEUE_IS_NOT_EMPTY_AFTER_INPUT);
	if (settings->input_digital) { // we are checking for a digital input
	    settings->parameters[5399] =
		GET_EXTERNAL_DIGITAL_INPUT(settings->input_index,
					   (settings->parameters[5399] != 0.0));
	} else { // checking for analog input
	    settings->parameters[5399] =
		GET_EXTERNAL_ANALOG_INPUT(settings->input_index, settings->parameters[5399]);
	}
	settings->input_flag = false;
    }
    return INTERP_OK;
}

/***********************************************************************/

/*! Interp::read

Returned Value: int
   If any of the following errors occur, this returns the error code shown.
   Otherwise, this returns:
       a. INTERP_ENDFILE if the only non-white character on the line is %,
       b. INTERP_EXECUTE_FINISH if the first character of the
          close_and_downcased line is a slash, and
       c. INTERP_OK otherwise.
   1. The command and_setup.file_pointer are both NULL: INTERP_FILE_NOT_OPEN
   2. The probe_flag is true but the HME command queue is not empty:
      NCE_QUEUE_IS_NOT_EMPTY_AFTER_PROBING
   3. If read_text (which gets a line of NC code from file) or parse_line
     (which parses the line) returns an error code, this returns that code.

Side Effects:
   _setup.sequence_number is incremented.
   The executing block is filled with data.

Called By: external programs

This reads a line of NC-code from the command string or, (if the
command string is NULL) from the currently open file. The
_setup.line_length will be set by read_text. This will be zero if the
line is blank or consists of nothing but a slash. If the length is not
zero, this parses the line into the _setup.block1.

*/

int Interp::_read(const char *command)  //!< may be NULL or a string to read
{
  static char name[] = "Interp::read";
  int read_status;

  // this input reading code is in the wrong place. It should be executed
  // in sync(), not here. This would make correct parameter values available 
  // without doing a read() (e.g. from Python).
  // Unfortunately synch() isnt called in preview (gcodemodule)

#if 0
  if (_setup.probe_flag) {
    CHKS((GET_EXTERNAL_QUEUE_EMPTY() == 0),
        NCE_QUEUE_IS_NOT_EMPTY_AFTER_PROBING);
    set_probe_data(&_setup);
    _setup.probe_flag = false;
  }
  if (_setup.toolchange_flag) {
    CHKS((GET_EXTERNAL_QUEUE_EMPTY() == 0),
         _("Queue is not empty after tool change"));
    refresh_actual_position(&_setup);
    load_tool_table();
    _setup.toolchange_flag = false;
  }
  // always track toolchanger-fault and toolchanger-reason codes
  _setup.parameters[5600] = GET_EXTERNAL_TC_FAULT();
  _setup.parameters[5601] = GET_EXTERNAL_TC_REASON();

  if (_setup.input_flag) {
    CHKS((GET_EXTERNAL_QUEUE_EMPTY() == 0),
        NCE_QUEUE_IS_NOT_EMPTY_AFTER_INPUT);
    if (_setup.input_digital) { // we are checking for a digital input
	_setup.parameters[5399] =
	    GET_EXTERNAL_DIGITAL_INPUT(_setup.input_index,
				      (_setup.parameters[5399] != 0.0));
    } else { // checking for analog input
	_setup.parameters[5399] =
	    GET_EXTERNAL_ANALOG_INPUT(_setup.input_index, _setup.parameters[5399]);
    }
    _setup.input_flag = false;
  }
#endif

  // Support for restartable Python handlers during Auto mode
  // Conceptually a O_call or O_endsub/O_return block might need to be executed several
  // times in a row until it finally returns INTERP_OK, the reason being that all Python
  // procedures might 'yield INTERP_EXECUTE_FINISH' or execute a queue buster an arbitrary number
  // of times. So they need to be called again post-sync and post-read-input possibly several times.
  // 
  // the task readahead logic assumes a block execution may result in a single INTERP_EXECUTE_FINISH
  // and readahead is started therafter immediately. Modifying the readahead logic would be a massive
  // change. Therefore we use the trick to suppress reading the next block as required, which means
  // we will get several calls to execute() in a row which are used to finish the handlers. This is
  // needed for remapped codes which might involve up to three Python handlers, and Python oword subs.
  // Note this is not an issue for NGC oword procedures. The call/return logic will set _setup.call_state to
  // CS_REEXEC_PROLOG, CS_REEXEC_PYBODY, CS_REEXEC_EPILOG or CS_REEXEC_PYOSUB before returning, which 
  // also indicates the point which handler needs to be restarted
  // 
  // We use the following conditions to 'skip reading the next block and stay on the same block' 
  // until done as follows:
  // 
  // 1. block.o_type = O_call and
  //    block.call_type in {CT_PYTHON_OWORD_SUB, CT_REMAP} and
  //    _setup.call_state > CS_NORMAL
  // 
  // 2. block.o_type in {O_endsub, O_return} and
  //    block.call_type in {CT_PYTHON_OWORD_SUB, CT_REMAP} and
  //    _setup.call_state > CS_NORMAL
  // 
  // handlers eventually return INTERP_OK, which sets _setup.call_state to CS_NORMAL. Then
  // normal readahead continues.
  // A call frame is tagged with the eblock->call_type since this potentially needs to persist across
  // several blocks. Inside the execute_call()/execute_return() logic we use the frame call type
  // to decide what to do.
  // The handler reexec code will call read_inputs() just before continuation.
   
  block_pointer eblock = &EXECUTING_BLOCK(_setup);

  if ((_setup.call_state > CS_NORMAL) && 
      (eblock->call_type > CT_NGC_OWORD_SUB)  && 
      ((eblock->o_type == O_call) ||
       (eblock->o_type == O_return) ||
       (eblock->o_type == O_endsub))) {

      logDebug("read(): skipping read");
      _setup.line_length = 0;
      _setup.linetext[0] = 0;
      return INTERP_OK;
  }
  _setup.call_state = CS_NORMAL;
  CHP(read_inputs(&_setup));


  CHKN(((command == NULL) && (_setup.file_pointer == NULL)),
      INTERP_FILE_NOT_OPEN);

  _setup.parameters[5420] = _setup.current_x;
  _setup.parameters[5421] = _setup.current_y;
  _setup.parameters[5422] = _setup.current_z;
  _setup.parameters[5423] = _setup.AA_current;
  _setup.parameters[5424] = _setup.BB_current;
  _setup.parameters[5425] = _setup.CC_current;
  _setup.parameters[5426] = _setup.u_current;
  _setup.parameters[5427] = _setup.v_current;
  _setup.parameters[5428] = _setup.w_current;

  if(_setup.file_pointer)
  {
      EXECUTING_BLOCK(_setup).offset = ftell(_setup.file_pointer);
  }

  read_status =
    read_text(command, _setup.file_pointer, _setup.linetext,
              _setup.blocktext, &_setup.line_length);

  if (read_status == INTERP_ERROR && _setup.skipping_to_sub) {
    _setup.skipping_to_sub = NULL;
  }

  if(command)logDebug("%s:[cmd]:|%s|", name, command);
  else logDebug("%s:|%s|", name, _setup.linetext);

  if ((read_status == INTERP_EXECUTE_FINISH)
      || (read_status == INTERP_OK)) {
    if (_setup.line_length != 0) {
	CHP(parse_line(_setup.blocktext, &(EXECUTING_BLOCK(_setup)), &_setup));
    }

    else // Blank line (zero length)
    {
          /* RUM - this case reached when the block delete '/' character 
             is used, or READ_FULL_COMMENT is false and a comment is the
             only content of a line. 
             If a block o-type is in effect, block->o_number needs to be 
             incremented to allow o-extensions to work. 
             Note that the the block is 'refreshed' by init_block(),
             not created new, so this is a legal operation on block1. */

	// mah: FIXME test this - no idea what this is about; o_number is history
        if (EXECUTING_BLOCK(_setup).o_type != O_none)  {
            // Clear o_type, this isn't line isn't a command...
            EXECUTING_BLOCK(_setup).o_type = 0;
	}
    }
  } else if (read_status == INTERP_ENDFILE);
  else
    ERP(read_status);
  return read_status;
}

int Interp::read(const char *command) 
{
    int status;
    if ((status = _read(command)) > INTERP_MIN_ERROR) {
	unwind_call(status, __FILE__,__LINE__,__FUNCTION__);
    }
    return status;
}

// Reset interpreter state and  terminate a call in progress by
// falling back to toplevel in a controlled way. Idempotent.
int Interp::unwind_call(int status, const char *file, int line, const char *function)
{
    logDebug("unwind_call: call_level=%d status=%s from %s %s:%d",
	     _setup.call_level, interp_status(status), function, file, line);

    for(; _setup.call_level > 0; _setup.call_level--) {
	int i;
	context * sub = _setup.sub_context + _setup.call_level - 1;
	free_named_parameters(&_setup.sub_context[_setup.call_level]);
	if(sub->subName) {
	    logDebug("unwind_call leaving sub '%s'", sub->subName);
	    sub->subName = 0;
	}

	for(i=0; i<INTERP_SUB_PARAMS; i++) {
	    _setup.parameters[i+INTERP_FIRST_SUBROUTINE_PARAM] =
		sub->saved_params[i];
	}

	// When called from Interp::close via Interp::reset, this one is NULL
	if (!_setup.file_pointer) continue;

	// some frames may not have a filename and hence a position to seek to
	// on return, like Python handlers
	// needed to make sure this works in rs274 -n 0 (continue on error) mode
	if (sub->filename && sub->filename[0]) {
	    if(0 != strcmp(_setup.filename, sub->filename)) {
		fclose(_setup.file_pointer);
		_setup.file_pointer = fopen(sub->filename, "r");
		logDebug("unwind_call: reopening '%s' at %ld",
			 sub->filename, sub->position);
		strcpy(_setup.filename, sub->filename);
	    }
	    fseek(_setup.file_pointer, sub->position, SEEK_SET);
	}
	_setup.sequence_number = sub->sequence_number;
	logDebug("unwind_call: setting sequence number=%d from frame %d",
		_setup.sequence_number,_setup.call_level);

    }
    // call_level == 0 here.
 
    if(_setup.sub_name) {
	logDebug("unwind_call: exiting current sub '%s'\n", _setup.sub_name);
	_setup.sub_name = 0;
    }
    _setup.remap_level = 0; // reset remapping stack
    _setup.defining_sub = 0;
    _setup.skipping_o = 0;
    _setup.skipping_to_sub = 0;
    _setup.offset_map.clear();
    _setup.mdi_interrupt = false;

    qc_reset();
    return INTERP_OK;
}
/***********************************************************************/

/*! Interp::reset

Returned Value: int (INTERP_OK)

Side Effects: See below

Called By:
   external programs
   Interp::close
   Interp::exit
   Interp::open

This function resets the parts of the _setup model having to do with
reading and interpreting one line. It does not affect the parts of the
model dealing with a file being open; Interp::open and Interp::close
do that.

There is a hierarchy of resetting the interpreter. Each of the following
calls does everything the ones above it do.

Interp::reset()
Interp::close()
Interp::init()

In addition, Interp::synch and Interp::restore_parameters (both of
which are called by Interp::init) change the model.

*/

int Interp::reset()
{
  _setup.call_state = CS_NORMAL;
  //!!!KL According to the comment,
  //!!!KL this should not be here because this is for
  //!!!KL more than one line.
  //!!!KL But the comment seems wrong -- it is only called at open, close,
  //!!!KL init times which should affect the more global structure.
  //!!!KL (also called by external -- but probably OK)
  //
  // initialization stuff for subroutines and control structures
    _setup.linetext[0] = 0;
    _setup.blocktext[0] = 0;
    _setup.line_length = 0;

    unwind_call(INTERP_OK, __FILE__,__LINE__,__FUNCTION__);
    return INTERP_OK;
}

/***********************************************************************/

/*! Interp::restore_parameters

Returned Value:
  If any of the following errors occur, this returns the error code shown.
  Otherwise it returns INTERP_OK.
  1. The parameter file cannot be opened for reading: NCE_UNABLE_TO_OPEN_FILE
  2. A parameter index is out of range: NCE_PARAMETER_NUMBER_OUT_OF_RANGE
  3. The parameter file is not in increasing order:
     NCE_PARAMETER_FILE_OUT_OF_ORDER

Side Effects: See below

Called By:
  external programs
  Interp::init

This function restores the parameters from a file, modifying the
parameters array. Usually parameters is _setup.parameters. The file
contains lines of the form:

<variable number> <value>

e.g.

5161 10.456

The variable numbers must be in increasing order, and certain
parameters must be included, as given in the _required_parameters
array. These are the axis offsets, the origin index (5220), and nine
sets of origin offsets. Any parameter not given a value in the file
has its value set to zero.

*/
int Interp::restore_parameters(const char *filename)   //!< name of parameter file to read  
{
  FILE *infile;
  char line[256];
  int variable;
  double value;
  int required;                 // number of next required parameter
  int index;                    // index into _required_parameters
  double *pars;                 // short name for _setup.parameters
  int k;

  // it's OK if the parameter file doesn't exist yet
  // it'll be created in due course with some default values
  if(access(filename, F_OK) == -1)
      return INTERP_OK;
  // open original for reading
  infile = fopen(filename, "r");
  CHKS((infile == NULL), _("Unable to open parameter file: '%s'"), filename);

  pars = _setup.parameters;
  k = 0;
  index = 0;
  required = _required_parameters[index++];
  while (feof(infile) == 0) {
    if (fgets(line, 256, infile) == NULL) {
      break;
    }
    // try for a variable-value match in the file
    if (sscanf(line, "%d %lf", &variable, &value) == 2) {
      CHKS(((variable <= 0)
           || (variable >= RS274NGC_MAX_PARAMETERS)),
          NCE_PARAMETER_NUMBER_OUT_OF_RANGE);
      for (; k < RS274NGC_MAX_PARAMETERS; k++) {
        if (k > variable)
          ERS(NCE_PARAMETER_FILE_OUT_OF_ORDER);
        else if (k == variable) {
          pars[k] = value;
          if (k == required)
            required = _required_parameters[index++];
          k++;
          break;
        } else                  // if (k < variable)
        {
          if (k == required)
            required = _required_parameters[index++];
          pars[k] = 0;
        }
      }
    }
  }
  fclose(infile);
  for (; k < RS274NGC_MAX_PARAMETERS; k++) {
    pars[k] = 0;
  }
  return INTERP_OK;
}

/***********************************************************************/

/*! Interp::save_parameters

Returned Value:
  If any of the following errors occur, this returns the error code shown.
  Otherwise it returns INTERP_OK.
  1. The existing file cannot be renamed:  NCE_CANNOT_CREATE_BACKUP_FILE
  2. The renamed file cannot be opened to read: NCE_CANNOT_OPEN_BACKUP_FILE
  3. The new file cannot be opened to write: NCE_CANNOT_OPEN_VARIABLE_FILE
  4. A parameter index is out of range: NCE_PARAMETER_NUMBER_OUT_OF_RANGE
  5. The renamed file is out of order: NCE_PARAMETER_FILE_OUT_OF_ORDER

Side Effects: See below

Called By:
   external programs
   Interp::exit

A file containing variable-value assignments is updated. The old
version of the file is saved under a different name.  For each
variable-value pair in the old file, a line is written in the new file
giving the current value of the variable.  File lines have the form:

<variable number> <value>

e.g.

5161 10.456

If a required parameter is missing from the input file, this does not
complain, but does write it in the output file.

*/
int Interp::save_parameters(const char *filename,      //!< name of file to write
                             const double parameters[]) //!< parameters to save   
{
  FILE *infile;
  FILE *outfile;
  char line[256];
  int variable;
  double value;
  int required;                 // number of next required parameter
  int index;                    // index into _required_parameters
  int k;

  if(access(filename, F_OK)==0) 
  {
    // rename as .bak
    strcpy(line, filename);
    strcat(line, RS274NGC_PARAMETER_FILE_BACKUP_SUFFIX);
    CHKS((rename(filename, line) != 0), NCE_CANNOT_CREATE_BACKUP_FILE);

    // open backup for reading
    infile = fopen(line, "r");
    CHKS((infile == NULL), NCE_CANNOT_OPEN_BACKUP_FILE);
  } else {
    // it's OK if the parameter file doesn't exist yet
    // it will now be created with a default list of parameters
    infile = fopen("/dev/null", "r");
  }
  // open original for writing
  outfile = fopen(filename, "w");
  CHKS((outfile == NULL), NCE_CANNOT_OPEN_VARIABLE_FILE);

  k = 0;
  index = 0;
  required = _required_parameters[index++];
  while (feof(infile) == 0) {
    if (fgets(line, 256, infile) == NULL) {
      break;
    }
    // try for a variable-value match
    if (sscanf(line, "%d %lf", &variable, &value) == 2) {
      CHKS(((variable <= 0)
           || (variable >= RS274NGC_MAX_PARAMETERS)),
          NCE_PARAMETER_NUMBER_OUT_OF_RANGE);
      for (; k < RS274NGC_MAX_PARAMETERS; k++) {
        if (k > variable)
          ERS(NCE_PARAMETER_FILE_OUT_OF_ORDER);
        else if (k == variable) {
          sprintf(line, "%d\t%f\n", k, parameters[k]);
          fputs(line, outfile);
          if (k == required)
            required = _required_parameters[index++];
          k++;
          break;
        } else if (k == required)       // know (k < variable)
        {
          sprintf(line, "%d\t%f\n", k, parameters[k]);
          fputs(line, outfile);
          required = _required_parameters[index++];
        }
      }
    }
  }
  fclose(infile);
  for (; k < RS274NGC_MAX_PARAMETERS; k++) {
    if (k == required) {
      sprintf(line, "%d\t%f\n", k, parameters[k]);
      fputs(line, outfile);
      required = _required_parameters[index++];
    }
  }
  fclose(outfile);
  return INTERP_OK;
}

/***********************************************************************/

/*! Interp::synch

Returned Value: int (INTERP_OK)

Side Effects:
   sets the value of many attribute of _setup by calling various
   GET_EXTERNAL_xxx functions.

Called By:
   Interp::init
   external programs

This function gets the _setup world model in synch with the rest of
the controller.

*/

int Interp::synch()
{

  char file_name[LINELEN];

  _setup.control_mode = GET_EXTERNAL_MOTION_CONTROL_MODE();
  _setup.AA_current = GET_EXTERNAL_POSITION_A();
  _setup.BB_current = GET_EXTERNAL_POSITION_B();
  _setup.CC_current = GET_EXTERNAL_POSITION_C();
  _setup.current_pocket = GET_EXTERNAL_TOOL_SLOT();
  _setup.current_x = GET_EXTERNAL_POSITION_X();
  _setup.current_y = GET_EXTERNAL_POSITION_Y();
  _setup.current_z = GET_EXTERNAL_POSITION_Z();
  _setup.u_current = GET_EXTERNAL_POSITION_U();
  _setup.v_current = GET_EXTERNAL_POSITION_V();
  _setup.w_current = GET_EXTERNAL_POSITION_W();
  _setup.feed_rate = GET_EXTERNAL_FEED_RATE();
  _setup.flood = GET_EXTERNAL_FLOOD();
  _setup.length_units = GET_EXTERNAL_LENGTH_UNIT_TYPE();
  _setup.mist = GET_EXTERNAL_MIST();
  _setup.plane = GET_EXTERNAL_PLANE();
  _setup.selected_pocket = GET_EXTERNAL_SELECTED_TOOL_SLOT();
  _setup.speed = GET_EXTERNAL_SPEED();
  _setup.spindle_turning = GET_EXTERNAL_SPINDLE();
  _setup.pockets_max = GET_EXTERNAL_POCKETS_MAX();
  _setup.traverse_rate = GET_EXTERNAL_TRAVERSE_RATE();
  _setup.feed_override = GET_EXTERNAL_FEED_OVERRIDE_ENABLE();
  _setup.speed_override = GET_EXTERNAL_SPINDLE_OVERRIDE_ENABLE();
  _setup.adaptive_feed = GET_EXTERNAL_ADAPTIVE_FEED_ENABLE();
  _setup.feed_hold = GET_EXTERNAL_FEED_HOLD_ENABLE();

  GET_EXTERNAL_PARAMETER_FILE_NAME(file_name, (LINELEN - 1));
  save_parameters(((file_name[0] ==
                             0) ?
                            RS274NGC_PARAMETER_FILE_NAME_DEFAULT :
                            file_name), _setup.parameters);

  load_tool_table();   /*  must set  _setup.tool_max first */

  // read_inputs(&_setup); // input/probe/toolchange 

  return INTERP_OK;
}

/***********************************************************************/
/***********************************************************************/

/*

The functions in this section are to extract information from the
interpreter.

*/

/***********************************************************************/

/*! Interp::active_g_codes

Returned Value: none

Side Effects: copies active G codes into the codes array

Called By: external programs

See documentation of write_g_codes.

*/

void Interp::active_g_codes(int *codes)        //!< array of codes to copy into
{
  int n;

  for (n = 0; n < ACTIVE_G_CODES; n++) {
    codes[n] = _setup.active_g_codes[n];
  }
}

/***********************************************************************/

/*! Interp::active_m_codes

Returned Value: none

Side Effects: copies active M codes into the codes array

Called By: external programs

See documentation of write_m_codes.

*/

void Interp::active_m_codes(int *codes)        //!< array of codes to copy into
{
  int n;

  for (n = 0; n < ACTIVE_M_CODES; n++) {
    codes[n] = _setup.active_m_codes[n];
  }
}

/***********************************************************************/

/*! Interp::active_settings

Returned Value: none

Side Effects: copies active F, S settings into array

Called By: external programs

See documentation of write_settings.

*/

void Interp::active_settings(double *settings) //!< array of settings to copy into
{
  int n;

  for (n = 0; n < ACTIVE_SETTINGS; n++) {
    settings[n] = _setup.active_settings[n];
  }
}

static char savedError[LINELEN+1];
void Interp::setError(const char *fmt, ...)
{
    va_list ap;

    va_start(ap, fmt);

    vsnprintf(savedError, LINELEN, fmt, ap);

    va_end(ap);
}

const char *Interp::getSavedError()
{
    return savedError;
}

// set error message text without going through printf format interpretation
int Interp::setSavedError(const char *msg)
{
    savedError[0] = '\0';
    strncpy(savedError, msg, LINELEN);
    return INTERP_OK;
}

/***********************************************************************/

/*! Interp::error_text

Returned Value: none

Side Effects: see below

Called By: external programs

This copies the error string whose index in the _rs274ngc_errors array
is error_code into the error_text array -- unless the error_code is
an out-of-bounds index or the length of the error string is not less
than max_size, in which case an empty string is put into the
error_text. The length of the error_text array should be at least
max_size.

*/

void Interp::error_text(int error_code,        //!< code number of error                
                         char *error_text,      //!< char array to copy error text into  
                         int max_size)  //!< maximum number of characters to copy
{
    if(error_code == INTERP_ERROR)
    {
        strncpy(error_text, savedError, max_size);
        error_text[max_size-1] = 0;

        return;
    }

    error_text[0] = 0;
}

/***********************************************************************/

/*! Interp::file_name

Returned Value: none

Side Effects: see below

Called By: external programs

This copies the _setup.filename (the name of the currently open
file) into the file_name array -- unless the name is not shorter than
max_size, in which case a null string is put in the file_name array.


*/

void Interp::file_name(char *file_name,        //!< string: to copy file name into      
                        int max_size)   //!< maximum number of characters to copy
{
  if (strlen(_setup.filename) < ((size_t) max_size))
    strcpy(file_name, _setup.filename);
  else
    file_name[0] = 0;
}

/***********************************************************************/

/*! Interp::line_length

Returned Value: the length of the most recently read line

Side Effects: none

Called By: external programs

*/

int Interp::line_length()
{
  return _setup.line_length;
}

/***********************************************************************/

/*! Interp::line_text

Returned Value: none

Side Effects: See below

Called By: external programs

This copies at most (max_size - 1) non-null characters of the most
recently read line into the line_text string and puts a NULL after the
last non-null character.

*/

void Interp::line_text(char *line_text,        //!< string: to copy line into           
                        int max_size)   //!< maximum number of characters to copy
{
  int n;
  char *the_text;

  the_text = _setup.linetext;
  for (n = 0; n < (max_size - 1); n++) {
    if (the_text[n] != 0)
      line_text[n] = the_text[n];
    else
      break;
  }
  line_text[n] = 0;
}

/***********************************************************************/

/*! Interp::sequence_number

Returned Value: the current interpreter sequence number (how many
lines read since the last time the sequence number was reset to zero,
which happens only when Interp::init or Interp::open is called).

Side Effects: none

Called By: external programs

*/

int Interp::sequence_number()
{
  return _setup.sequence_number;
}

/***********************************************************************/

/*! Interp::stack_name

Returned Value: none

Side Effects: see below

Called By: external programs

This copies at most (max_size - 1) non-null characters from the
string whose index in the _setup.stack array is stack_index into the
function_name string and puts a NULL after the last non-null character --
unless the stack_index is an out-of-bounds index, in which case an
empty string is put into the function_name.

This function is intended to be used several times in a row to get the
stack of function calls that existed when the most recent error
occurred. It should be called first with stack_index equal to 0,
next with stack_index equal to 1, and so on, stopping when an
empty string is returned for the name.

*/

void Interp::stack_name(int stack_index,       //!< index into stack of function names  
                         char *function_name,   //!< string: to copy function name into
                         int max_size)  //!< maximum number of characters to copy
{
  int n;
  char *the_name;

  if ((stack_index > -1) && (stack_index < STACK_LEN)) {
    the_name = _setup.stack[stack_index];
    for (n = 0; n < (max_size - 1); n++) {
      if (the_name[n] != 0)
        function_name[n] = the_name[n];
      else
        break;
    }
    function_name[n] = 0;
  } else
    function_name[0] = 0;
}

/***********************************************************************/

/* Interp::ini_load()

Returned Value: INTERP_OK, RS274NGC_ERROR

Side Effects:
   An INI file containing values for global variables is used to
   update the globals

Called By:
   emctask before calling Interp::init()

The file looks like this:

[RS274NGC]
VARIABLE_FILE = rs274ngc.var

*/


int Interp::ini_load(const char *filename)
{
    IniFile inifile;
    const char *inistring;

    // open it
    if (inifile.Open(filename) == false) {
        logDebug("Unable to open inifile:%s:", filename);
	return -1;
    }

    logDebug("Opened inifile:%s:", filename);


    if (NULL != (inistring = inifile.Find("PARAMETER_FILE", "RS274NGC"))) {
	// found it
	strncpy(_parameter_file_name, inistring, LINELEN);
        if (_parameter_file_name[LINELEN-1] != '\0') {
            logDebug("%s:[RS274NGC]PARAMETER_FILE is too long (max len %d)", filename, LINELEN-1);
            inifile.Close();
            _parameter_file_name[0] = '\0';
            return -1;
        }
        logDebug("found PARAMETER_FILE:%s:", _parameter_file_name);
    } else {
	// not found, leave RS274NGC_PARAMETER_FILE alone
        logDebug("did not find PARAMETER_FILE");
    }

    // close it
    inifile.Close();

    return 0;
}

int Interp::init_tool_parameters()
{
  if (_setup.random_toolchanger) {
     // random_toolchanger: tool at startup expected
    _setup.parameters[5400] = _setup.tool_table[0].toolno;
    _setup.parameters[5401] = _setup.tool_table[0].offset.tran.x;
    _setup.parameters[5402] = _setup.tool_table[0].offset.tran.y;
    _setup.parameters[5403] = _setup.tool_table[0].offset.tran.z;
    _setup.parameters[5404] = _setup.tool_table[0].offset.a;
    _setup.parameters[5405] = _setup.tool_table[0].offset.b;
    _setup.parameters[5406] = _setup.tool_table[0].offset.c;
    _setup.parameters[5407] = _setup.tool_table[0].offset.u;
    _setup.parameters[5408] = _setup.tool_table[0].offset.v;
    _setup.parameters[5409] = _setup.tool_table[0].offset.w;
    _setup.parameters[5410] = _setup.tool_table[0].diameter;
    _setup.parameters[5411] = _setup.tool_table[0].frontangle;
    _setup.parameters[5412] = _setup.tool_table[0].backangle;
    _setup.parameters[5413] = _setup.tool_table[0].orientation;
  } else {
    // non random_toolchanger: no tool at startup, one-time init
    if (_setup.tool_table[0].toolno == -1) {
      default_tool_parameters();
    }
  }
  return 0;
}

int Interp::default_tool_parameters()
{
  _setup.parameters[5400] =  0; // toolno
  _setup.parameters[5401] =  0; // x offset
  _setup.parameters[5402] =  0; // y offset RESERVED
  _setup.parameters[5403] =  0; // z offset
  _setup.parameters[5404] =  0; // a offset RESERVED
  _setup.parameters[5405] =  0; // b offset RESERVED
  _setup.parameters[5406] =  0; // c offset RESERVED
  _setup.parameters[5407] =  0; // u offset RESERVED
  _setup.parameters[5408] =  0; // v offset RESERVED
  _setup.parameters[5409] =  0; // w offset RESERVED
  _setup.parameters[5410] =  0; // diameter
  _setup.parameters[5411] =  0; // frontangle
  _setup.parameters[5412] =  0; // backangle
  _setup.parameters[5413] =  0; // orientation
  return 0;
}

int Interp::set_tool_parameters()
{
  // invoke to set tool parameters for current tool (pocket==0)
  // when a tool is absent, set default (zero offset) tool parameters

  if ((! _setup.random_toolchanger) && (_setup.tool_table[0].toolno <= 0)) {
    default_tool_parameters();
    return 0;
  }
  _setup.parameters[5400] = _setup.tool_table[0].toolno;
  _setup.parameters[5401] = _setup.tool_table[0].offset.tran.x;
  _setup.parameters[5402] = _setup.tool_table[0].offset.tran.y;
  _setup.parameters[5403] = _setup.tool_table[0].offset.tran.z;
  _setup.parameters[5404] = _setup.tool_table[0].offset.a;
  _setup.parameters[5405] = _setup.tool_table[0].offset.b;
  _setup.parameters[5406] = _setup.tool_table[0].offset.c;
  _setup.parameters[5407] = _setup.tool_table[0].offset.u;
  _setup.parameters[5408] = _setup.tool_table[0].offset.v;
  _setup.parameters[5409] = _setup.tool_table[0].offset.w;
  _setup.parameters[5410] = _setup.tool_table[0].diameter;
  _setup.parameters[5411] = _setup.tool_table[0].frontangle;
  _setup.parameters[5412] = _setup.tool_table[0].backangle;
  _setup.parameters[5413] = _setup.tool_table[0].orientation;

  return 0;
}

int Interp::enter_remap(void)
{
    _setup.remap_level++;
    if (_setup.remap_level == MAX_NESTED_REMAPS) {
	_setup.remap_level = 0;
	ERS("maximum nesting of remapped blocks execeeded");
    }

    // push onto block stack
    CONTROLLING_BLOCK(_setup) = EXECUTING_BLOCK(_setup);
    CONTROLLING_BLOCK(_setup).breadcrumbs = 0; // clear trail
    // set later but tested for in remap_in_progress()
    CONTROLLING_BLOCK(_setup).executing_remap = NULL;

    // remember the line where remap was discovered
    if (_setup.remap_level == 1) {
	logRemap("enter_remap: toplevel - saved_line_number=%d",_setup.sequence_number);
	CONTROLLING_BLOCK(_setup).saved_line_number  =
	    _setup.sequence_number;
    } else {
	logRemap("enter_remap into %d - saved_line_number=%d",
		 _setup.remap_level,
		 EXECUTING_BLOCK(_setup).saved_line_number);
	CONTROLLING_BLOCK(_setup).saved_line_number  =
	    EXECUTING_BLOCK(_setup).saved_line_number;
    }
    _setup.sequence_number = 0;
    return INTERP_OK;
}

int Interp::leave_remap(void)
{
    // restore the line number where remap was found
    if (_setup.remap_level == 1) {
	// dropping to top level, so pass onto _setup
	_setup.sequence_number = CONTROLLING_BLOCK(_setup).saved_line_number;
	logRemap("leave_remap into toplevel, restoring seqno=%d",_setup.sequence_number);

    } else {
	// just dropping a nesting level
	EXECUTING_BLOCK(_setup).saved_line_number =
	    CONTROLLING_BLOCK(_setup).saved_line_number ;
	logRemap("leave_remap from %d propagate saved_line_number=%d",
		 _setup.remap_level,
		 EXECUTING_BLOCK(_setup).saved_line_number);
    }
    _setup.blocks[_setup.remap_level].executing_remap = NULL;
    _setup.remap_level--; // drop one nesting level
    if (_setup.remap_level < 0) {
	ERS("BUG: remap_level < 0 : %d",_setup.remap_level);
    }
    return INTERP_OK;
}

int Interp::on_abort(int reason, const char *message)
{
    logDebug("on_abort reason=%d message='%s'", reason, message);

    reset();
    _setup.mdi_interrupt = false;

    // clear in case set by an interrupted remapped procedure
    // if set, may cause a "Queue is not empty after tool change" error
    _setup.toolchange_flag = false;
    _setup.probe_flag = false;
    _setup.input_flag = false;

    if (_setup.on_abort_command == NULL)
	return -1;

    char cmd[LINELEN];

    snprintf(cmd,sizeof(cmd), "%s [%d]",_setup.on_abort_command, reason);
    int status = execute(cmd);

    ERP(status);
    return status;
}

// spun out from interp_o_word so we can use it to test ngc file accessibility during
// config file parsing (REMAP... ngc=<basename>)
FILE *Interp::find_ngc_file(setup_pointer settings,const char *basename, char *foundhere )
{
    FILE *newFP;
    char tmpFileName[PATH_MAX+1];
    char newFileName[PATH_MAX+1];
    char foundPlace[PATH_MAX+1];
    int  dct;

    // look for a new file
    sprintf(tmpFileName, "%s.ngc", basename);

    // find subroutine by search: program_prefix, subroutines, wizard_root
    // use first file found

    // first look in the program_prefix place
    sprintf(newFileName, "%s/%s", settings->program_prefix, tmpFileName);
    newFP = fopen(newFileName, "r");

    // then look in the subroutines place
    if (!newFP) {
	for (dct = 0; dct < MAX_SUB_DIRS; dct++) {
	    if (!settings->subroutines[dct])
		continue;
	    sprintf(newFileName, "%s/%s", settings->subroutines[dct], tmpFileName);
	    newFP = fopen(newFileName, "r");
	    if (newFP) {
		// logOword("fopen: |%s|", newFileName);
		break; // use first occurrence in dir search
	    }
	}
    }
    // if not found, search the wizard tree
    if (!newFP) {
	int ret;
	ret = findFile(settings->wizard_root, tmpFileName, foundPlace);

	if (INTERP_OK == ret) {
	    // create the long name
	    sprintf(newFileName, "%s/%s",
		    foundPlace, tmpFileName);
	    newFP = fopen(newFileName, "r");
	}
    }
    if (foundhere && (newFP != NULL)) 
	strcpy(foundhere, newFileName);
    return newFP;
}

static std::set<std::string> stringtable;

const char *strstore(const char *s)
{
    using namespace std;

    if (s == NULL)
        throw invalid_argument("strstore(): NULL argument");
    pair< set<string>::iterator, bool > pair = stringtable.insert(s);
    return string(*pair.first).c_str();
}

<|MERGE_RESOLUTION|>--- conflicted
+++ resolved
@@ -278,12 +278,8 @@
           }
       }
       _setup.mdi_interrupt = false;
-<<<<<<< HEAD
-=======
      if (MDImode)
 	  FINISH();
-#endif
->>>>>>> f37c689f
       return INTERP_OK;
     }
 
