--- conflicted
+++ resolved
@@ -1648,18 +1648,13 @@
 	stat->analog_output[aio] = emcmotStatus.analog_output[aio];
     }
 
-<<<<<<< HEAD
+    // set the status flag
+    error = 0;
+    exec = 0;
+
     // FIXME-AJ: joints not axes
     for (joint = 0; joint < stat->traj.axes; joint++) {
 	if (stat->joint[joint].status == RCS_ERROR) {
-=======
-    // set the status flag
-    error = 0;
-    exec = 0;
-
-    for (axis = 0; axis < stat->traj.axes; axis++) {
-	if (stat->axis[axis].status == RCS_ERROR) {
->>>>>>> 2947e10b
 	    error = 1;
 	    break;
 	}
