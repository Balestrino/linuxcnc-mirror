<?xml version="1.0"?>
<interface>
  <requires lib="gtk+" version="2.16"/>
  <!-- interface-requires gladevcp 0.0 -->
  <!-- interface-naming-policy project-wide -->
  <object class="GtkAdjustment" id="adf_probe_vel">
    <property name="value">10</property>
    <property name="upper">100</property>
    <property name="step_increment">1</property>
  </object>
  <object class="GtkAdjustment" id="adj_dro_size">
    <property name="value">28</property>
    <property name="lower">20</property>
    <property name="upper">56</property>
    <property name="step_increment">1</property>
    <signal name="value_changed" handler="on_adj_dro_size_value_changed"/>
  </object>
  <object class="GtkAdjustment" id="adj_feed">
    <property name="value">100</property>
    <property name="upper">200</property>
    <property name="step_increment">1</property>
    <signal name="value_changed" handler="on_adj_feed_value_changed"/>
  </object>
  <object class="GtkAdjustment" id="adj_grid_size">
    <property name="upper">100</property>
    <property name="step_increment">0.10000000000000001</property>
  </object>
  <object class="GtkAdjustment" id="adj_height">
    <property name="value">750</property>
    <property name="lower">750</property>
    <property name="upper">2000</property>
    <property name="step_increment">1</property>
    <signal name="value_changed" handler="on_adj_height_value_changed"/>
  </object>
  <object class="GtkAdjustment" id="adj_jog_vel">
    <property name="value">1500</property>
    <property name="upper">10500</property>
    <property name="step_increment">50</property>
  </object>
  <object class="GtkAdjustment" id="adj_max_messages">
    <property name="value">10</property>
    <property name="lower">1</property>
    <property name="upper">25</property>
    <property name="step_increment">1</property>
    <signal name="value_changed" handler="on_adj_max_messages_value_changed"/>
  </object>
  <object class="GtkAdjustment" id="adj_max_vel">
    <property name="value">1800</property>
    <property name="upper">8500</property>
    <property name="step_increment">100</property>
    <signal name="value_changed" handler="on_adj_max_vel_value_changed"/>
  </object>
  <object class="GtkAdjustment" id="adj_probe_height">
    <property name="value">32.429000000000002</property>
    <property name="upper">999</property>
    <property name="step_increment">0.001</property>
  </object>
  <object class="GtkAdjustment" id="adj_scale_feed_override">
    <property name="value">1</property>
    <property name="lower">0.10000000000000001</property>
    <property name="upper">10</property>
    <property name="step_increment">0.10000000000000001</property>
    <signal name="value_changed" handler="on_adj_scale_feed_override_value_changed"/>
  </object>
  <object class="GtkAdjustment" id="adj_scale_jog_vel">
    <property name="value">1</property>
    <property name="lower">0.10000000000000001</property>
    <property name="upper">1000</property>
    <property name="step_increment">0.10000000000000001</property>
    <signal name="value_changed" handler="on_adj_scale_jog_vel_value_changed"/>
  </object>
  <object class="GtkAdjustment" id="adj_scale_max_vel">
    <property name="value">1</property>
    <property name="lower">0.10000000000000001</property>
    <property name="upper">1000</property>
    <property name="step_increment">0.10000000000000001</property>
    <signal name="value_changed" handler="on_adj_scale_max_vel_value_changed"/>
  </object>
  <object class="GtkAdjustment" id="adj_scale_spindle_override">
    <property name="value">1</property>
    <property name="lower">0.10000000000000001</property>
    <property name="upper">10</property>
    <property name="step_increment">0.10000000000000001</property>
    <signal name="value_changed" handler="on_adj_scale_spindle_override_value_changed"/>
  </object>
  <object class="GtkAdjustment" id="adj_search_vel">
    <property name="value">100</property>
    <property name="upper">10000</property>
    <property name="step_increment">1</property>
  </object>
  <object class="GtkAdjustment" id="adj_spindle">
    <property name="value">100</property>
    <property name="upper">150</property>
    <property name="step_increment">1</property>
    <signal name="value_changed" handler="on_adj_spindle_value_changed"/>
  </object>
  <object class="GtkAdjustment" id="adj_spindle_bar_max">
    <property name="value">6000</property>
    <property name="upper">100000</property>
    <property name="step_increment">50</property>
    <signal name="value_changed" handler="on_adj_spindle_bar_max_value_changed"/>
  </object>
  <object class="GtkAdjustment" id="adj_spindle_bar_min">
    <property name="upper">10000</property>
    <property name="step_increment">50</property>
    <signal name="value_changed" handler="on_adj_spindle_bar_min_value_changed"/>
  </object>
  <object class="GtkAdjustment" id="adj_start_spindle_RPM">
    <property name="value">300</property>
    <property name="lower">50</property>
    <property name="upper">10000</property>
    <property name="step_increment">25</property>
    <signal name="value_changed" handler="on_adj_start_spindle_RPM_value_changed"/>
  </object>
  <object class="GtkAdjustment" id="adj_width">
    <property name="value">979</property>
    <property name="lower">979</property>
    <property name="upper">1280</property>
    <property name="step_increment">1</property>
    <signal name="value_changed" handler="on_adj_width_value_changed"/>
  </object>
  <object class="GtkAdjustment" id="adj_width_popup">
    <property name="value">200</property>
    <property name="lower">100</property>
    <property name="upper">1280</property>
    <property name="step_increment">1</property>
    <signal name="value_changed" handler="on_adj_width_popup_value_changed"/>
  </object>
  <object class="GtkAdjustment" id="adj_x_pos">
    <property name="value">40</property>
    <property name="upper">1024</property>
    <property name="step_increment">1</property>
    <signal name="value_changed" handler="on_adj_x_pos_value_changed"/>
  </object>
  <object class="GtkAdjustment" id="adj_x_pos_popup">
    <property name="value">30</property>
    <property name="upper">2000</property>
    <property name="step_increment">1</property>
    <signal name="value_changed" handler="on_adj_x_pos_popup_value_changed"/>
  </object>
  <object class="GtkAdjustment" id="adj_y_pos">
    <property name="value">30</property>
    <property name="upper">768</property>
    <property name="step_increment">1</property>
    <signal name="value_changed" handler="on_adj_y_pos_value_changed"/>
  </object>
  <object class="GtkAdjustment" id="adj_y_pos_popup">
    <property name="value">55</property>
    <property name="upper">2000</property>
    <property name="step_increment">1</property>
    <signal name="value_changed" handler="on_adj_y_pos_popup_value_changed"/>
  </object>
  <object class="GtkTextBuffer" id="alarm_buffer"/>
  <object class="GtkFileFilter" id="ff_file_to_load"/>
  <object class="GtkFileFilter" id="filefilter1"/>
  <object class="EMC_Action_Open" id="hal_action_open"/>
  <object class="EMC_Action_Reload" id="hal_action_reload"/>
  <object class="EMC_Action_Save" id="hal_action_save">
    <property name="textview">gcode_view</property>
  </object>
  <object class="EMC_Action_SaveAs" id="hal_action_saveas">
    <property name="textview">gcode_view</property>
  </object>
  <object class="EMC_Stat" id="hal_status">
    <signal name="state_off" handler="on_hal_status_state_off"/>
    <signal name="interp_run" handler="on_hal_status_interp_run"/>
    <signal name="state_estop_reset" handler="on_hal_status_state_estop_reset"/>
    <signal name="not_all_homed" handler="on_hal_status_not_all_homed"/>
    <signal name="mode_manual" handler="on_hal_status_mode_manual"/>
    <signal name="homed" handler="on_hal_status_homed"/>
    <signal name="mode_mdi" handler="on_hal_status_mode_mdi"/>
    <signal name="state_on" handler="on_hal_status_state_on"/>
    <signal name="mode_auto" handler="on_hal_status_mode_auto"/>
    <signal name="line_changed" handler="on_hal_status_line_changed"/>
    <signal name="file_loaded" handler="on_hal_status_file_loaded"/>
    <signal name="all_homed" handler="on_hal_status_all_homed"/>
    <signal name="interp_idle" handler="on_hal_status_interp_idle"/>
    <signal name="state_estop" handler="on_hal_status_state_estop"/>
    <signal name="tool_in_spindle_changed" handler="on_hal_status_tool_in_spindle_changed"/>
  </object>
  <object class="GtkImage" id="img_auto">
    <property name="visible">True</property>
    <property name="pixbuf">images/auto_mode.png</property>
  </object>
  <object class="GtkImage" id="img_back_file_load">
    <property name="visible">True</property>
    <property name="icon_name">edit-undo</property>
  </object>
  <object class="GtkImage" id="img_back_ref">
    <property name="visible">True</property>
    <property name="icon_name">edit-undo</property>
  </object>
  <object class="GtkImage" id="img_back_tool">
    <property name="visible">True</property>
    <property name="icon_name">edit-undo</property>
  </object>
  <object class="GtkImage" id="img_back_zero">
    <property name="visible">True</property>
    <property name="icon_name">edit-undo</property>
  </object>
  <object class="GtkImage" id="img_back_zero1">
    <property name="visible">True</property>
    <property name="ypad">3</property>
    <property name="icon_name">edit-undo</property>
  </object>
  <object class="GtkImage" id="img_brake_macro">
    <property name="visible">True</property>
    <property name="pixbuf">images/stop.png</property>
  </object>
  <object class="GtkImage" id="img_close">
    <property name="visible">True</property>
    <property name="pixbuf">images/exit_application.png</property>
  </object>
  <object class="GtkImage" id="img_close1">
    <property name="visible">True</property>
    <property name="pixbuf">images/exit_application.png</property>
  </object>
  <object class="GtkImage" id="img_coolant_off">
    <property name="visible">True</property>
    <property name="pixbuf">images/coolant_off.png</property>
  </object>
  <object class="GtkImage" id="img_coolant_on">
    <property name="visible">True</property>
    <property name="pixbuf">images/coolant_on.gif</property>
  </object>
  <object class="GtkImage" id="img_dir_up">
    <property name="visible">True</property>
    <property name="icon_name">go-up</property>
  </object>
  <object class="GtkImage" id="img_editor">
    <property name="visible">True</property>
    <property name="pixbuf">images/editor.png</property>
  </object>
  <object class="GtkImage" id="img_emergency_off">
    <property name="width_request">48</property>
    <property name="height_request">48</property>
    <property name="visible">True</property>
    <property name="pixbuf">images/E-Stop.gif</property>
  </object>
  <object class="GtkImage" id="img_forward">
    <property name="width_request">48</property>
    <property name="height_request">48</property>
    <property name="visible">True</property>
    <property name="pixbuf">images/forward.png</property>
  </object>
  <object class="GtkImage" id="img_forward_on">
    <property name="width_request">48</property>
    <property name="height_request">48</property>
    <property name="visible">True</property>
    <property name="pixbuf">images/forward_on.gif</property>
  </object>
  <object class="GtkImage" id="img_fullsize_preview">
    <property name="visible">True</property>
    <property name="pixbuf">images/fullscreen_preview.png</property>
  </object>
  <object class="GtkImage" id="img_fullsize_preview1">
    <property name="visible">True</property>
    <property name="pixbuf">images/fullscreen_preview.png</property>
  </object>
  <object class="GtkImage" id="img_hom_all">
    <property name="visible">True</property>
    <property name="pixbuf">images/refall.png</property>
  </object>
  <object class="GtkImage" id="img_home">
    <property name="visible">True</property>
    <property name="stock">gtk-home</property>
  </object>
  <object class="GtkImage" id="img_home_c">
    <property name="visible">True</property>
    <property name="pixbuf">images/refc.png</property>
  </object>
  <object class="GtkImage" id="img_home_u">
    <property name="visible">True</property>
    <property name="pixbuf">images/refu.png</property>
  </object>
  <object class="GtkImage" id="img_home_v">
    <property name="visible">True</property>
    <property name="pixbuf">images/refv.png</property>
  </object>
  <object class="GtkImage" id="img_home_w">
    <property name="visible">True</property>
    <property name="pixbuf">images/refw.png</property>
  </object>
  <object class="GtkImage" id="img_jump_to">
    <property name="visible">True</property>
    <property name="stock">gtk-jump-to</property>
  </object>
  <object class="GtkImage" id="img_machine_on">
    <property name="visible">True</property>
    <property name="pixbuf">images/machine_on.png</property>
  </object>
  <object class="GtkImage" id="img_manual">
    <property name="visible">True</property>
    <property name="pixbuf">images/manual_mode.png</property>
  </object>
  <object class="GtkImage" id="img_mdi">
    <property name="visible">True</property>
    <property name="pixbuf">images/mdi_mode.png</property>
  </object>
  <object class="GtkImage" id="img_mist_off">
    <property name="visible">True</property>
    <property name="pixbuf">images/mist_off.png</property>
  </object>
  <object class="GtkImage" id="img_mist_on">
    <property name="visible">True</property>
    <property name="pixbuf">images/mist_on.gif</property>
  </object>
  <object class="GtkImage" id="img_open">
    <property name="visible">True</property>
    <property name="stock">gtk-open</property>
  </object>
  <object class="GtkImage" id="img_ref_al">
    <property name="visible">True</property>
    <property name="pixbuf">images/refall.png</property>
  </object>
  <object class="GtkImage" id="img_reverse_on">
    <property name="width_request">48</property>
    <property name="height_request">48</property>
    <property name="visible">True</property>
    <property name="pixbuf">images/reverse_on.gif</property>
  </object>
  <object class="GtkImage" id="img_run">
    <property name="visible">True</property>
    <property name="pixbuf">images/start.png</property>
  </object>
  <object class="GtkImage" id="img_run_from">
    <property name="visible">True</property>
    <property name="sensitive">False</property>
    <property name="pixbuf">images/runfrom.png</property>
  </object>
  <object class="GtkImage" id="img_sel_next">
    <property name="visible">True</property>
    <property name="stock">gtk-go-forward</property>
  </object>
  <object class="GtkImage" id="img_sel_prev">
    <property name="visible">True</property>
    <property name="stock">gtk-go-back</property>
  </object>
  <object class="GtkImage" id="img_select">
    <property name="visible">True</property>
    <property name="stock">gtk-ok</property>
  </object>
  <object class="GtkImage" id="img_sstop">
    <property name="width_request">48</property>
    <property name="height_request">48</property>
    <property name="visible">True</property>
    <property name="pixbuf">images/stop_on.gif</property>
  </object>
  <object class="GtkImage" id="img_step">
    <property name="visible">True</property>
    <property name="pixbuf">images/step.png</property>
  </object>
  <object class="GtkImage" id="img_stop">
    <property name="visible">True</property>
    <property name="pixbuf">images/stop.png</property>
  </object>
  <object class="GtkImage" id="img_stop_on">
    <property name="width_request">48</property>
    <property name="height_request">48</property>
    <property name="visible">True</property>
    <property name="pixbuf">images/stop.gif</property>
  </object>
  <object class="GtkImage" id="img_toolchange">
    <property name="visible">True</property>
    <property name="pixbuf">images/toolchange.png</property>
  </object>
  <object class="GtkImage" id="img_toolchange1">
    <property name="visible">True</property>
    <property name="pixbuf">images/toolchange.png</property>
  </object>
  <object class="GtkImage" id="img_touch_off">
    <property name="visible">True</property>
    <property name="pixbuf">images/touchoffwz.png</property>
  </object>
  <object class="GtkImage" id="img_touch_off_z">
    <property name="visible">True</property>
    <property name="pixbuf">images/touchoffwz.png</property>
  </object>
  <object class="GtkImage" id="img_unhome">
    <property name="visible">True</property>
    <property name="pixbuf">images/unhome.png</property>
  </object>
  <object class="GtkImage" id="img_user_tabs">
    <property name="visible">True</property>
    <property name="pixbuf">images/user_tabs.png</property>
  </object>
  <object class="GtkImage" id="img_zoom_in">
    <property name="visible">True</property>
    <property name="pixbuf">images/zoom-in.png</property>
  </object>
  <object class="GtkImage" id="img_zoom_out">
    <property name="visible">True</property>
    <property name="pixbuf">images/zoom-out.png</property>
  </object>
  <object class="GtkListStore" id="lst_button_mode">
    <columns>
      <!-- column-name button_mode -->
      <column type="gint"/>
      <!-- column-name button_mode_description -->
      <column type="gchararray"/>
    </columns>
    <data>
      <row>
        <col id="0">0</col>
        <col id="1" translatable="yes">left rotate,  middle move,  right zoom</col>
      </row>
      <row>
        <col id="0">1</col>
        <col id="1" translatable="yes">left zoom,  middle move,  right rotate</col>
      </row>
      <row>
        <col id="0">2</col>
        <col id="1" translatable="yes">left move,  middle rotate,  right zoom</col>
      </row>
      <row>
        <col id="0">3</col>
        <col id="1" translatable="yes">left zoom,  middle rotate,  right move</col>
      </row>
      <row>
        <col id="0">4</col>
        <col id="1" translatable="yes">left move,  middle zoom,  right rotate</col>
      </row>
      <row>
        <col id="0">5</col>
        <col id="1" translatable="yes">left rotate,  middle zoom,  right move</col>
      </row>
    </data>
  </object>
  <object class="GtkListStore" id="lstst_themes">
    <columns>
      <!-- column-name text -->
      <column type="gchararray"/>
    </columns>
    <data>
      <row>
        <col id="0">test</col>
      </row>
      <row>
        <col id="0">test2</col>
      </row>
    </data>
  </object>
  <object class="GtkWindow" id="window1">
    <property name="width_request">979</property>
    <property name="height_request">750</property>
    <property name="title">gmoccapy</property>
    <property name="icon">images/Logo.png</property>
    <signal name="destroy" handler="on_window1_destroy"/>
    <signal name="show" handler="on_window1_show"/>
    <child>
      <object class="GtkVBox" id="vbox1">
        <property name="visible">True</property>
        <child>
          <object class="GtkHBox" id="hbox1">
            <property name="visible">True</property>
            <child>
              <object class="GtkHBox" id="box_left">
                <property name="visible">True</property>
                <child>
                  <placeholder/>
                </child>
              </object>
              <packing>
                <property name="expand">False</property>
                <property name="position">0</property>
              </packing>
            </child>
            <child>
              <object class="GtkNotebook" id="ntb_main">
                <property name="visible">True</property>
                <property name="can_focus">True</property>
                <property name="show_tabs">False</property>
                <signal name="switch_page" handler="on_ntb_main_switch_page"/>
                <child>
                  <object class="GtkVBox" id="vbox2">
                    <property name="visible">True</property>
                    <child>
                      <object class="GtkHBox" id="hbox2">
                        <property name="visible">True</property>
                        <child>
                          <object class="GtkVBox" id="vbox14">
                            <property name="visible">True</property>
                            <child>
                              <object class="GtkNotebook" id="ntb_preview">
                                <property name="visible">True</property>
                                <property name="show_tabs">False</property>
                                <property name="homogeneous">True</property>
                                <child>
                                  <object class="GtkVBox" id="vbox15">
                                    <property name="visible">True</property>
                                    <child>
                                      <object class="GtkVBox" id="vbox_preview1">
                                        <property name="visible">True</property>
                                        <child>
                                          <object class="GtkEventBox" id="eb_program_label">
                                            <property name="visible">True</property>
                                            <child>
                                              <object class="GtkLabel" id="lbl_program">
                                                <property name="visible">True</property>
                                                <property name="label" translatable="yes">No Program loaded</property>
                                                <attributes>
                                                  <attribute name="foreground" value="#ffffffffffff"/>
                                                  <attribute name="background" value="#000000000000"/>
                                                </attributes>
                                              </object>
                                            </child>
                                          </object>
                                          <packing>
                                            <property name="expand">False</property>
                                            <property name="position">0</property>
                                          </packing>
                                        </child>
                                        <child>
                                          <object class="GtkEventBox" id="eventbox_gremlin">
                                            <property name="visible">True</property>
                                            <child>
                                              <object class="HAL_Gremlin" id="gremlin">
                                                <property name="visible">True</property>
                                                <property name="double_buffered">False</property>
                                                <property name="use_commanded">False</property>
                                                <property name="enable_dro">False</property>
                                                <property name="show_dtg">False</property>
                                              </object>
                                            </child>
                                          </object>
                                          <packing>
                                            <property name="position">1</property>
                                          </packing>
                                        </child>
                                      </object>
                                      <packing>
                                        <property name="position">0</property>
                                      </packing>
                                    </child>
                                    <child>
                                      <object class="GtkTable" id="tbl_gremlin_button">
                                        <property name="visible">True</property>
                                        <property name="n_columns">13</property>
                                        <property name="column_spacing">5</property>
                                        <child>
                                          <object class="GtkButton" id="btn_delete_view">
                                            <property name="width_request">48</property>
                                            <property name="height_request">48</property>
                                            <property name="visible">True</property>
                                            <property name="can_focus">True</property>
                                            <property name="receives_default">True</property>
                                            <property name="tooltip_text" translatable="yes">clear plot</property>
                                            <signal name="clicked" handler="on_btn_delete_view_clicked"/>
                                            <child>
                                              <object class="GtkImage" id="img_tool_clear">
                                                <property name="visible">True</property>
                                                <property name="pixbuf">images/clear.png</property>
                                              </object>
                                            </child>
                                          </object>
                                          <packing>
                                            <property name="left_attach">12</property>
                                            <property name="right_attach">13</property>
                                            <property name="x_options">GTK_SHRINK</property>
                                            <property name="y_options">GTK_SHRINK</property>
                                          </packing>
                                        </child>
                                        <child>
                                          <object class="GtkButton" id="btn_zoom_in">
                                            <property name="width_request">48</property>
                                            <property name="height_request">48</property>
                                            <property name="visible">True</property>
                                            <property name="can_focus">True</property>
                                            <property name="receives_default">True</property>
                                            <property name="tooltip_text" translatable="yes">Zoom in</property>
                                            <property name="image">img_zoom_in</property>
                                            <signal name="clicked" handler="on_btn_zoom_in_clicked"/>
                                          </object>
                                          <packing>
                                            <property name="left_attach">8</property>
                                            <property name="right_attach">9</property>
                                            <property name="x_options">GTK_SHRINK</property>
                                            <property name="y_options">GTK_SHRINK</property>
                                          </packing>
                                        </child>
                                        <child>
                                          <object class="GtkButton" id="btn_zoom_out">
                                            <property name="width_request">48</property>
                                            <property name="height_request">48</property>
                                            <property name="visible">True</property>
                                            <property name="can_focus">True</property>
                                            <property name="receives_default">True</property>
                                            <property name="tooltip_text" translatable="yes">Zoom out</property>
                                            <property name="image">img_zoom_out</property>
                                            <signal name="clicked" handler="on_btn_zoom_out_clicked"/>
                                          </object>
                                          <packing>
                                            <property name="left_attach">9</property>
                                            <property name="right_attach">10</property>
                                            <property name="x_options">GTK_SHRINK</property>
                                            <property name="y_options">GTK_SHRINK</property>
                                          </packing>
                                        </child>
                                        <child>
                                          <object class="GtkRadioButton" id="rbt_view_p">
                                            <property name="width_request">48</property>
                                            <property name="height_request">48</property>
                                            <property name="visible">True</property>
                                            <property name="can_focus">True</property>
                                            <property name="receives_default">False</property>
                                            <property name="tooltip_text" translatable="yes">view perspective</property>
                                            <property name="active">True</property>
                                            <property name="draw_indicator">False</property>
                                            <signal name="toggled" handler="on_rbt_view_p_toggled"/>
                                            <child>
                                              <object class="GtkImage" id="img_view_p">
                                                <property name="visible">True</property>
                                                <property name="pixbuf">images/toolaxisp.png</property>
                                              </object>
                                            </child>
                                          </object>
                                          <packing>
                                            <property name="x_options">GTK_SHRINK</property>
                                            <property name="y_options">GTK_SHRINK</property>
                                          </packing>
                                        </child>
                                        <child>
                                          <object class="GtkRadioButton" id="rbt_view_x">
                                            <property name="width_request">48</property>
                                            <property name="height_request">48</property>
                                            <property name="visible">True</property>
                                            <property name="can_focus">True</property>
                                            <property name="receives_default">False</property>
                                            <property name="tooltip_text" translatable="yes">view along the X axis from positive to negative</property>
                                            <property name="draw_indicator">False</property>
                                            <property name="group">rbt_view_p</property>
                                            <signal name="toggled" handler="on_rbt_view_x_toggled"/>
                                            <child>
                                              <object class="GtkImage" id="img_view_x">
                                                <property name="visible">True</property>
                                                <property name="pixbuf">images/toolaxisx.png</property>
                                              </object>
                                            </child>
                                          </object>
                                          <packing>
                                            <property name="left_attach">1</property>
                                            <property name="right_attach">2</property>
                                            <property name="x_options">GTK_SHRINK</property>
                                            <property name="y_options">GTK_SHRINK</property>
                                          </packing>
                                        </child>
                                        <child>
                                          <object class="GtkRadioButton" id="rbt_view_y">
                                            <property name="width_request">48</property>
                                            <property name="height_request">48</property>
                                            <property name="visible">True</property>
                                            <property name="can_focus">True</property>
                                            <property name="receives_default">False</property>
                                            <property name="tooltip_text" translatable="yes">view along the Y axis from positive to negative</property>
                                            <property name="draw_indicator">False</property>
                                            <property name="group">rbt_view_p</property>
                                            <signal name="toggled" handler="on_rbt_view_y_toggled"/>
                                            <child>
                                              <object class="GtkImage" id="img_view_y">
                                                <property name="visible">True</property>
                                                <property name="pixbuf">images/toolaxisy.png</property>
                                              </object>
                                            </child>
                                          </object>
                                          <packing>
                                            <property name="left_attach">2</property>
                                            <property name="right_attach">3</property>
                                            <property name="x_options">GTK_SHRINK</property>
                                            <property name="y_options">GTK_SHRINK</property>
                                          </packing>
                                        </child>
                                        <child>
                                          <object class="GtkRadioButton" id="rbt_view_z">
                                            <property name="width_request">48</property>
                                            <property name="height_request">48</property>
                                            <property name="visible">True</property>
                                            <property name="can_focus">True</property>
                                            <property name="receives_default">False</property>
                                            <property name="tooltip_text" translatable="yes">view along the Z axis from positive to negative</property>
                                            <property name="draw_indicator">False</property>
                                            <property name="group">rbt_view_p</property>
                                            <signal name="toggled" handler="on_rbt_view_z_toggled"/>
                                            <child>
                                              <object class="GtkImage" id="img_view_z">
                                                <property name="width_request">48</property>
                                                <property name="height_request">48</property>
                                                <property name="visible">True</property>
                                                <property name="pixbuf">images/toolaxisz.png</property>
                                              </object>
                                            </child>
                                          </object>
                                          <packing>
                                            <property name="left_attach">3</property>
                                            <property name="right_attach">4</property>
                                            <property name="x_options">GTK_SHRINK</property>
                                            <property name="y_options">GTK_SHRINK</property>
                                          </packing>
                                        </child>
                                        <child>
                                          <object class="GtkToggleButton" id="tbtn_view_tool_path">
                                            <property name="width_request">48</property>
                                            <property name="height_request">48</property>
                                            <property name="visible">True</property>
                                            <property name="can_focus">True</property>
                                            <property name="receives_default">True</property>
                                            <property name="tooltip_text" translatable="yes">Show or hide tool path</property>
                                            <signal name="toggled" handler="on_tbtn_view_tool_path_toggled"/>
                                            <child>
                                              <object class="GtkImage" id="imimg_toll_path">
                                                <property name="visible">True</property>
                                                <property name="pixbuf">images/toolpath.png</property>
                                              </object>
                                            </child>
                                          </object>
                                          <packing>
                                            <property name="left_attach">11</property>
                                            <property name="right_attach">12</property>
                                            <property name="x_options">GTK_SHRINK</property>
                                            <property name="y_options">GTK_SHRINK</property>
                                          </packing>
                                        </child>
                                        <child>
                                          <object class="GtkToggleButton" id="tbtn_view_dimension">
                                            <property name="width_request">48</property>
                                            <property name="height_request">48</property>
                                            <property name="visible">True</property>
                                            <property name="can_focus">True</property>
                                            <property name="receives_default">True</property>
                                            <property name="tooltip_text" translatable="yes">Show or hide dimensions</property>
                                            <signal name="toggled" handler="on_tbtn_view_dimension_toggled"/>
                                            <child>
                                              <object class="GtkImage" id="img_dimensions">
                                                <property name="visible">True</property>
                                                <property name="pixbuf">images/dimensions.png</property>
                                              </object>
                                            </child>
                                          </object>
                                          <packing>
                                            <property name="left_attach">10</property>
                                            <property name="right_attach">11</property>
                                            <property name="x_options">GTK_SHRINK</property>
                                            <property name="y_options">GTK_SHRINK</property>
                                          </packing>
                                        </child>
                                        <child>
                                          <object class="GtkRadioButton" id="rbt_view_y2">
                                            <property name="width_request">48</property>
                                            <property name="height_request">48</property>
                                            <property name="visible">True</property>
                                            <property name="can_focus">True</property>
                                            <property name="receives_default">False</property>
                                            <property name="tooltip_text" translatable="yes">view along the Y axis from positive to negative as viewn for a back tool lathe</property>
                                            <property name="draw_indicator">False</property>
                                            <property name="group">rbt_view_p</property>
                                            <signal name="toggled" handler="on_rbt_view_y2_toggled"/>
                                            <child>
                                              <object class="GtkImage" id="img_view_y2">
                                                <property name="width_request">48</property>
                                                <property name="height_request">48</property>
                                                <property name="visible">True</property>
                                                <property name="pixbuf">images/toolaxisy2.png</property>
                                              </object>
                                            </child>
                                          </object>
                                          <packing>
                                            <property name="left_attach">4</property>
                                            <property name="right_attach">5</property>
                                            <property name="x_options">GTK_SHRINK</property>
                                            <property name="y_options">GTK_SHRINK</property>
                                          </packing>
                                        </child>
                                        <child>
                                          <placeholder/>
                                        </child>
                                        <child>
                                          <placeholder/>
                                        </child>
                                        <child>
                                          <placeholder/>
                                        </child>
                                      </object>
                                      <packing>
                                        <property name="expand">False</property>
                                        <property name="position">1</property>
                                      </packing>
                                    </child>
                                  </object>
                                </child>
                                <child type="tab">
                                  <object class="GtkLabel" id="lbl_preview">
                                    <property name="visible">True</property>
                                    <property name="label" translatable="yes">Preview</property>
                                  </object>
                                  <packing>
                                    <property name="tab_fill">False</property>
                                  </packing>
                                </child>
                                <child>
                                  <object class="OffsetPage" id="offsetpage1">
                                    <property name="visible">True</property>
                                    <property name="foreground_color">#ffff00000000</property>
                                    <property name="highlight_color">#adadd8d8e6e6</property>
                                    <signal name="selection_changed" handler="on_offsetpage1_selection_changed"/>
                                  </object>
                                  <packing>
                                    <property name="position">1</property>
                                  </packing>
                                </child>
                                <child type="tab">
                                  <object class="GtkLabel" id="lbl_frm_preview_offset_page">
                                    <property name="visible">True</property>
                                    <property name="label" translatable="yes">Offset Page</property>
                                  </object>
                                  <packing>
                                    <property name="position">1</property>
                                    <property name="tab_fill">False</property>
                                  </packing>
                                </child>
                                <child>
                                  <object class="ToolEdit" id="tooledit1">
                                    <property name="visible">True</property>
                                  </object>
                                  <packing>
                                    <property name="position">2</property>
                                  </packing>
                                </child>
                                <child type="tab">
                                  <object class="GtkLabel" id="lbl_frm_preview_tooledit">
                                    <property name="visible">True</property>
                                    <property name="label" translatable="yes">Tooledit</property>
                                  </object>
                                  <packing>
                                    <property name="position">2</property>
                                    <property name="tab_fill">False</property>
                                  </packing>
                                </child>
                                <child>
                                  <object class="IconFileSelection" id="IconFileSelection1">
                                    <property name="visible">True</property>
                                    <property name="filetypes">ngc,py,bmp</property>
                                    <signal name="selected" handler="on_IconFileSelection1_selected"/>
                                    <signal name="exit" handler="on_IconFileSelection1_exit"/>
                                  </object>
                                  <packing>
                                    <property name="position">3</property>
                                  </packing>
                                </child>
                                <child type="tab">
                                  <object class="GtkLabel" id="lbl_ntb_preview_file_sel">
                                    <property name="visible">True</property>
                                    <property name="label" translatable="yes">File Selection</property>
                                  </object>
                                  <packing>
                                    <property name="position">3</property>
                                    <property name="tab_fill">False</property>
                                  </packing>
                                </child>
                              </object>
                              <packing>
                                <property name="padding">2</property>
                                <property name="position">0</property>
                              </packing>
                            </child>
                          </object>
                          <packing>
                            <property name="position">0</property>
                          </packing>
                        </child>
                        <child>
                          <object class="GtkVBox" id="vbx_jog">
                            <property name="width_request">360</property>
                            <property name="visible">True</property>
                            <child>
                              <object class="GtkHBox" id="hbox_dro">
                                <property name="visible">True</property>
                                <property name="spacing">1</property>
                                <child>
                                  <object class="GtkTable" id="tbl_dro_button">
                                    <property name="visible">True</property>
                                    <property name="n_rows">3</property>
                                    <child>
                                      <object class="GtkToggleButton" id="tbtn_units">
                                        <property name="label">mm</property>
                                        <property name="width_request">48</property>
                                        <property name="height_request">48</property>
                                        <property name="visible">True</property>
                                        <property name="can_focus">True</property>
                                        <property name="receives_default">True</property>
                                        <property name="tooltip_text" translatable="yes">Toggle between metric and imperial units</property>
                                        <signal name="toggled" handler="on_tbtn_units_toggled"/>
                                      </object>
                                      <packing>
                                        <property name="top_attach">2</property>
                                        <property name="bottom_attach">3</property>
                                        <property name="x_options">GTK_SHRINK</property>
                                        <property name="y_options">GTK_EXPAND | GTK_SHRINK</property>
                                      </packing>
                                    </child>
                                    <child>
                                      <object class="GtkToggleButton" id="tbtn_dtg">
                                        <property name="label">DTG</property>
                                        <property name="width_request">48</property>
                                        <property name="height_request">48</property>
                                        <property name="visible">True</property>
                                        <property name="can_focus">True</property>
                                        <property name="receives_default">True</property>
                                        <property name="tooltip_text" translatable="yes">Switch DRO to DTG mode</property>
                                        <signal name="toggled" handler="on_tbtn_dtg_toggled"/>
                                      </object>
                                      <packing>
                                        <property name="top_attach">1</property>
                                        <property name="bottom_attach">2</property>
                                        <property name="x_options">GTK_SHRINK</property>
                                        <property name="y_options">GTK_EXPAND | GTK_SHRINK</property>
                                      </packing>
                                    </child>
                                    <child>
                                      <object class="GtkToggleButton" id="tbtn_rel">
                                        <property name="label">Rel</property>
                                        <property name="width_request">48</property>
                                        <property name="height_request">48</property>
                                        <property name="visible">True</property>
                                        <property name="can_focus">True</property>
                                        <property name="receives_default">True</property>
                                        <property name="tooltip_text" translatable="yes">Toggle between machine and relative coordinates</property>
                                        <property name="active">True</property>
                                        <signal name="toggled" handler="on_tbtn_rel_toggled"/>
                                      </object>
                                      <packing>
                                        <property name="x_options">GTK_SHRINK</property>
                                        <property name="y_options">GTK_EXPAND | GTK_SHRINK</property>
                                      </packing>
                                    </child>
                                  </object>
                                  <packing>
                                    <property name="expand">False</property>
                                    <property name="fill">False</property>
                                    <property name="position">0</property>
                                  </packing>
                                </child>
                                <child>
                                  <object class="GtkVBox" id="vbox_dro">
                                    <property name="visible">True</property>
                                    <property name="spacing">1</property>
                                    <child>
                                      <object class="Combi_DRO" id="Combi_DRO_x">
                                        <property name="visible">True</property>
                                        <property name="tooltip_text" translatable="yes">Klick to toggle through the DRO modes</property>
<<<<<<< HEAD
                                        <property name="rel_color">#000000000000</property>
                                        <property name="abs_color">#00000000ffff</property>
                                        <property name="font_size">28</property>
                                        <property name="homed_color">#0000ffff0000</property>
                                        <property name="unhomed_color">#ffff00000000</property>
                                        <property name="dtg_color">#ffffffff0000</property>
=======
                                        <property name="font_size">28</property>
                                        <property name="homed_color">#0000ffff0000</property>
                                        <property name="unhomed_color">#ffff00000000</property>
                                        <property name="abs_color">#00000000ffff</property>
                                        <property name="dtg_color">#ffffffff0000</property>
                                        <property name="rel_color">#000000000000</property>
>>>>>>> 4a240297
                                        <signal name="system_changed" handler="on_Combi_DRO_system_changed"/>
                                        <signal name="units_changed" handler="on_Combi_DRO_units_changed"/>
                                        <signal name="clicked" handler="on_Combi_DRO_clicked"/>
                                      </object>
                                      <packing>
                                        <property name="position">0</property>
                                      </packing>
                                    </child>
                                    <child>
                                      <object class="Combi_DRO" id="Combi_DRO_y">
                                        <property name="visible">True</property>
                                        <property name="tooltip_text" translatable="yes">Klick to toggle through the DRO modes</property>
<<<<<<< HEAD
                                        <property name="rel_color">#000000000000</property>
                                        <property name="abs_color">#00000000ffff</property>
                                        <property name="font_size">28</property>
                                        <property name="homed_color">#0000ffff0000</property>
                                        <property name="unhomed_color">#ffff00000000</property>
                                        <property name="joint_number">1</property>
                                        <property name="dtg_color">#ffffffff0000</property>
=======
                                        <property name="font_size">28</property>
                                        <property name="homed_color">#0000ffff0000</property>
                                        <property name="unhomed_color">#ffff00000000</property>
                                        <property name="abs_color">#00000000ffff</property>
                                        <property name="joint_number">1</property>
                                        <property name="dtg_color">#ffffffff0000</property>
                                        <property name="rel_color">#000000000000</property>
>>>>>>> 4a240297
                                        <signal name="clicked" handler="on_Combi_DRO_clicked"/>
                                      </object>
                                      <packing>
                                        <property name="position">1</property>
                                      </packing>
                                    </child>
                                    <child>
                                      <object class="Combi_DRO" id="Combi_DRO_z">
                                        <property name="visible">True</property>
                                        <property name="tooltip_text" translatable="yes">Klick to toggle through the DRO modes</property>
<<<<<<< HEAD
                                        <property name="rel_color">#000000000000</property>
                                        <property name="abs_color">#00000000ffff</property>
                                        <property name="font_size">28</property>
                                        <property name="homed_color">#0000ffff0000</property>
                                        <property name="unhomed_color">#ffff00000000</property>
                                        <property name="joint_number">2</property>
                                        <property name="dtg_color">#ffffffff0000</property>
=======
                                        <property name="font_size">28</property>
                                        <property name="homed_color">#0000ffff0000</property>
                                        <property name="unhomed_color">#ffff00000000</property>
                                        <property name="abs_color">#00000000ffff</property>
                                        <property name="joint_number">2</property>
                                        <property name="dtg_color">#ffffffff0000</property>
                                        <property name="rel_color">#000000000000</property>
>>>>>>> 4a240297
                                        <signal name="clicked" handler="on_Combi_DRO_clicked"/>
                                      </object>
                                      <packing>
                                        <property name="position">2</property>
                                      </packing>
                                    </child>
                                    <child>
                                      <object class="GtkHBox" id="hbx_DRO_34">
                                        <property name="visible">True</property>
<<<<<<< HEAD
                                        <child>
                                          <object class="Combi_DRO" id="Combi_DRO_4">
                                            <property name="visible">True</property>
                                            <property name="rel_color">#000000000000</property>
                                            <property name="abs_color">#00000000ffff</property>
                                            <property name="font_size">28</property>
                                            <property name="homed_color">#0000ffff0000</property>
                                            <property name="unhomed_color">#ffff00000000</property>
                                            <property name="joint_number">3</property>
                                            <property name="dtg_color">#ffffffff0000</property>
                                          </object>
                                          <packing>
                                            <property name="position">0</property>
                                          </packing>
                                        </child>
                                        <child>
                                          <object class="GtkLabel" id="lbl_space_DRO_34">
                                            <property name="width_request">1</property>
                                            <property name="visible">True</property>
                                          </object>
                                          <packing>
                                            <property name="expand">False</property>
                                            <property name="fill">False</property>
                                            <property name="position">1</property>
                                          </packing>
                                        </child>
                                        <child>
                                          <object class="Combi_DRO" id="Combi_DRO_5">
                                            <property name="visible">True</property>
                                            <property name="rel_color">#000000000000</property>
                                            <property name="abs_color">#00000000ffff</property>
                                            <property name="font_size">28</property>
                                            <property name="homed_color">#0000ffff0000</property>
                                            <property name="unhomed_color">#ffff00000000</property>
                                            <property name="joint_number">3</property>
                                            <property name="dtg_color">#ffffffff0000</property>
                                          </object>
                                          <packing>
                                            <property name="position">2</property>
                                          </packing>
                                        </child>
=======
                                        <property name="tooltip_text" translatable="yes">Klick to toggle through the DRO modes</property>
                                        <property name="font_size">28</property>
                                        <property name="homed_color">#0000ffff0000</property>
                                        <property name="unhomed_color">#ffff00000000</property>
                                        <property name="abs_color">#00000000ffff</property>
                                        <property name="joint_number">3</property>
                                        <property name="dtg_color">#ffffffff0000</property>
                                        <property name="rel_color">#000000000000</property>
                                        <signal name="clicked" handler="on_Combi_DRO_clicked"/>
>>>>>>> 4a240297
                                      </object>
                                      <packing>
                                        <property name="position">3</property>
                                      </packing>
                                    </child>
                                  </object>
                                  <packing>
                                    <property name="pack_type">end</property>
                                    <property name="position">1</property>
                                  </packing>
                                </child>
                              </object>
                              <packing>
                                <property name="position">0</property>
                              </packing>
                            </child>
                            <child>
                              <object class="GtkNotebook" id="ntb_jog">
                                <property name="visible">True</property>
                                <property name="show_tabs">False</property>
                                <child>
                                  <object class="GtkFrame" id="frm_jogging">
                                    <property name="visible">True</property>
                                    <property name="label_xalign">0.5</property>
                                    <child>
                                      <object class="GtkAlignment" id="ali_jogging">
                                        <property name="visible">True</property>
                                        <property name="bottom_padding">5</property>
                                        <property name="left_padding">5</property>
                                        <property name="right_padding">5</property>
                                        <child>
                                          <object class="GtkVBox" id="vbox_jog">
                                            <property name="visible">True</property>
                                            <child>
                                              <object class="GtkHBox" id="hbox_jog_vel">
                                                <property name="height_request">50</property>
                                                <property name="visible">True</property>
                                                <child>
                                                  <object class="GtkHScale" id="scl_jog_vel">
                                                    <property name="visible">True</property>
                                                    <property name="can_focus">True</property>
                                                    <property name="adjustment">adj_jog_vel</property>
                                                    <property name="digits">0</property>
                                                  </object>
                                                  <packing>
                                                    <property name="position">0</property>
                                                  </packing>
                                                </child>
                                                <child>
                                                  <object class="GtkToggleButton" id="tbtn_turtle_jog">
                                                    <property name="width_request">50</property>
                                                    <property name="height_request">50</property>
                                                    <property name="visible">True</property>
                                                    <property name="can_focus">True</property>
                                                    <property name="receives_default">True</property>
                                                    <signal name="toggled" handler="on_tbtn_turtle_jog_toggled"/>
                                                    <child>
                                                      <object class="GtkImage" id="img_rabbit_jog">
                                                        <property name="width_request">36</property>
                                                        <property name="height_request">36</property>
                                                        <property name="visible">True</property>
                                                        <property name="pixbuf">images/rabbit_jog.png</property>
                                                      </object>
                                                    </child>
                                                  </object>
                                                  <packing>
                                                    <property name="expand">False</property>
                                                    <property name="fill">False</property>
                                                    <property name="position">1</property>
                                                  </packing>
                                                </child>
                                              </object>
                                              <packing>
                                                <property name="expand">False</property>
                                                <property name="position">0</property>
                                              </packing>
                                            </child>
                                            <child>
                                              <object class="GtkHBox" id="hbox_jog">
                                                <property name="visible">True</property>
                                                <child>
                                                  <object class="GtkVBox" id="vbx_jog_button">
                                                    <property name="visible">True</property>
                                                    <child>
                                                      <object class="GtkTable" id="tbl_jog_btn">
                                                        <property name="visible">True</property>
                                                        <property name="border_width">5</property>
                                                        <property name="n_rows">3</property>
                                                        <property name="n_columns">4</property>
                                                        <property name="column_spacing">3</property>
                                                        <property name="row_spacing">3</property>
                                                        <property name="homogeneous">True</property>
                                                        <child>
                                                          <object class="GtkButton" id="btn_y_plus">
                                                            <property name="label">Y+</property>
                                                            <property name="width_request">50</property>
                                                            <property name="height_request">50</property>
                                                            <property name="visible">True</property>
                                                            <property name="can_focus">True</property>
                                                            <property name="receives_default">True</property>
                                                            <signal name="pressed" handler="on_btn_jog_pressed"/>
                                                            <signal name="released" handler="on_btn_jog_released"/>
                                                          </object>
                                                          <packing>
                                                            <property name="left_attach">1</property>
                                                            <property name="right_attach">2</property>
                                                            <property name="x_options">GTK_SHRINK</property>
                                                            <property name="y_options">GTK_SHRINK</property>
                                                          </packing>
                                                        </child>
                                                        <child>
                                                          <object class="GtkButton" id="btn_y_minus">
                                                            <property name="label">Y-</property>
                                                            <property name="width_request">50</property>
                                                            <property name="height_request">50</property>
                                                            <property name="visible">True</property>
                                                            <property name="can_focus">True</property>
                                                            <property name="receives_default">True</property>
                                                            <signal name="pressed" handler="on_btn_jog_pressed"/>
                                                            <signal name="released" handler="on_btn_jog_released"/>
                                                          </object>
                                                          <packing>
                                                            <property name="left_attach">1</property>
                                                            <property name="right_attach">2</property>
                                                            <property name="top_attach">2</property>
                                                            <property name="bottom_attach">3</property>
                                                            <property name="x_options">GTK_SHRINK</property>
                                                            <property name="y_options">GTK_SHRINK</property>
                                                          </packing>
                                                        </child>
                                                        <child>
                                                          <object class="GtkButton" id="btn_x_minus">
                                                            <property name="label">X-</property>
                                                            <property name="width_request">50</property>
                                                            <property name="height_request">50</property>
                                                            <property name="visible">True</property>
                                                            <property name="can_focus">True</property>
                                                            <property name="receives_default">True</property>
                                                            <signal name="pressed" handler="on_btn_jog_pressed"/>
                                                            <signal name="released" handler="on_btn_jog_released"/>
                                                          </object>
                                                          <packing>
                                                            <property name="top_attach">1</property>
                                                            <property name="bottom_attach">2</property>
                                                            <property name="x_options">GTK_SHRINK</property>
                                                            <property name="y_options">GTK_SHRINK</property>
                                                          </packing>
                                                        </child>
                                                        <child>
                                                          <object class="GtkButton" id="btn_x_plus">
                                                            <property name="label">X+</property>
                                                            <property name="width_request">50</property>
                                                            <property name="height_request">50</property>
                                                            <property name="visible">True</property>
                                                            <property name="can_focus">True</property>
                                                            <property name="receives_default">True</property>
                                                            <signal name="pressed" handler="on_btn_jog_pressed"/>
                                                            <signal name="released" handler="on_btn_jog_released"/>
                                                          </object>
                                                          <packing>
                                                            <property name="left_attach">2</property>
                                                            <property name="right_attach">3</property>
                                                            <property name="top_attach">1</property>
                                                            <property name="bottom_attach">2</property>
                                                            <property name="x_options">GTK_SHRINK</property>
                                                            <property name="y_options">GTK_SHRINK</property>
                                                          </packing>
                                                        </child>
                                                        <child>
                                                          <object class="GtkButton" id="btn_z_plus">
                                                            <property name="label">Z+</property>
                                                            <property name="width_request">50</property>
                                                            <property name="height_request">50</property>
                                                            <property name="visible">True</property>
                                                            <property name="can_focus">True</property>
                                                            <property name="receives_default">True</property>
                                                            <signal name="pressed" handler="on_btn_jog_pressed"/>
                                                            <signal name="released" handler="on_btn_jog_released"/>
                                                          </object>
                                                          <packing>
                                                            <property name="left_attach">3</property>
                                                            <property name="right_attach">4</property>
                                                            <property name="x_options">GTK_SHRINK</property>
                                                            <property name="y_options">GTK_SHRINK</property>
                                                          </packing>
                                                        </child>
                                                        <child>
                                                          <object class="GtkButton" id="btn_4_plus">
                                                            <property name="label">4+</property>
                                                            <property name="width_request">50</property>
                                                            <property name="height_request">50</property>
                                                            <property name="can_focus">True</property>
                                                            <property name="receives_default">True</property>
                                                            <signal name="pressed" handler="on_btn_jog_pressed"/>
                                                            <signal name="released" handler="on_btn_jog_released"/>
                                                          </object>
                                                          <packing>
                                                            <property name="left_attach">2</property>
                                                            <property name="right_attach">3</property>
                                                            <property name="x_options">GTK_SHRINK</property>
                                                            <property name="y_options">GTK_SHRINK</property>
                                                          </packing>
                                                        </child>
                                                        <child>
                                                          <object class="GtkButton" id="btn_z_minus">
                                                            <property name="label">Z-</property>
                                                            <property name="width_request">50</property>
                                                            <property name="height_request">50</property>
                                                            <property name="visible">True</property>
                                                            <property name="can_focus">True</property>
                                                            <property name="receives_default">True</property>
                                                            <signal name="pressed" handler="on_btn_jog_pressed"/>
                                                            <signal name="released" handler="on_btn_jog_released"/>
                                                          </object>
                                                          <packing>
                                                            <property name="left_attach">3</property>
                                                            <property name="right_attach">4</property>
                                                            <property name="top_attach">2</property>
                                                            <property name="bottom_attach">3</property>
                                                            <property name="x_options">GTK_SHRINK</property>
                                                            <property name="y_options">GTK_SHRINK</property>
                                                          </packing>
                                                        </child>
                                                        <child>
                                                          <object class="GtkButton" id="btn_4_minus">
                                                            <property name="label">4-</property>
                                                            <property name="width_request">50</property>
                                                            <property name="height_request">50</property>
                                                            <property name="can_focus">True</property>
                                                            <property name="receives_default">True</property>
                                                            <property name="xalign">0.47999998927116394</property>
                                                            <signal name="pressed" handler="on_btn_jog_pressed"/>
                                                            <signal name="released" handler="on_btn_jog_released"/>
                                                          </object>
                                                          <packing>
                                                            <property name="left_attach">2</property>
                                                            <property name="right_attach">3</property>
                                                            <property name="top_attach">2</property>
                                                            <property name="bottom_attach">3</property>
                                                            <property name="x_options">GTK_SHRINK</property>
                                                            <property name="y_options">GTK_SHRINK</property>
                                                          </packing>
                                                        </child>
                                                        <child>
                                                          <object class="GtkButton" id="btn_5_plus">
                                                            <property name="label">5+</property>
                                                            <property name="width_request">50</property>
                                                            <property name="height_request">50</property>
                                                            <property name="can_focus">True</property>
                                                            <property name="receives_default">True</property>
                                                            <signal name="pressed" handler="on_btn_jog_pressed"/>
                                                            <signal name="released" handler="on_btn_jog_released"/>
                                                          </object>
                                                          <packing>
                                                            <property name="x_options">GTK_SHRINK</property>
                                                            <property name="y_options">GTK_SHRINK</property>
                                                          </packing>
                                                        </child>
                                                        <child>
                                                          <object class="GtkButton" id="btn_5_minus">
                                                            <property name="label">5-</property>
                                                            <property name="width_request">50</property>
                                                            <property name="height_request">50</property>
                                                            <property name="can_focus">True</property>
                                                            <property name="receives_default">True</property>
                                                            <property name="xalign">0.47999998927116394</property>
                                                            <signal name="pressed" handler="on_btn_jog_pressed"/>
                                                            <signal name="released" handler="on_btn_jog_released"/>
                                                          </object>
                                                          <packing>
                                                            <property name="top_attach">2</property>
                                                            <property name="bottom_attach">3</property>
                                                            <property name="x_options">GTK_SHRINK</property>
                                                            <property name="y_options">GTK_SHRINK</property>
                                                          </packing>
                                                        </child>
                                                        <child>
                                                          <placeholder/>
                                                        </child>
                                                        <child>
                                                          <placeholder/>
                                                        </child>
                                                      </object>
                                                      <packing>
                                                        <property name="expand">False</property>
                                                        <property name="fill">False</property>
                                                        <property name="position">0</property>
                                                      </packing>
                                                    </child>
                                                    <child>
                                                      <object class="GtkCheckButton" id="chk_ignore_limits">
                                                        <property name="label" translatable="yes">Ignore limits</property>
                                                        <property name="visible">True</property>
                                                        <property name="can_focus">True</property>
                                                        <property name="receives_default">False</property>
                                                        <property name="draw_indicator">True</property>
                                                        <signal name="toggled" handler="on_chk_ignore_limits_toggled"/>
                                                      </object>
                                                      <packing>
                                                        <property name="expand">False</property>
                                                        <property name="fill">False</property>
                                                        <property name="padding">5</property>
                                                        <property name="pack_type">end</property>
                                                        <property name="position">1</property>
                                                      </packing>
                                                    </child>
                                                  </object>
                                                  <packing>
                                                    <property name="position">0</property>
                                                  </packing>
                                                </child>
                                                <child>
                                                  <object class="GtkVButtonBox" id="vbtb_jog_incr">
                                                    <property name="width_request">110</property>
                                                    <property name="visible">True</property>
                                                    <property name="spacing">3</property>
                                                    <child>
                                                      <placeholder/>
                                                    </child>
                                                    <child>
                                                      <placeholder/>
                                                    </child>
                                                    <child>
                                                      <placeholder/>
                                                    </child>
                                                    <child>
                                                      <placeholder/>
                                                    </child>
                                                    <child>
                                                      <placeholder/>
                                                    </child>
                                                  </object>
                                                  <packing>
                                                    <property name="expand">False</property>
                                                    <property name="pack_type">end</property>
                                                    <property name="position">1</property>
                                                  </packing>
                                                </child>
                                              </object>
                                              <packing>
                                                <property name="padding">3</property>
                                                <property name="position">1</property>
                                              </packing>
                                            </child>
                                            <child>
                                              <object class="GtkImage" id="img_logo">
                                                <property name="pixbuf">images/Logo.png</property>
                                              </object>
                                              <packing>
                                                <property name="position">2</property>
                                              </packing>
                                            </child>
                                          </object>
                                        </child>
                                      </object>
                                    </child>
                                    <child type="label">
                                      <object class="GtkLabel" id="lbl_jogging">
                                        <property name="visible">True</property>
                                        <property name="label" translatable="yes">&lt;b&gt;Jogging&lt;/b&gt;</property>
                                        <property name="use_markup">True</property>
                                      </object>
                                    </child>
                                  </object>
                                </child>
                                <child type="tab">
                                  <object class="GtkLabel" id="label4">
                                    <property name="visible">True</property>
                                    <property name="label">Manuell</property>
                                  </object>
                                  <packing>
                                    <property name="tab_fill">False</property>
                                  </packing>
                                </child>
                                <child>
                                  <object class="EMC_MDIHistory" id="hal_mdihistory">
                                    <property name="visible">True</property>
                                    <child>
                                      <placeholder/>
                                    </child>
                                  </object>
                                  <packing>
                                    <property name="position">1</property>
                                  </packing>
                                </child>
                                <child type="tab">
                                  <object class="GtkLabel" id="label5">
                                    <property name="visible">True</property>
                                    <property name="label">MDI</property>
                                  </object>
                                  <packing>
                                    <property name="position">1</property>
                                    <property name="tab_fill">False</property>
                                  </packing>
                                </child>
                                <child>
                                  <object class="GtkScrolledWindow" id="scrolledwindow1">
                                    <property name="visible">True</property>
                                    <property name="can_focus">True</property>
                                    <property name="hscrollbar_policy">automatic</property>
                                    <property name="vscrollbar_policy">automatic</property>
                                    <child>
                                      <object class="EMC_SourceView" id="gcode_view">
                                        <property name="visible">True</property>
                                        <property name="can_focus">True</property>
                                        <property name="left_margin">2</property>
                                        <property name="right_margin">2</property>
                                        <property name="show_line_numbers">True</property>
                                        <property name="show_line_marks">True</property>
                                        <property name="tab_width">3</property>
                                        <property name="auto_indent">True</property>
                                        <property name="insert_spaces_instead_of_tabs">True</property>
                                        <property name="right_margin_position">81</property>
                                        <property name="highlight_current_line">True</property>
                                      </object>
                                    </child>
                                  </object>
                                  <packing>
                                    <property name="position">2</property>
                                  </packing>
                                </child>
                                <child type="tab">
                                  <object class="GtkLabel" id="label6">
                                    <property name="visible">True</property>
                                    <property name="label">Auto</property>
                                  </object>
                                  <packing>
                                    <property name="position">2</property>
                                    <property name="tab_fill">False</property>
                                  </packing>
                                </child>
                              </object>
                              <packing>
                                <property name="padding">2</property>
                                <property name="position">1</property>
                              </packing>
                            </child>
                          </object>
                          <packing>
                            <property name="expand">False</property>
                            <property name="position">1</property>
                          </packing>
                        </child>
                      </object>
                      <packing>
                        <property name="position">0</property>
                      </packing>
                    </child>
                    <child>
                      <object class="GtkVBox" id="box_info">
                        <property name="height_request">200</property>
                        <property name="visible">True</property>
                        <child>
                          <object class="GtkNotebook" id="ntb_info">
                            <property name="visible">True</property>
                            <property name="can_focus">True</property>
                            <property name="show_tabs">False</property>
                            <signal name="switch_page" handler="on_ntb_info_switch_page"/>
                            <child>
                              <object class="GtkHBox" id="hbox_main_info">
                                <property name="height_request">200</property>
                                <property name="visible">True</property>
                                <child>
                                  <object class="GtkVBox" id="box_tool_and_code_info">
                                    <property name="visible">True</property>
                                    <child>
                                      <object class="GtkFrame" id="frm_tool_info">
                                        <property name="visible">True</property>
                                        <property name="tooltip_text" translatable="yes">Information over the tool in spindle</property>
                                        <property name="label_xalign">0.5</property>
                                        <child>
                                          <object class="GtkAlignment" id="ali_tool_info">
                                            <property name="visible">True</property>
                                            <property name="top_padding">5</property>
                                            <property name="bottom_padding">5</property>
                                            <property name="left_padding">5</property>
                                            <property name="right_padding">5</property>
                                            <child>
                                              <object class="GtkTable" id="tbl_tool_info">
                                                <property name="visible">True</property>
                                                <property name="n_rows">3</property>
                                                <property name="n_columns">4</property>
                                                <property name="homogeneous">True</property>
                                                <child>
                                                  <object class="GtkLabel" id="lbl_tool">
                                                    <property name="visible">True</property>
                                                    <property name="label" translatable="yes">Tool no.</property>
                                                    <property name="width_chars">8</property>
                                                    <attributes>
                                                      <attribute name="style" value="normal"/>
                                                    </attributes>
                                                  </object>
                                                </child>
                                                <child>
                                                  <object class="GtkLabel" id="lbl_tool_no">
                                                    <property name="visible">True</property>
                                                    <property name="label">0</property>
                                                    <property name="justify">center</property>
                                                    <property name="width_chars">8</property>
                                                    <attributes>
                                                      <attribute name="style" value="normal"/>
                                                      <attribute name="weight" value="bold"/>
                                                    </attributes>
                                                  </object>
                                                  <packing>
                                                    <property name="top_attach">1</property>
                                                    <property name="bottom_attach">2</property>
                                                  </packing>
                                                </child>
                                                <child>
                                                  <object class="GtkLabel" id="lbl_diameter">
                                                    <property name="visible">True</property>
                                                    <property name="label" translatable="yes">Diameter</property>
                                                    <property name="width_chars">8</property>
                                                  </object>
                                                  <packing>
                                                    <property name="left_attach">1</property>
                                                    <property name="right_attach">2</property>
                                                  </packing>
                                                </child>
                                                <child>
                                                  <object class="GtkLabel" id="lbl_tool_dia">
                                                    <property name="visible">True</property>
                                                    <property name="label">0</property>
                                                    <property name="justify">center</property>
                                                    <property name="width_chars">8</property>
                                                    <attributes>
                                                      <attribute name="style" value="normal"/>
                                                      <attribute name="weight" value="bold"/>
                                                    </attributes>
                                                  </object>
                                                  <packing>
                                                    <property name="left_attach">1</property>
                                                    <property name="right_attach">2</property>
                                                    <property name="top_attach">1</property>
                                                    <property name="bottom_attach">2</property>
                                                  </packing>
                                                </child>
                                                <child>
                                                  <object class="GtkLabel" id="lbl_offset_z">
                                                    <property name="visible">True</property>
                                                    <property name="label" translatable="yes">offset z</property>
                                                    <property name="width_chars">8</property>
                                                  </object>
                                                  <packing>
                                                    <property name="left_attach">2</property>
                                                    <property name="right_attach">3</property>
                                                  </packing>
                                                </child>
                                                <child>
                                                  <object class="GtkLabel" id="lbl_tool_offset_z">
                                                    <property name="visible">True</property>
                                                    <property name="label">0</property>
                                                    <property name="justify">center</property>
                                                    <property name="width_chars">8</property>
                                                    <attributes>
                                                      <attribute name="style" value="normal"/>
                                                      <attribute name="weight" value="bold"/>
                                                    </attributes>
                                                  </object>
                                                  <packing>
                                                    <property name="left_attach">2</property>
                                                    <property name="right_attach">3</property>
                                                    <property name="top_attach">1</property>
                                                    <property name="bottom_attach">2</property>
                                                  </packing>
                                                </child>
                                                <child>
                                                  <object class="GtkLabel" id="lbl_offset_x">
                                                    <property name="visible">True</property>
                                                    <property name="label" translatable="yes">offset x</property>
                                                    <property name="width_chars">8</property>
                                                  </object>
                                                  <packing>
                                                    <property name="left_attach">3</property>
                                                    <property name="right_attach">4</property>
                                                  </packing>
                                                </child>
                                                <child>
                                                  <object class="GtkLabel" id="lbl_tool_offset_x">
                                                    <property name="visible">True</property>
                                                    <property name="label">0</property>
                                                    <property name="justify">center</property>
                                                    <property name="width_chars">8</property>
                                                    <attributes>
                                                      <attribute name="style" value="normal"/>
                                                      <attribute name="weight" value="bold"/>
                                                    </attributes>
                                                  </object>
                                                  <packing>
                                                    <property name="left_attach">3</property>
                                                    <property name="right_attach">4</property>
                                                    <property name="top_attach">1</property>
                                                    <property name="bottom_attach">2</property>
                                                  </packing>
                                                </child>
                                                <child>
                                                  <object class="GtkLabel" id="lbl_tool_name">
                                                    <property name="visible">True</property>
                                                    <property name="label" translatable="yes">No tool description available</property>
                                                    <attributes>
                                                      <attribute name="style" value="normal"/>
                                                      <attribute name="weight" value="bold"/>
                                                    </attributes>
                                                  </object>
                                                  <packing>
                                                    <property name="right_attach">4</property>
                                                    <property name="top_attach">2</property>
                                                    <property name="bottom_attach">3</property>
                                                  </packing>
                                                </child>
                                              </object>
                                            </child>
                                          </object>
                                        </child>
                                        <child type="label">
                                          <object class="GtkLabel" id="lbl_frm_tool_info">
                                            <property name="visible">True</property>
                                            <property name="label" translatable="yes">&lt;b&gt;Tool information&lt;/b&gt;</property>
                                            <property name="use_markup">True</property>
                                          </object>
                                        </child>
                                      </object>
                                      <packing>
                                        <property name="position">0</property>
                                      </packing>
                                    </child>
                                    <child>
                                      <placeholder/>
                                    </child>
                                    <child>
                                      <object class="GtkFrame" id="frm_gcode">
                                        <property name="visible">True</property>
                                        <property name="tooltip_text" translatable="yes">G and M code information as well as speed and feed</property>
                                        <property name="label_xalign">0.5</property>
                                        <child>
                                          <object class="GtkAlignment" id="alignment9">
                                            <property name="visible">True</property>
                                            <property name="top_padding">5</property>
                                            <property name="bottom_padding">5</property>
                                            <property name="left_padding">5</property>
                                            <property name="right_padding">5</property>
                                            <child>
                                              <object class="GtkVBox" id="vbox13">
                                                <property name="visible">True</property>
                                                <child>
                                                  <object class="GtkHBox" id="hbox5">
                                                    <property name="visible">True</property>
                                                    <child>
                                                      <object class="GtkLabel" id="active_mcodes_label">
                                                        <property name="visible">True</property>
                                                        <property name="xalign">0</property>
                                                        <property name="label" translatable="yes">active_mcodes_label</property>
                                                        <attributes>
                                                          <attribute name="style" value="normal"/>
                                                          <attribute name="weight" value="bold"/>
                                                        </attributes>
                                                      </object>
                                                      <packing>
                                                        <property name="position">0</property>
                                                      </packing>
                                                    </child>
                                                    <child>
                                                      <object class="GtkLabel" id="lbl_feed">
                                                        <property name="visible">True</property>
                                                        <property name="xalign">1</property>
                                                        <property name="label">F </property>
                                                        <attributes>
                                                          <attribute name="style" value="normal"/>
                                                          <attribute name="weight" value="bold"/>
                                                        </attributes>
                                                      </object>
                                                      <packing>
                                                        <property name="position">1</property>
                                                      </packing>
                                                    </child>
                                                    <child>
                                                      <object class="GtkLabel" id="lbl_active_feed">
                                                        <property name="width_request">50</property>
                                                        <property name="visible">True</property>
                                                        <property name="xalign">1</property>
                                                        <property name="label">10000</property>
                                                        <attributes>
                                                          <attribute name="style" value="normal"/>
                                                          <attribute name="weight" value="bold"/>
                                                        </attributes>
                                                      </object>
                                                      <packing>
                                                        <property name="expand">False</property>
                                                        <property name="position">2</property>
                                                      </packing>
                                                    </child>
                                                  </object>
                                                  <packing>
                                                    <property name="position">0</property>
                                                  </packing>
                                                </child>
                                                <child>
                                                  <object class="GtkHBox" id="hbox10">
                                                    <property name="visible">True</property>
                                                    <child>
                                                      <object class="GtkLabel" id="active_gcodes_label">
                                                        <property name="visible">True</property>
                                                        <property name="xalign">0</property>
                                                        <property name="label" translatable="yes">active_gcodes_label</property>
                                                        <attributes>
                                                          <attribute name="style" value="normal"/>
                                                          <attribute name="weight" value="bold"/>
                                                        </attributes>
                                                      </object>
                                                      <packing>
                                                        <property name="position">0</property>
                                                      </packing>
                                                    </child>
                                                    <child>
                                                      <object class="GtkLabel" id="lbl_speed">
                                                        <property name="visible">True</property>
                                                        <property name="xalign">1</property>
                                                        <property name="ypad">3</property>
                                                        <property name="label">S </property>
                                                        <attributes>
                                                          <attribute name="style" value="normal"/>
                                                          <attribute name="weight" value="bold"/>
                                                        </attributes>
                                                      </object>
                                                      <packing>
                                                        <property name="position">1</property>
                                                      </packing>
                                                    </child>
                                                    <child>
                                                      <object class="GtkLabel" id="active_speed_label">
                                                        <property name="width_request">50</property>
                                                        <property name="visible">True</property>
                                                        <property name="xalign">1</property>
                                                        <property name="ypad">3</property>
                                                        <property name="label">0</property>
                                                        <attributes>
                                                          <attribute name="style" value="normal"/>
                                                          <attribute name="weight" value="bold"/>
                                                        </attributes>
                                                      </object>
                                                      <packing>
                                                        <property name="expand">False</property>
                                                        <property name="position">2</property>
                                                      </packing>
                                                    </child>
                                                  </object>
                                                  <packing>
                                                    <property name="position">1</property>
                                                  </packing>
                                                </child>
                                              </object>
                                            </child>
                                          </object>
                                        </child>
                                        <child type="label">
                                          <object class="GtkLabel" id="lbl_frame_code">
                                            <property name="visible">True</property>
                                            <property name="label" translatable="yes">&lt;b&gt;G-Code&lt;/b&gt;</property>
                                            <property name="use_markup">True</property>
                                          </object>
                                        </child>
                                      </object>
                                      <packing>
                                        <property name="pack_type">end</property>
                                        <property name="position">2</property>
                                      </packing>
                                    </child>
                                  </object>
                                  <packing>
                                    <property name="position">0</property>
                                  </packing>
                                </child>
                                <child>
                                  <object class="GtkHBox" id="box_custom_1">
                                    <child>
                                      <placeholder/>
                                    </child>
                                  </object>
                                  <packing>
                                    <property name="expand">False</property>
                                    <property name="position">2</property>
                                  </packing>
                                </child>
                                <child>
                                  <object class="GtkVBox" id="box_vel_info">
                                    <property name="width_request">175</property>
                                    <property name="visible">True</property>
                                    <child>
                                      <object class="GtkFrame" id="frm_max_vel">
                                        <property name="visible">True</property>
                                        <property name="label_xalign">0.5</property>
                                        <child>
                                          <object class="GtkAlignment" id="alignment6">
                                            <property name="visible">True</property>
                                            <property name="top_padding">5</property>
                                            <property name="bottom_padding">5</property>
                                            <property name="left_padding">5</property>
                                            <property name="right_padding">5</property>
                                            <child>
                                              <object class="GtkVBox" id="vbox10">
                                                <property name="visible">True</property>
                                                <child>
                                                  <object class="GtkHBox" id="hbox9">
                                                    <property name="visible">True</property>
                                                    <child>
                                                      <object class="GtkLabel" id="lbl_vel">
                                                        <property name="visible">True</property>
                                                        <property name="label" translatable="yes">Vel.</property>
                                                        <attributes>
                                                          <attribute name="style" value="normal"/>
                                                          <attribute name="weight" value="bold"/>
                                                          <attribute name="scale" value="1.500000"/>
                                                        </attributes>
                                                      </object>
                                                      <packing>
                                                        <property name="position">0</property>
                                                      </packing>
                                                    </child>
                                                    <child>
                                                      <object class="GtkLabel" id="lbl_current_vel">
                                                        <property name="visible">True</property>
                                                        <property name="tooltip_text" translatable="yes">Displays the current velocity</property>
                                                        <property name="xpad">5</property>
                                                        <property name="ypad">5</property>
                                                        <property name="label">10000</property>
                                                        <property name="justify">center</property>
                                                        <attributes>
                                                          <attribute name="style" value="normal"/>
                                                          <attribute name="weight" value="bold"/>
                                                          <attribute name="scale" value="1.500000"/>
                                                        </attributes>
                                                      </object>
                                                      <packing>
                                                        <property name="position">1</property>
                                                      </packing>
                                                    </child>
                                                  </object>
                                                  <packing>
                                                    <property name="position">0</property>
                                                  </packing>
                                                </child>
                                                <child>
                                                  <object class="GtkHScale" id="scl_max_vel">
                                                    <property name="visible">True</property>
                                                    <property name="can_focus">True</property>
                                                    <property name="tooltip_text" translatable="yes">adjust max vel of machine</property>
                                                    <property name="adjustment">adj_max_vel</property>
                                                    <property name="show_fill_level">True</property>
                                                    <property name="digits">0</property>
                                                  </object>
                                                  <packing>
                                                    <property name="position">1</property>
                                                  </packing>
                                                </child>
                                              </object>
                                            </child>
                                          </object>
                                        </child>
                                        <child type="label">
                                          <object class="GtkLabel" id="lbl_frame_max_speed">
                                            <property name="visible">True</property>
                                            <property name="label" translatable="yes">&lt;b&gt;Max. Velocity&lt;/b&gt;</property>
                                            <property name="use_markup">True</property>
                                          </object>
                                        </child>
                                      </object>
                                      <packing>
                                        <property name="pack_type">end</property>
                                        <property name="position">1</property>
                                      </packing>
                                    </child>
                                    <child>
                                      <object class="GtkFrame" id="frm_feed_override">
                                        <property name="width_request">200</property>
                                        <property name="visible">True</property>
                                        <property name="label_xalign">0.5</property>
                                        <child>
                                          <object class="GtkAlignment" id="alignment5">
                                            <property name="visible">True</property>
                                            <property name="top_padding">5</property>
                                            <property name="bottom_padding">5</property>
                                            <property name="left_padding">5</property>
                                            <property name="right_padding">5</property>
                                            <child>
                                              <object class="GtkVBox" id="vbox9">
                                                <property name="visible">True</property>
                                                <child>
                                                  <object class="GtkHBox" id="hbox8">
                                                    <property name="visible">True</property>
                                                    <child>
                                                      <object class="GtkLabel" id="lbl_feed_act">
                                                        <property name="visible">True</property>
                                                        <property name="tooltip_text" translatable="yes">Displayes the programmed feed rate</property>
                                                        <property name="label">F 275</property>
                                                        <attributes>
                                                          <attribute name="weight" value="bold"/>
                                                          <attribute name="scale" value="1.500000"/>
                                                        </attributes>
                                                      </object>
                                                      <packing>
                                                        <property name="position">0</property>
                                                      </packing>
                                                    </child>
                                                    <child>
                                                      <object class="GtkButton" id="btn_feed_100">
                                                        <property name="label">100%</property>
                                                        <property name="width_request">48</property>
                                                        <property name="height_request">48</property>
                                                        <property name="visible">True</property>
                                                        <property name="can_focus">True</property>
                                                        <property name="receives_default">True</property>
                                                        <property name="tooltip_text" translatable="yes">reset feed override to 100 %</property>
                                                        <signal name="clicked" handler="on_btn_feed_100_clicked"/>
                                                      </object>
                                                      <packing>
                                                        <property name="expand">False</property>
                                                        <property name="fill">False</property>
                                                        <property name="position">1</property>
                                                      </packing>
                                                    </child>
                                                  </object>
                                                  <packing>
                                                    <property name="position">0</property>
                                                  </packing>
                                                </child>
                                                <child>
                                                  <object class="GtkHScale" id="scl_feed">
                                                    <property name="visible">True</property>
                                                    <property name="can_focus">True</property>
                                                    <property name="tooltip_text" translatable="yes">adjust feed override</property>
                                                    <property name="adjustment">adj_feed</property>
                                                    <property name="lower_stepper_sensitivity">on</property>
                                                    <property name="upper_stepper_sensitivity">on</property>
                                                    <property name="show_fill_level">True</property>
                                                    <property name="restrict_to_fill_level">False</property>
                                                    <property name="digits">0</property>
                                                  </object>
                                                  <packing>
                                                    <property name="position">1</property>
                                                  </packing>
                                                </child>
                                              </object>
                                            </child>
                                          </object>
                                        </child>
                                        <child type="label">
                                          <object class="GtkLabel" id="lbl_feed_override">
                                            <property name="visible">True</property>
                                            <property name="label" translatable="yes">&lt;b&gt;Feed Override [%]&lt;/b&gt;</property>
                                            <property name="use_markup">True</property>
                                          </object>
                                        </child>
                                      </object>
                                      <packing>
                                        <property name="pack_type">end</property>
                                        <property name="position">0</property>
                                      </packing>
                                    </child>
                                  </object>
                                  <packing>
                                    <property name="expand">False</property>
                                    <property name="position">3</property>
                                  </packing>
                                </child>
                                <child>
                                  <object class="GtkHBox" id="box_custom_2">
                                    <child>
                                      <placeholder/>
                                    </child>
                                  </object>
                                  <packing>
                                    <property name="expand">False</property>
                                    <property name="position">4</property>
                                  </packing>
                                </child>
                                <child>
                                  <object class="GtkHBox" id="box_coolant_and_spindle">
                                    <property name="visible">True</property>
                                    <child>
                                      <object class="GtkHBox" id="box_cooling">
                                        <property name="visible">True</property>
                                        <child>
                                          <object class="GtkFrame" id="frm_cooling">
                                            <property name="width_request">100</property>
                                            <property name="visible">True</property>
                                            <property name="label_xalign">0.5</property>
                                            <child>
                                              <object class="GtkAlignment" id="alignment3">
                                                <property name="visible">True</property>
                                                <property name="xscale">0</property>
                                                <property name="yscale">0</property>
                                                <property name="top_padding">5</property>
                                                <property name="bottom_padding">5</property>
                                                <property name="left_padding">5</property>
                                                <property name="right_padding">5</property>
                                                <child>
                                                  <object class="GtkTable" id="tbl_cooling">
                                                    <property name="visible">True</property>
                                                    <property name="n_rows">2</property>
                                                    <property name="homogeneous">True</property>
                                                    <child>
                                                      <object class="GtkToggleButton" id="tbtn_flood">
                                                        <property name="width_request">56</property>
                                                        <property name="height_request">56</property>
                                                        <property name="visible">True</property>
                                                        <property name="can_focus">True</property>
                                                        <property name="receives_default">True</property>
                                                        <property name="image">img_coolant_off</property>
                                                        <signal name="toggled" handler="on_tbtn_flood_toggled"/>
                                                      </object>
                                                      <packing>
                                                        <property name="x_options">GTK_SHRINK</property>
                                                        <property name="y_options">GTK_SHRINK</property>
                                                        <property name="y_padding">5</property>
                                                      </packing>
                                                    </child>
                                                    <child>
                                                      <object class="GtkToggleButton" id="tbtn_mist">
                                                        <property name="width_request">56</property>
                                                        <property name="height_request">56</property>
                                                        <property name="visible">True</property>
                                                        <property name="can_focus">True</property>
                                                        <property name="receives_default">True</property>
                                                        <property name="image">img_mist_off</property>
                                                        <signal name="toggled" handler="on_tbtn_mist_toggled"/>
                                                      </object>
                                                      <packing>
                                                        <property name="top_attach">1</property>
                                                        <property name="bottom_attach">2</property>
                                                        <property name="x_options">GTK_SHRINK</property>
                                                        <property name="y_options">GTK_SHRINK</property>
                                                        <property name="y_padding">5</property>
                                                      </packing>
                                                    </child>
                                                  </object>
                                                </child>
                                              </object>
                                            </child>
                                            <child type="label">
                                              <object class="GtkLabel" id="lbl_frame_coolant">
                                                <property name="visible">True</property>
                                                <property name="label" translatable="yes">&lt;b&gt;Cooling&lt;/b&gt;</property>
                                                <property name="use_markup">True</property>
                                              </object>
                                            </child>
                                          </object>
                                          <packing>
                                            <property name="expand">False</property>
                                            <property name="fill">False</property>
                                            <property name="position">0</property>
                                          </packing>
                                        </child>
                                      </object>
                                      <packing>
                                        <property name="position">0</property>
                                      </packing>
                                    </child>
                                    <child>
                                      <object class="GtkHBox" id="box_custom_3">
                                        <child>
                                          <placeholder/>
                                        </child>
                                      </object>
                                      <packing>
                                        <property name="expand">False</property>
                                        <property name="position">1</property>
                                      </packing>
                                    </child>
                                    <child>
                                      <object class="GtkHBox" id="box_spindle">
                                        <property name="visible">True</property>
                                        <child>
                                          <object class="GtkFrame" id="frm_spindle">
                                            <property name="width_request">200</property>
                                            <property name="visible">True</property>
                                            <property name="label_xalign">0.5</property>
                                            <child>
                                              <object class="GtkAlignment" id="alignment4">
                                                <property name="visible">True</property>
                                                <property name="top_padding">5</property>
                                                <property name="bottom_padding">5</property>
                                                <property name="left_padding">5</property>
                                                <property name="right_padding">5</property>
                                                <child>
                                                  <object class="GtkVBox" id="vbox8">
                                                    <property name="visible">True</property>
                                                    <child>
                                                      <object class="GtkVBox" id="vbox16">
                                                        <property name="visible">True</property>
                                                        <child>
                                                          <object class="GtkHBox" id="hbox6">
                                                            <property name="visible">True</property>
                                                            <child>
                                                            <object class="GtkLabel" id="lbl_spindle_act">
                                                            <property name="visible">True</property>
                                                            <property name="label">S 0</property>
                                                            <attributes>
                                                            <attribute name="weight" value="bold"/>
                                                            <attribute name="scale" value="1.500000"/>
                                                            </attributes>
                                                            </object>
                                                            <packing>
                                                            <property name="position">0</property>
                                                            </packing>
                                                            </child>
                                                            <child>
                                                            <object class="GtkButton" id="btn_spindle_100">
                                                            <property name="label">100%</property>
                                                            <property name="width_request">48</property>
                                                            <property name="height_request">48</property>
                                                            <property name="visible">True</property>
                                                            <property name="can_focus">True</property>
                                                            <property name="receives_default">True</property>
                                                            <signal name="clicked" handler="on_btn_spindle_100_clicked"/>
                                                            </object>
                                                            <packing>
                                                            <property name="expand">False</property>
                                                            <property name="fill">False</property>
                                                            <property name="position">1</property>
                                                            </packing>
                                                            </child>
                                                          </object>
                                                          <packing>
                                                            <property name="fill">False</property>
                                                            <property name="position">0</property>
                                                          </packing>
                                                        </child>
                                                        <child>
                                                          <object class="GtkHScale" id="scl_spindle">
                                                            <property name="visible">True</property>
                                                            <property name="can_focus">True</property>
                                                            <property name="adjustment">adj_spindle</property>
                                                            <property name="digits">0</property>
                                                          </object>
                                                          <packing>
                                                            <property name="fill">False</property>
                                                            <property name="position">1</property>
                                                          </packing>
                                                        </child>
                                                      </object>
                                                      <packing>
                                                        <property name="expand">False</property>
                                                        <property name="fill">False</property>
                                                        <property name="position">0</property>
                                                      </packing>
                                                    </child>
                                                    <child>
                                                      <object class="GtkVBox" id="vbox_spindle_button">
                                                        <property name="visible">True</property>
                                                        <property name="spacing">2</property>
                                                        <child>
                                                          <object class="GtkTable" id="tbl_spindle_button">
                                                            <property name="visible">True</property>
                                                            <property name="n_columns">3</property>
                                                            <property name="column_spacing">8</property>
                                                            <property name="homogeneous">True</property>
                                                            <child>
                                                            <object class="GtkRadioButton" id="rbt_reverse">
                                                            <property name="width_request">56</property>
                                                            <property name="height_request">56</property>
                                                            <property name="visible">True</property>
                                                            <property name="can_focus">True</property>
                                                            <property name="receives_default">False</property>
                                                            <property name="draw_indicator">False</property>
                                                            <property name="group">rbt_stop</property>
                                                            <signal name="clicked" handler="on_rbt_reverse_clicked"/>
                                                            <child>
                                                            <object class="GtkImage" id="img_reverse">
                                                            <property name="width_request">48</property>
                                                            <property name="height_request">48</property>
                                                            <property name="visible">True</property>
                                                            <property name="pixbuf">images/reverse.png</property>
                                                            </object>
                                                            </child>
                                                            </object>
                                                            <packing>
                                                            <property name="x_options">GTK_SHRINK</property>
                                                            <property name="y_options">GTK_SHRINK</property>
                                                            </packing>
                                                            </child>
                                                            <child>
                                                            <object class="GtkRadioButton" id="rbt_forward">
                                                            <property name="width_request">56</property>
                                                            <property name="height_request">56</property>
                                                            <property name="visible">True</property>
                                                            <property name="can_focus">True</property>
                                                            <property name="receives_default">False</property>
                                                            <property name="draw_indicator">False</property>
                                                            <property name="group">rbt_stop</property>
                                                            <signal name="clicked" handler="on_rbt_forward_clicked"/>
                                                            <child>
                                                            <object class="GtkImage" id="img_spindle_forward">
                                                            <property name="width_request">48</property>
                                                            <property name="height_request">48</property>
                                                            <property name="visible">True</property>
                                                            <property name="pixbuf">images/forward.png</property>
                                                            </object>
                                                            </child>
                                                            </object>
                                                            <packing>
                                                            <property name="left_attach">2</property>
                                                            <property name="right_attach">3</property>
                                                            <property name="x_options">GTK_SHRINK</property>
                                                            <property name="y_options">GTK_SHRINK</property>
                                                            </packing>
                                                            </child>
                                                            <child>
                                                            <object class="GtkRadioButton" id="rbt_stop">
                                                            <property name="width_request">56</property>
                                                            <property name="height_request">56</property>
                                                            <property name="visible">True</property>
                                                            <property name="can_focus">True</property>
                                                            <property name="receives_default">False</property>
                                                            <property name="active">True</property>
                                                            <property name="draw_indicator">False</property>
                                                            <signal name="clicked" handler="on_rbt_stop_clicked"/>
                                                            <child>
                                                            <object class="GtkImage" id="img_spindle_stop">
                                                            <property name="width_request">48</property>
                                                            <property name="height_request">48</property>
                                                            <property name="visible">True</property>
                                                            <property name="pixbuf">images/stop.gif</property>
                                                            </object>
                                                            </child>
                                                            </object>
                                                            <packing>
                                                            <property name="left_attach">1</property>
                                                            <property name="right_attach">2</property>
                                                            <property name="x_options">GTK_SHRINK</property>
                                                            <property name="y_options">GTK_SHRINK</property>
                                                            </packing>
                                                            </child>
                                                          </object>
                                                          <packing>
                                                            <property name="fill">False</property>
                                                            <property name="padding">5</property>
                                                            <property name="position">0</property>
                                                          </packing>
                                                        </child>
                                                        <child>
                                                          <object class="GtkHBox" id="hbox_spindle_bar">
                                                            <property name="visible">True</property>
                                                            <child>
                                                            <object class="HAL_HBar" id="spindle_feedback_bar">
                                                            <property name="visible">True</property>
<<<<<<< HEAD
                                                            <property name="z0_color">#0000ffff0000</property>
                                                            <property name="z1_color">#0000ffff0000</property>
                                                            <property name="bg_color">#bebebebebebe</property>
                                                            <property name="z1_border">0.80000001192092896</property>
                                                            <property name="z2_color">#0000ffff0000</property>
                                                            <property name="text_template">%i</property>
                                                            <property name="max">6000</property>
                                                            <property name="target_color">#0000ffff0000</property>
                                                            <property name="z0_border">0.40000000596046448</property>
                                                            <property name="target_value">-0.039999999105930328</property>
=======
                                                            <property name="z0_border">0.40000000596046448</property>
                                                            <property name="text_template">%i</property>
                                                            <property name="target_color">#0000ffff0000</property>
                                                            <property name="z0_color">#0000ffff0000</property>
                                                            <property name="target_value">-0.039999999105930328</property>
                                                            <property name="z1_color">#0000ffff0000</property>
                                                            <property name="max">6000</property>
                                                            <property name="bg_color">#bebebebebebe</property>
                                                            <property name="z1_border">0.80000001192092896</property>
                                                            <property name="z2_color">#0000ffff0000</property>
>>>>>>> 4a240297
                                                            </object>
                                                            <packing>
                                                            <property name="position">0</property>
                                                            </packing>
                                                            </child>
                                                            <child>
                                                            <object class="HAL_LED" id="spindle_at_speed_led">
                                                            <property name="visible">True</property>
<<<<<<< HEAD
                                                            <property name="pick_color_on">#0000ffff0000</property>
                                                            <property name="led_blink_rate">0</property>
=======
                                                            <property name="led_blink_rate">0</property>
                                                            <property name="on_color">greeen</property>
                                                            <property name="pick_color_on">#0000ffff0000</property>
>>>>>>> 4a240297
                                                            </object>
                                                            <packing>
                                                            <property name="expand">False</property>
                                                            <property name="fill">False</property>
                                                            <property name="padding">2</property>
                                                            <property name="position">1</property>
                                                            </packing>
                                                            </child>
                                                          </object>
                                                          <packing>
                                                            <property name="fill">False</property>
                                                            <property name="padding">2</property>
                                                            <property name="position">1</property>
                                                          </packing>
                                                        </child>
                                                      </object>
                                                      <packing>
                                                        <property name="position">1</property>
                                                      </packing>
                                                    </child>
                                                  </object>
                                                </child>
                                              </object>
                                            </child>
                                            <child type="label">
                                              <object class="GtkLabel" id="label17">
                                                <property name="visible">True</property>
                                                <property name="label" translatable="yes">&lt;b&gt;Spindle [rpm]&lt;/b&gt;</property>
                                                <property name="use_markup">True</property>
                                              </object>
                                            </child>
                                          </object>
                                          <packing>
                                            <property name="expand">False</property>
                                            <property name="pack_type">end</property>
                                            <property name="position">0</property>
                                          </packing>
                                        </child>
                                      </object>
                                      <packing>
                                        <property name="position">2</property>
                                      </packing>
                                    </child>
                                    <child>
                                      <object class="GtkHBox" id="box_custom_4">
                                        <child>
                                          <placeholder/>
                                        </child>
                                      </object>
                                      <packing>
                                        <property name="expand">False</property>
                                        <property name="position">3</property>
                                      </packing>
                                    </child>
                                  </object>
                                  <packing>
                                    <property name="expand">False</property>
                                    <property name="fill">False</property>
                                    <property name="pack_type">end</property>
                                    <property name="position">1</property>
                                  </packing>
                                </child>
                              </object>
                            </child>
                            <child type="tab">
                              <object class="GtkLabel" id="lbl_ntb_info_info">
                                <property name="visible">True</property>
                                <property name="label">Info</property>
                              </object>
                              <packing>
                                <property name="tab_fill">False</property>
                              </packing>
                            </child>
                            <child>
                              <object class="GtkHBox" id="key_box">
                                <property name="visible">True</property>
                                <child>
                                  <placeholder/>
                                </child>
                              </object>
                              <packing>
                                <property name="position">1</property>
                              </packing>
                            </child>
                            <child type="tab">
                              <object class="GtkLabel" id="lbl_frm_info_emb_keyb">
                                <property name="visible">True</property>
                                <property name="label">Embeded keyboard</property>
                              </object>
                              <packing>
                                <property name="position">1</property>
                                <property name="tab_fill">False</property>
                              </packing>
                            </child>
                          </object>
                          <packing>
                            <property name="position">0</property>
                          </packing>
                        </child>
                        <child>
                          <object class="GtkTable" id="tbl_search">
                            <property name="height_request">50</property>
                            <property name="n_columns">16</property>
                            <child>
                              <object class="GtkButton" id="btn_undo">
                                <property name="label" translatable="yes">Undo</property>
                                <property name="height_request">48</property>
                                <property name="visible">True</property>
                                <property name="can_focus">False</property>
                                <property name="receives_default">False</property>
                                <signal name="clicked" handler="on_btn_undo_clicked"/>
                              </object>
                              <packing>
                                <property name="x_options">GTK_SHRINK</property>
                                <property name="y_options">GTK_SHRINK</property>
                              </packing>
                            </child>
                            <child>
                              <object class="GtkButton" id="btn_search_back">
                                <property name="label" translatable="yes">Search
 back</property>
                                <property name="height_request">48</property>
                                <property name="visible">True</property>
                                <property name="can_focus">False</property>
                                <property name="receives_default">False</property>
                                <signal name="clicked" handler="on_btn_search_back_clicked"/>
                              </object>
                              <packing>
                                <property name="left_attach">2</property>
                                <property name="right_attach">3</property>
                                <property name="x_options">GTK_SHRINK</property>
                                <property name="y_options">GTK_SHRINK</property>
                              </packing>
                            </child>
                            <child>
                              <object class="GtkButton" id="btn_search_forward">
                                <property name="label" translatable="yes">Search
  fwd</property>
                                <property name="height_request">48</property>
                                <property name="visible">True</property>
                                <property name="can_focus">False</property>
                                <property name="receives_default">False</property>
                                <signal name="clicked" handler="on_btn_search_forward_clicked"/>
                              </object>
                              <packing>
                                <property name="left_attach">10</property>
                                <property name="right_attach">11</property>
                                <property name="x_options">GTK_SHRINK</property>
                                <property name="y_options">GTK_SHRINK</property>
                              </packing>
                            </child>
                            <child>
                              <object class="GtkButton" id="btn_redo">
                                <property name="label" translatable="yes">Redo</property>
                                <property name="height_request">48</property>
                                <property name="visible">True</property>
                                <property name="can_focus">False</property>
                                <property name="receives_default">False</property>
                                <signal name="clicked" handler="on_btn_redo_clicked"/>
                              </object>
                              <packing>
                                <property name="left_attach">15</property>
                                <property name="right_attach">16</property>
                                <property name="x_options">GTK_SHRINK</property>
                                <property name="y_options">GTK_SHRINK</property>
                              </packing>
                            </child>
                            <child>
                              <object class="GtkLabel" id="lbl_space">
                                <property name="visible">True</property>
                              </object>
                              <packing>
                                <property name="left_attach">1</property>
                                <property name="right_attach">2</property>
                              </packing>
                            </child>
                            <child>
                              <object class="GtkLabel" id="lbl_spac">
                                <property name="visible">True</property>
                              </object>
                              <packing>
                                <property name="left_attach">6</property>
                                <property name="right_attach">7</property>
                              </packing>
                            </child>
                            <child>
                              <object class="GtkLabel" id="lbl_replace_text">
                                <property name="visible">True</property>
                                <property name="label" translatable="yes">Replace
  Text:</property>
                              </object>
                              <packing>
                                <property name="left_attach">7</property>
                                <property name="right_attach">8</property>
                              </packing>
                            </child>
                            <child>
                              <object class="GtkCheckButton" id="chk_replace_all">
                                <property name="label" translatable="yes">Replace
   All</property>
                                <property name="visible">True</property>
                                <property name="can_focus">False</property>
                                <property name="receives_default">False</property>
                                <property name="draw_indicator">True</property>
                              </object>
                              <packing>
                                <property name="left_attach">12</property>
                                <property name="right_attach">13</property>
                              </packing>
                            </child>
                            <child>
                              <object class="GtkCheckButton" id="chk_ignore_case">
                                <property name="label" translatable="yes">Ignore
 Case</property>
                                <property name="visible">True</property>
                                <property name="can_focus">False</property>
                                <property name="receives_default">False</property>
                                <property name="active">True</property>
                                <property name="draw_indicator">True</property>
                              </object>
                              <packing>
                                <property name="left_attach">11</property>
                                <property name="right_attach">12</property>
                              </packing>
                            </child>
                            <child>
                              <object class="GtkLabel" id="lbl_spac1">
                                <property name="visible">True</property>
                              </object>
                              <packing>
                                <property name="left_attach">9</property>
                                <property name="right_attach">10</property>
                              </packing>
                            </child>
                            <child>
                              <object class="GtkButton" id="btn_replace">
                                <property name="label" translatable="yes">Replace</property>
                                <property name="visible">True</property>
                                <property name="can_focus">False</property>
                                <property name="receives_default">False</property>
                                <signal name="clicked" handler="on_btn_replace_clicked"/>
                              </object>
                              <packing>
                                <property name="left_attach">13</property>
                                <property name="right_attach">14</property>
                                <property name="x_options">GTK_SHRINK</property>
                                <property name="y_options">GTK_SHRINK</property>
                              </packing>
                            </child>
                            <child>
                              <object class="GtkLabel" id="lbl_search_text">
                                <property name="visible">True</property>
                                <property name="label" translatable="yes">Search
  Text:</property>
                              </object>
                              <packing>
                                <property name="left_attach">4</property>
                                <property name="right_attach">5</property>
                              </packing>
                            </child>
                            <child>
                              <object class="GtkLabel" id="lbl_spac2">
                                <property name="visible">True</property>
                              </object>
                              <packing>
                                <property name="left_attach">3</property>
                                <property name="right_attach">4</property>
                              </packing>
                            </child>
                            <child>
                              <object class="GtkLabel" id="lbl_spac3">
                                <property name="visible">True</property>
                              </object>
                              <packing>
                                <property name="left_attach">14</property>
                                <property name="right_attach">15</property>
                              </packing>
                            </child>
                            <child>
                              <object class="GtkEntry" id="search_entry">
                                <property name="visible">True</property>
                                <property name="can_focus">True</property>
                                <property name="invisible_char">&#x25CF;</property>
                                <property name="primary_icon_sensitive">True</property>
                                <property name="secondary_icon_sensitive">True</property>
                              </object>
                              <packing>
                                <property name="left_attach">5</property>
                                <property name="right_attach">6</property>
                              </packing>
                            </child>
                            <child>
                              <object class="GtkEntry" id="replace_entry">
                                <property name="visible">True</property>
                                <property name="can_focus">True</property>
                                <property name="invisible_char">&#x25CF;</property>
                                <property name="primary_icon_sensitive">True</property>
                                <property name="secondary_icon_sensitive">True</property>
                              </object>
                              <packing>
                                <property name="left_attach">8</property>
                                <property name="right_attach">9</property>
                              </packing>
                            </child>
                          </object>
                          <packing>
                            <property name="expand">False</property>
                            <property name="position">1</property>
                          </packing>
                        </child>
                      </object>
                      <packing>
                        <property name="expand">False</property>
                        <property name="position">1</property>
                      </packing>
                    </child>
                  </object>
                </child>
                <child type="tab">
                  <object class="GtkLabel" id="lbl_ntb_main_main">
                    <property name="visible">True</property>
                    <property name="label" translatable="yes">Main</property>
                  </object>
                  <packing>
                    <property name="tab_fill">False</property>
                  </packing>
                </child>
                <child>
                  <object class="GtkNotebook" id="ntb_setup">
                    <property name="visible">True</property>
                    <property name="can_focus">True</property>
                    <child>
                      <object class="GtkNotebook" id="ntb_setup_pages">
                        <property name="visible">True</property>
                        <property name="can_focus">True</property>
                        <property name="tab_pos">left</property>
                        <property name="tab_border">20</property>
                        <property name="tab_hborder">5</property>
                        <property name="tab_vborder">5</property>
                        <property name="homogeneous">True</property>
                        <child>
                          <object class="GtkHBox" id="hbox_setup_apear">
                            <property name="visible">True</property>
                            <child>
                              <object class="GtkVBox" id="vbox_window">
                                <property name="visible">True</property>
                                <child>
                                  <object class="GtkFrame" id="frm_main_window">
                                    <property name="visible">True</property>
                                    <property name="label_xalign">0.5</property>
                                    <child>
                                      <object class="GtkAlignment" id="ali_main_window">
                                        <property name="visible">True</property>
                                        <property name="top_padding">5</property>
                                        <property name="bottom_padding">5</property>
                                        <property name="left_padding">3</property>
                                        <property name="right_padding">3</property>
                                        <child>
                                          <object class="GtkVBox" id="vbox_main_window">
                                            <property name="visible">True</property>
                                            <child>
                                              <object class="GtkRadioButton" id="rbtn_fullscreen">
                                                <property name="label" translatable="yes">Start as fullscreen</property>
                                                <property name="visible">True</property>
                                                <property name="can_focus">True</property>
                                                <property name="receives_default">False</property>
                                                <property name="active">True</property>
                                                <property name="draw_indicator">True</property>
                                                <signal name="toggled" handler="on_rbtn_fullscreen_toggled"/>
                                              </object>
                                              <packing>
                                                <property name="expand">False</property>
                                                <property name="position">0</property>
                                              </packing>
                                            </child>
                                            <child>
                                              <object class="GtkRadioButton" id="rbtn_maximized">
                                                <property name="label" translatable="yes">Start maximized</property>
                                                <property name="visible">True</property>
                                                <property name="can_focus">True</property>
                                                <property name="receives_default">False</property>
                                                <property name="draw_indicator">True</property>
                                                <property name="group">rbtn_fullscreen</property>
                                                <signal name="toggled" handler="on_rbtn_maximized_toggled"/>
                                              </object>
                                              <packing>
                                                <property name="expand">False</property>
                                                <property name="position">1</property>
                                              </packing>
                                            </child>
                                            <child>
                                              <object class="GtkRadioButton" id="rbtn_window">
                                                <property name="label" translatable="yes">Start as window</property>
                                                <property name="visible">True</property>
                                                <property name="can_focus">True</property>
                                                <property name="receives_default">False</property>
                                                <property name="draw_indicator">True</property>
                                                <property name="group">rbtn_fullscreen</property>
                                                <signal name="toggled" handler="on_rbtn_window_toggled"/>
                                              </object>
                                              <packing>
                                                <property name="expand">False</property>
                                                <property name="position">2</property>
                                              </packing>
                                            </child>
                                            <child>
                                              <object class="GtkTable" id="tbl_main_window">
                                                <property name="visible">True</property>
                                                <property name="n_rows">4</property>
                                                <property name="n_columns">2</property>
                                                <child>
                                                  <object class="GtkLabel" id="lbl_x_pos">
                                                    <property name="visible">True</property>
                                                    <property name="xalign">0</property>
                                                    <property name="xpad">5</property>
                                                    <property name="ypad">5</property>
                                                    <property name="label" translatable="yes">X Pos.</property>
                                                  </object>
                                                  <packing>
                                                    <property name="x_options">GTK_SHRINK | GTK_FILL</property>
                                                    <property name="y_options">GTK_SHRINK</property>
                                                  </packing>
                                                </child>
                                                <child>
                                                  <object class="GtkLabel" id="lbl_y_pos">
                                                    <property name="visible">True</property>
                                                    <property name="xalign">0</property>
                                                    <property name="xpad">5</property>
                                                    <property name="ypad">5</property>
                                                    <property name="label" translatable="yes">Y Pos.</property>
                                                  </object>
                                                  <packing>
                                                    <property name="top_attach">1</property>
                                                    <property name="bottom_attach">2</property>
                                                    <property name="x_options">GTK_SHRINK | GTK_FILL</property>
                                                    <property name="y_options">GTK_SHRINK</property>
                                                  </packing>
                                                </child>
                                                <child>
                                                  <object class="GtkLabel" id="lbl_width">
                                                    <property name="visible">True</property>
                                                    <property name="xalign">0</property>
                                                    <property name="xpad">5</property>
                                                    <property name="ypad">5</property>
                                                    <property name="label" translatable="yes">Width</property>
                                                  </object>
                                                  <packing>
                                                    <property name="top_attach">2</property>
                                                    <property name="bottom_attach">3</property>
                                                    <property name="x_options">GTK_SHRINK | GTK_FILL</property>
                                                    <property name="y_options">GTK_SHRINK</property>
                                                  </packing>
                                                </child>
                                                <child>
                                                  <object class="GtkLabel" id="lbl_height">
                                                    <property name="visible">True</property>
                                                    <property name="xalign">0</property>
                                                    <property name="xpad">5</property>
                                                    <property name="ypad">5</property>
                                                    <property name="label" translatable="yes">Height</property>
                                                  </object>
                                                  <packing>
                                                    <property name="top_attach">3</property>
                                                    <property name="bottom_attach">4</property>
                                                    <property name="x_options">GTK_SHRINK | GTK_FILL</property>
                                                    <property name="y_options">GTK_SHRINK</property>
                                                  </packing>
                                                </child>
                                                <child>
                                                  <object class="GtkSpinButton" id="spbtn_x_pos">
                                                    <property name="visible">True</property>
                                                    <property name="sensitive">False</property>
                                                    <property name="can_focus">True</property>
                                                    <property name="invisible_char">&#x25CF;</property>
                                                    <property name="xalign">1</property>
                                                    <property name="primary_icon_sensitive">True</property>
                                                    <property name="secondary_icon_sensitive">True</property>
                                                    <property name="adjustment">adj_x_pos</property>
                                                  </object>
                                                  <packing>
                                                    <property name="left_attach">1</property>
                                                    <property name="right_attach">2</property>
                                                    <property name="y_options">GTK_SHRINK</property>
                                                    <property name="x_padding">5</property>
                                                    <property name="y_padding">2</property>
                                                  </packing>
                                                </child>
                                                <child>
                                                  <object class="GtkSpinButton" id="spbtn_y_pos">
                                                    <property name="visible">True</property>
                                                    <property name="sensitive">False</property>
                                                    <property name="can_focus">True</property>
                                                    <property name="invisible_char">&#x25CF;</property>
                                                    <property name="xalign">1</property>
                                                    <property name="primary_icon_sensitive">True</property>
                                                    <property name="secondary_icon_sensitive">True</property>
                                                    <property name="adjustment">adj_y_pos</property>
                                                  </object>
                                                  <packing>
                                                    <property name="left_attach">1</property>
                                                    <property name="right_attach">2</property>
                                                    <property name="top_attach">1</property>
                                                    <property name="bottom_attach">2</property>
                                                    <property name="y_options">GTK_SHRINK</property>
                                                    <property name="x_padding">5</property>
                                                    <property name="y_padding">2</property>
                                                  </packing>
                                                </child>
                                                <child>
                                                  <object class="GtkSpinButton" id="spbtn_width">
                                                    <property name="visible">True</property>
                                                    <property name="sensitive">False</property>
                                                    <property name="can_focus">True</property>
                                                    <property name="invisible_char">&#x25CF;</property>
                                                    <property name="xalign">1</property>
                                                    <property name="primary_icon_sensitive">True</property>
                                                    <property name="secondary_icon_sensitive">True</property>
                                                    <property name="adjustment">adj_width</property>
                                                  </object>
                                                  <packing>
                                                    <property name="left_attach">1</property>
                                                    <property name="right_attach">2</property>
                                                    <property name="top_attach">2</property>
                                                    <property name="bottom_attach">3</property>
                                                    <property name="y_options">GTK_SHRINK</property>
                                                    <property name="x_padding">5</property>
                                                    <property name="y_padding">2</property>
                                                  </packing>
                                                </child>
                                                <child>
                                                  <object class="GtkSpinButton" id="spbtn_height">
                                                    <property name="visible">True</property>
                                                    <property name="sensitive">False</property>
                                                    <property name="can_focus">True</property>
                                                    <property name="invisible_char">&#x25CF;</property>
                                                    <property name="xalign">1</property>
                                                    <property name="primary_icon_sensitive">True</property>
                                                    <property name="secondary_icon_sensitive">True</property>
                                                    <property name="adjustment">adj_height</property>
                                                  </object>
                                                  <packing>
                                                    <property name="left_attach">1</property>
                                                    <property name="right_attach">2</property>
                                                    <property name="top_attach">3</property>
                                                    <property name="bottom_attach">4</property>
                                                    <property name="y_options">GTK_SHRINK</property>
                                                    <property name="x_padding">5</property>
                                                    <property name="y_padding">2</property>
                                                  </packing>
                                                </child>
                                              </object>
                                              <packing>
                                                <property name="position">3</property>
                                              </packing>
                                            </child>
                                            <child>
                                              <object class="GtkCheckButton" id="chk_hide_cursor">
                                                <property name="label" translatable="yes">hide cursor</property>
                                                <property name="visible">True</property>
                                                <property name="can_focus">True</property>
                                                <property name="receives_default">False</property>
                                                <property name="draw_indicator">True</property>
                                                <signal name="toggled" handler="on_chk_hide_cursor_toggled"/>
                                              </object>
                                              <packing>
                                                <property name="padding">10</property>
                                                <property name="position">4</property>
                                              </packing>
                                            </child>
                                          </object>
                                        </child>
                                      </object>
                                    </child>
                                    <child type="label">
                                      <object class="GtkLabel" id="lbl_frm_main_window">
                                        <property name="visible">True</property>
                                        <property name="label" translatable="yes">&lt;b&gt;Main Window&lt;/b&gt;</property>
                                        <property name="use_markup">True</property>
                                      </object>
                                    </child>
                                  </object>
                                  <packing>
                                    <property name="expand">False</property>
                                    <property name="fill">False</property>
                                    <property name="position">0</property>
                                  </packing>
                                </child>
                                <child>
                                  <object class="GtkFrame" id="frm_keyboard">
                                    <property name="visible">True</property>
                                    <property name="label_xalign">0.5</property>
                                    <child>
                                      <object class="GtkAlignment" id="ali_keyboard">
                                        <property name="visible">True</property>
                                        <property name="top_padding">5</property>
                                        <property name="bottom_padding">5</property>
                                        <property name="left_padding">3</property>
                                        <property name="right_padding">3</property>
                                        <child>
                                          <object class="GtkVBox" id="vbox_keyboard">
                                            <property name="visible">True</property>
                                            <child>
                                              <object class="GtkCheckButton" id="chk_use_kb_on_offset">
                                                <property name="label" translatable="yes">Show keyboard on offset</property>
                                                <property name="visible">True</property>
                                                <property name="can_focus">True</property>
                                                <property name="receives_default">False</property>
                                                <property name="active">True</property>
                                                <property name="draw_indicator">True</property>
                                                <signal name="toggled" handler="on_chk_use_kb_on_offset_toggled"/>
                                              </object>
                                              <packing>
                                                <property name="position">0</property>
                                              </packing>
                                            </child>
                                            <child>
                                              <object class="GtkCheckButton" id="chk_use_kb_on_tooledit">
                                                <property name="label" translatable="yes">Show keyboard on tooledit</property>
                                                <property name="visible">True</property>
                                                <property name="can_focus">True</property>
                                                <property name="receives_default">False</property>
                                                <property name="active">True</property>
                                                <property name="draw_indicator">True</property>
                                                <signal name="toggled" handler="on_chk_use_kb_on_tooledit_toggled"/>
                                              </object>
                                              <packing>
                                                <property name="position">1</property>
                                              </packing>
                                            </child>
                                            <child>
                                              <object class="GtkCheckButton" id="chk_use_kb_on_mdi">
                                                <property name="label" translatable="yes">Show keyboard on MDI</property>
                                                <property name="visible">True</property>
                                                <property name="can_focus">True</property>
                                                <property name="receives_default">False</property>
                                                <property name="active">True</property>
                                                <property name="draw_indicator">True</property>
                                                <signal name="toggled" handler="on_chk_use_kb_on_mdi_toggled"/>
                                              </object>
                                              <packing>
                                                <property name="position">2</property>
                                              </packing>
                                            </child>
                                            <child>
                                              <object class="GtkCheckButton" id="chk_use_kb_on_edit">
                                                <property name="label" translatable="yes">Show keyboard on EDIT</property>
                                                <property name="visible">True</property>
                                                <property name="can_focus">True</property>
                                                <property name="receives_default">False</property>
                                                <property name="active">True</property>
                                                <property name="draw_indicator">True</property>
                                                <signal name="toggled" handler="on_chk_use_kb_on_edit_toggled"/>
                                              </object>
                                              <packing>
                                                <property name="position">3</property>
                                              </packing>
                                            </child>
                                            <child>
                                              <object class="GtkCheckButton" id="chk_use_kb_on_file_selection">
                                                <property name="label" translatable="yes">Show keyboard on load file</property>
                                                <property name="visible">True</property>
                                                <property name="can_focus">True</property>
                                                <property name="receives_default">False</property>
                                                <property name="draw_indicator">True</property>
                                                <signal name="toggled" handler="on_chk_use_kb_on_file_selection_toggled"/>
                                              </object>
                                              <packing>
                                                <property name="position">4</property>
                                              </packing>
                                            </child>
                                          </object>
                                        </child>
                                      </object>
                                    </child>
                                    <child type="label">
                                      <object class="GtkLabel" id="lbl_frm_keyboard">
                                        <property name="visible">True</property>
                                        <property name="label" translatable="yes">&lt;b&gt;Keyboard&lt;/b&gt;</property>
                                        <property name="use_markup">True</property>
                                      </object>
                                    </child>
                                  </object>
                                  <packing>
                                    <property name="expand">False</property>
                                    <property name="fill">False</property>
                                    <property name="padding">5</property>
                                    <property name="position">1</property>
                                  </packing>
                                </child>
                                <child>
                                  <object class="GtkFrame" id="frm_ntb_preview">
                                    <property name="visible">True</property>
                                    <property name="label_xalign">0.5</property>
                                    <child>
                                      <object class="GtkAlignment" id="ali_keyboard1">
                                        <property name="visible">True</property>
                                        <property name="top_padding">5</property>
                                        <property name="bottom_padding">5</property>
                                        <property name="left_padding">3</property>
                                        <property name="right_padding">3</property>
                                        <child>
                                          <object class="GtkVBox" id="vbox_keyboard1">
                                            <property name="visible">True</property>
                                            <child>
                                              <object class="GtkRadioButton" id="rbtn_show_preview">
                                                <property name="label" translatable="yes">show preview</property>
                                                <property name="visible">True</property>
                                                <property name="can_focus">True</property>
                                                <property name="receives_default">False</property>
                                                <property name="active">True</property>
                                                <property name="draw_indicator">True</property>
                                                <signal name="toggled" handler="on_rbtn_show_preview_toggled"/>
                                              </object>
                                              <packing>
                                                <property name="position">0</property>
                                              </packing>
                                            </child>
                                            <child>
                                              <object class="GtkRadioButton" id="rbtn_show_offsets">
                                                <property name="label" translatable="yes">show offsets</property>
                                                <property name="visible">True</property>
                                                <property name="can_focus">True</property>
                                                <property name="receives_default">False</property>
                                                <property name="draw_indicator">True</property>
                                                <property name="group">rbtn_show_preview</property>
                                              </object>
                                              <packing>
                                                <property name="position">1</property>
                                              </packing>
                                            </child>
                                          </object>
                                        </child>
                                      </object>
                                    </child>
                                    <child type="label">
                                      <object class="GtkLabel" id="lbl_frm_ntb_preview">
                                        <property name="visible">True</property>
                                        <property name="label" translatable="yes">&lt;b&gt;On Touch off&lt;/b&gt;</property>
                                        <property name="use_markup">True</property>
                                      </object>
                                    </child>
                                  </object>
                                  <packing>
                                    <property name="expand">False</property>
                                    <property name="fill">False</property>
                                    <property name="padding">5</property>
                                    <property name="position">2</property>
                                  </packing>
                                </child>
                                <child>
                                  <object class="GtkFrame" id="frm_gremlin_gridsize">
                                    <property name="visible">True</property>
                                    <property name="label_xalign">0.5</property>
                                    <child>
                                      <object class="GtkAlignment" id="ali_gremlin_gridsize">
                                        <property name="visible">True</property>
                                        <property name="top_padding">5</property>
                                        <property name="bottom_padding">5</property>
                                        <property name="left_padding">3</property>
                                        <property name="right_padding">3</property>
                                        <child>
                                          <object class="GtkHBox" id="hbox16">
                                            <property name="visible">True</property>
                                            <child>
                                              <object class="GtkLabel" id="label8">
                                                <property name="visible">True</property>
                                                <property name="xalign">0</property>
                                                <property name="label" translatable="yes">Grid size</property>
                                              </object>
                                              <packing>
                                                <property name="position">0</property>
                                              </packing>
                                            </child>
                                            <child>
                                              <object class="GtkSpinButton" id="grid_size">
                                                <property name="visible">True</property>
                                                <property name="can_focus">True</property>
                                                <property name="invisible_char">&#x25CF;</property>
                                                <property name="xalign">1</property>
                                                <property name="primary_icon_sensitive">True</property>
                                                <property name="secondary_icon_sensitive">True</property>
                                                <property name="adjustment">adj_grid_size</property>
                                                <property name="digits">3</property>
                                                <signal name="value_changed" handler="on_grid_size_value_changed"/>
                                              </object>
                                              <packing>
                                                <property name="position">1</property>
                                              </packing>
                                            </child>
                                          </object>
                                        </child>
                                      </object>
                                    </child>
                                    <child type="label">
                                      <object class="GtkLabel" id="lbl_frm_gremlin_grid_size">
                                        <property name="visible">True</property>
                                        <property name="label" translatable="yes">&lt;b&gt;Preview&lt;/b&gt;</property>
                                        <property name="use_markup">True</property>
                                      </object>
                                    </child>
                                  </object>
                                  <packing>
                                    <property name="expand">False</property>
                                    <property name="fill">False</property>
                                    <property name="position">3</property>
                                  </packing>
                                </child>
                                <child>
                                  <object class="GtkToggleButton" id="tbtn_use_screen2">
                                    <property name="label" translatable="yes">  Display 
Aux Screen</property>
                                    <property name="width_request">100</property>
                                    <property name="height_request">56</property>
                                    <property name="visible">True</property>
                                    <property name="can_focus">True</property>
                                    <property name="receives_default">True</property>
                                    <signal name="toggled" handler="on_tbtn_use_screen2_toggled"/>
                                  </object>
                                  <packing>
                                    <property name="expand">False</property>
                                    <property name="fill">False</property>
                                    <property name="position">4</property>
                                  </packing>
                                </child>
                              </object>
                              <packing>
                                <property name="expand">False</property>
                                <property name="fill">False</property>
                                <property name="padding">3</property>
                                <property name="position">0</property>
                              </packing>
                            </child>
                            <child>
                              <object class="GtkVBox" id="vbox_dro_settings">
                                <property name="visible">True</property>
                                <child>
                                  <object class="GtkFrame" id="frm_dro">
                                    <property name="visible">True</property>
                                    <property name="label_xalign">0.5</property>
                                    <child>
                                      <object class="GtkAlignment" id="ali_dro">
                                        <property name="visible">True</property>
                                        <property name="top_padding">5</property>
                                        <property name="bottom_padding">5</property>
                                        <property name="left_padding">3</property>
                                        <property name="right_padding">3</property>
                                        <child>
                                          <object class="GtkTable" id="tbl_frm_dro">
                                            <property name="visible">True</property>
                                            <property name="n_rows">10</property>
                                            <property name="n_columns">2</property>
                                            <property name="row_spacing">3</property>
                                            <child>
                                              <object class="GtkLabel" id="lbl_rel_color">
                                                <property name="visible">True</property>
                                                <property name="xalign">0</property>
                                                <property name="label" translatable="yes">Relative Color</property>
                                              </object>
                                              <packing>
                                                <property name="x_options">GTK_SHRINK | GTK_FILL</property>
                                                <property name="y_options">GTK_SHRINK</property>
                                                <property name="x_padding">5</property>
                                              </packing>
                                            </child>
                                            <child>
                                              <object class="GtkColorButton" id="rel_colorbutton">
                                                <property name="visible">True</property>
                                                <property name="can_focus">True</property>
                                                <property name="receives_default">True</property>
                                                <property name="color">#000000000000</property>
                                                <signal name="color_set" handler="on_rel_colorbutton_color_set"/>
                                              </object>
                                              <packing>
                                                <property name="left_attach">1</property>
                                                <property name="right_attach">2</property>
                                                <property name="y_options">GTK_SHRINK</property>
                                                <property name="y_padding">2</property>
                                              </packing>
                                            </child>
                                            <child>
                                              <object class="GtkLabel" id="lbl_abs_color">
                                                <property name="visible">True</property>
                                                <property name="xalign">0</property>
                                                <property name="label" translatable="yes">Absolute Color</property>
                                              </object>
                                              <packing>
                                                <property name="top_attach">1</property>
                                                <property name="bottom_attach">2</property>
                                                <property name="x_options">GTK_SHRINK | GTK_FILL</property>
                                                <property name="y_options">GTK_SHRINK</property>
                                                <property name="x_padding">5</property>
                                              </packing>
                                            </child>
                                            <child>
                                              <object class="GtkColorButton" id="abs_colorbutton">
                                                <property name="visible">True</property>
                                                <property name="can_focus">True</property>
                                                <property name="receives_default">True</property>
                                                <property name="color">#00000000ffff</property>
                                                <signal name="color_set" handler="on_abs_colorbutton_color_set"/>
                                              </object>
                                              <packing>
                                                <property name="left_attach">1</property>
                                                <property name="right_attach">2</property>
                                                <property name="top_attach">1</property>
                                                <property name="bottom_attach">2</property>
                                                <property name="y_options">GTK_SHRINK</property>
                                                <property name="y_padding">2</property>
                                              </packing>
                                            </child>
                                            <child>
                                              <object class="GtkLabel" id="lbl_dtg_color">
                                                <property name="visible">True</property>
                                                <property name="xalign">0</property>
                                                <property name="label" translatable="yes">DTG Color</property>
                                              </object>
                                              <packing>
                                                <property name="top_attach">2</property>
                                                <property name="bottom_attach">3</property>
                                                <property name="x_options">GTK_SHRINK | GTK_FILL</property>
                                                <property name="y_options">GTK_SHRINK</property>
                                                <property name="x_padding">5</property>
                                              </packing>
                                            </child>
                                            <child>
                                              <object class="GtkColorButton" id="dtg_colorbutton">
                                                <property name="visible">True</property>
                                                <property name="can_focus">True</property>
                                                <property name="receives_default">True</property>
                                                <property name="color">#ffffffff0000</property>
                                                <signal name="color_set" handler="on_dtg_colorbutton_color_set"/>
                                              </object>
                                              <packing>
                                                <property name="left_attach">1</property>
                                                <property name="right_attach">2</property>
                                                <property name="top_attach">2</property>
                                                <property name="bottom_attach">3</property>
                                                <property name="y_options">GTK_SHRINK</property>
                                                <property name="y_padding">2</property>
                                              </packing>
                                            </child>
                                            <child>
                                              <object class="GtkCheckButton" id="chk_auto_units">
                                                <property name="label" translatable="yes">Use Auto Units</property>
                                                <property name="visible">True</property>
                                                <property name="can_focus">True</property>
                                                <property name="receives_default">False</property>
                                                <property name="xalign">1</property>
                                                <property name="active">True</property>
                                                <property name="draw_indicator">True</property>
                                                <signal name="toggled" handler="on_chk_auto_units_toggled"/>
                                              </object>
                                              <packing>
                                                <property name="right_attach">2</property>
                                                <property name="top_attach">7</property>
                                                <property name="bottom_attach">8</property>
                                                <property name="x_options">GTK_SHRINK | GTK_FILL</property>
                                                <property name="y_options">GTK_SHRINK</property>
                                                <property name="x_padding">5</property>
                                              </packing>
                                            </child>
                                            <child>
                                              <object class="GtkCheckButton" id="chk_show_dro_btn">
                                                <property name="label" translatable="yes">Show the DRO Button</property>
                                                <property name="visible">True</property>
                                                <property name="can_focus">True</property>
                                                <property name="receives_default">False</property>
                                                <property name="xalign">1</property>
                                                <property name="draw_indicator">True</property>
                                                <signal name="toggled" handler="on_chk_show_dro_btn_toggled"/>
                                              </object>
                                              <packing>
                                                <property name="right_attach">2</property>
                                                <property name="top_attach">6</property>
                                                <property name="bottom_attach">7</property>
                                                <property name="x_options">GTK_SHRINK | GTK_FILL</property>
                                                <property name="y_options">GTK_SHRINK</property>
                                                <property name="x_padding">5</property>
                                              </packing>
                                            </child>
                                            <child>
                                              <object class="GtkHSeparator" id="hseparator1">
                                                <property name="visible">True</property>
                                              </object>
                                              <packing>
                                                <property name="right_attach">2</property>
                                                <property name="top_attach">5</property>
                                                <property name="bottom_attach">6</property>
                                              </packing>
                                            </child>
                                            <child>
                                              <object class="GtkLabel" id="label7">
                                                <property name="visible">True</property>
                                                <property name="xalign">0</property>
                                                <property name="label" translatable="yes">Homed color</property>
                                              </object>
                                              <packing>
                                                <property name="top_attach">3</property>
                                                <property name="bottom_attach">4</property>
                                                <property name="x_options">GTK_SHRINK | GTK_FILL</property>
                                                <property name="y_options">GTK_SHRINK</property>
                                                <property name="x_padding">5</property>
                                              </packing>
                                            </child>
                                            <child>
                                              <object class="GtkLabel" id="label11">
                                                <property name="visible">True</property>
                                                <property name="xalign">0</property>
                                                <property name="label" translatable="yes">Unhomed color</property>
                                              </object>
                                              <packing>
                                                <property name="top_attach">4</property>
                                                <property name="bottom_attach">5</property>
                                                <property name="x_options">GTK_SHRINK | GTK_FILL</property>
                                                <property name="y_options">GTK_SHRINK</property>
                                                <property name="x_padding">5</property>
                                              </packing>
                                            </child>
                                            <child>
                                              <object class="GtkColorButton" id="homed_colorbtn">
                                                <property name="visible">True</property>
                                                <property name="can_focus">True</property>
                                                <property name="receives_default">True</property>
                                                <property name="color">#0000ffff0000</property>
                                                <signal name="color_set" handler="on_homed_colorbtn_color_set"/>
                                              </object>
                                              <packing>
                                                <property name="left_attach">1</property>
                                                <property name="right_attach">2</property>
                                                <property name="top_attach">3</property>
                                                <property name="bottom_attach">4</property>
                                                <property name="y_options">GTK_SHRINK</property>
                                                <property name="y_padding">2</property>
                                              </packing>
                                            </child>
                                            <child>
                                              <object class="GtkColorButton" id="unhomed_colorbtn">
                                                <property name="visible">True</property>
                                                <property name="can_focus">True</property>
                                                <property name="receives_default">True</property>
                                                <property name="color">#ffff00000000</property>
                                                <signal name="color_set" handler="on_unhomed_colorbtn_color_set"/>
                                              </object>
                                              <packing>
                                                <property name="left_attach">1</property>
                                                <property name="right_attach">2</property>
                                                <property name="top_attach">4</property>
                                                <property name="bottom_attach">5</property>
                                                <property name="y_options">GTK_SHRINK</property>
                                                <property name="y_padding">2</property>
                                              </packing>
                                            </child>
                                            <child>
                                              <object class="GtkHBox" id="hbox_dro_size">
                                                <property name="visible">True</property>
                                                <child>
                                                  <object class="GtkLabel" id="lbl_dro_size">
                                                    <property name="visible">True</property>
                                                    <property name="xalign">0</property>
                                                    <property name="xpad">5</property>
                                                    <property name="ypad">5</property>
                                                    <property name="label" translatable="yes">Size</property>
                                                  </object>
                                                  <packing>
                                                    <property name="expand">False</property>
                                                    <property name="padding">3</property>
                                                    <property name="position">0</property>
                                                  </packing>
                                                </child>
                                                <child>
                                                  <object class="GtkSpinButton" id="spbtn_dro_size">
                                                    <property name="visible">True</property>
                                                    <property name="can_focus">True</property>
                                                    <property name="invisible_char">&#x25CF;</property>
                                                    <property name="xalign">1</property>
                                                    <property name="primary_icon_sensitive">True</property>
                                                    <property name="secondary_icon_sensitive">True</property>
                                                    <property name="adjustment">adj_dro_size</property>
                                                    <property name="climb_rate">1</property>
                                                    <property name="numeric">True</property>
                                                  </object>
                                                  <packing>
                                                    <property name="expand">False</property>
                                                    <property name="pack_type">end</property>
                                                    <property name="position">1</property>
                                                  </packing>
                                                </child>
                                              </object>
                                              <packing>
                                                <property name="right_attach">2</property>
                                                <property name="top_attach">8</property>
                                                <property name="bottom_attach">9</property>
                                              </packing>
                                            </child>
                                            <child>
                                              <object class="GtkHBox" id="hbox_dro_size1">
                                                <property name="visible">True</property>
                                                <child>
                                                  <object class="GtkLabel" id="lbl_dro_size1">
                                                    <property name="visible">True</property>
                                                    <property name="xalign">0</property>
                                                    <property name="xpad">5</property>
                                                    <property name="ypad">5</property>
                                                    <property name="label" translatable="yes">Digits</property>
                                                  </object>
                                                  <packing>
                                                    <property name="expand">False</property>
                                                    <property name="padding">3</property>
                                                    <property name="position">0</property>
                                                  </packing>
                                                </child>
                                                <child>
                                                  <object class="GtkSpinButton" id="spbtn_dro_digits">
                                                    <property name="visible">True</property>
                                                    <property name="can_focus">True</property>
                                                    <property name="invisible_char">&#x25CF;</property>
                                                    <property name="xalign">1</property>
                                                    <property name="primary_icon_sensitive">True</property>
                                                    <property name="secondary_icon_sensitive">True</property>
                                                    <property name="adjustment">adj_dro_digits</property>
                                                    <property name="climb_rate">1</property>
                                                    <property name="numeric">True</property>
                                                  </object>
                                                  <packing>
                                                    <property name="expand">False</property>
                                                    <property name="pack_type">end</property>
                                                    <property name="position">1</property>
                                                  </packing>
                                                </child>
                                              </object>
                                              <packing>
                                                <property name="right_attach">2</property>
                                                <property name="top_attach">9</property>
                                                <property name="bottom_attach">10</property>
                                              </packing>
                                            </child>
                                          </object>
                                        </child>
                                      </object>
                                    </child>
                                    <child type="label">
                                      <object class="GtkLabel" id="lbl_frm_dro">
                                        <property name="visible">True</property>
                                        <property name="label" translatable="yes">&lt;b&gt;DRO&lt;/b&gt;</property>
                                        <property name="use_markup">True</property>
                                      </object>
                                    </child>
                                  </object>
                                  <packing>
                                    <property name="expand">False</property>
                                    <property name="fill">False</property>
                                    <property name="position">0</property>
                                  </packing>
                                </child>
                                <child>
                                  <object class="GtkFrame" id="frm_preview">
                                    <property name="visible">True</property>
                                    <property name="label_xalign">0.5</property>
                                    <child>
                                      <object class="GtkAlignment" id="ali_preview">
                                        <property name="visible">True</property>
                                        <property name="top_padding">5</property>
                                        <property name="bottom_padding">5</property>
                                        <property name="left_padding">5</property>
                                        <property name="right_padding">5</property>
                                        <child>
                                          <object class="GtkVBox" id="vbox_preview">
                                            <property name="visible">True</property>
                                            <child>
                                              <object class="GtkCheckButton" id="chk_show_offsets">
                                                <property name="label" translatable="yes">Show offsets</property>
                                                <property name="visible">True</property>
                                                <property name="can_focus">True</property>
                                                <property name="receives_default">False</property>
                                                <property name="draw_indicator">True</property>
                                                <signal name="toggled" handler="on_chk_show_offsets_toggled"/>
                                              </object>
                                              <packing>
                                                <property name="expand">False</property>
                                                <property name="position">0</property>
                                              </packing>
                                            </child>
                                            <child>
                                              <object class="GtkCheckButton" id="chk_show_dro">
                                                <property name="label" translatable="yes">Show DRO</property>
                                                <property name="visible">True</property>
                                                <property name="can_focus">True</property>
                                                <property name="receives_default">False</property>
                                                <property name="draw_indicator">True</property>
                                                <signal name="toggled" handler="on_chk_show_dro_toggled"/>
                                              </object>
                                              <packing>
                                                <property name="expand">False</property>
                                                <property name="position">1</property>
                                              </packing>
                                            </child>
                                            <child>
                                              <object class="GtkCheckButton" id="chk_show_dtg">
                                                <property name="label" translatable="yes">Show DTG</property>
                                                <property name="visible">True</property>
                                                <property name="can_focus">True</property>
                                                <property name="receives_default">False</property>
                                                <property name="xalign">1</property>
                                                <property name="draw_indicator">True</property>
                                                <signal name="toggled" handler="on_chk_show_dtg_toggled"/>
                                              </object>
                                              <packing>
                                                <property name="expand">False</property>
                                                <property name="position">2</property>
                                              </packing>
                                            </child>
                                            <child>
                                              <object class="GtkHSeparator" id="hseparator2">
                                                <property name="visible">True</property>
                                              </object>
                                              <packing>
                                                <property name="expand">False</property>
                                                <property name="position">3</property>
                                              </packing>
                                            </child>
                                            <child>
                                              <object class="GtkLabel" id="lbl_mouse_mode">
                                                <property name="visible">True</property>
                                                <property name="label" translatable="yes">&lt;b&gt;Mouse Button mode&lt;/b&gt;</property>
                                                <property name="use_markup">True</property>
                                              </object>
                                              <packing>
                                                <property name="expand">False</property>
                                                <property name="fill">False</property>
                                                <property name="position">4</property>
                                              </packing>
                                            </child>
                                            <child>
                                              <object class="GtkComboBoxEntry" id="cmb_mouse_button_mode">
                                                <property name="visible">True</property>
                                                <property name="model">lst_button_mode</property>
                                                <property name="text_column">1</property>
                                                <signal name="changed" handler="on_cmb_mouse_button_mode_changed"/>
                                              </object>
                                              <packing>
                                                <property name="expand">False</property>
                                                <property name="fill">False</property>
                                                <property name="position">5</property>
                                              </packing>
                                            </child>
                                          </object>
                                        </child>
                                      </object>
                                    </child>
                                    <child type="label">
                                      <object class="GtkLabel" id="lbl_frm_preview">
                                        <property name="visible">True</property>
                                        <property name="label" translatable="yes">&lt;b&gt;Preview&lt;/b&gt;</property>
                                        <property name="use_markup">True</property>
                                      </object>
                                    </child>
                                  </object>
                                  <packing>
                                    <property name="expand">False</property>
                                    <property name="fill">False</property>
                                    <property name="position">1</property>
                                  </packing>
                                </child>
                              </object>
                              <packing>
                                <property name="expand">False</property>
                                <property name="fill">False</property>
                                <property name="padding">3</property>
                                <property name="position">1</property>
                              </packing>
                            </child>
                            <child>
                              <object class="GtkVBox" id="vbox_file">
                                <property name="visible">True</property>
                                <child>
                                  <object class="GtkFrame" id="frm_file_to_load">
                                    <property name="visible">True</property>
                                    <property name="label_xalign">0.5</property>
                                    <child>
                                      <object class="GtkAlignment" id="ali_file_to_load">
                                        <property name="visible">True</property>
                                        <property name="top_padding">5</property>
                                        <property name="bottom_padding">5</property>
                                        <property name="left_padding">3</property>
                                        <property name="right_padding">3</property>
                                        <child>
                                          <object class="GtkVBox" id="vbox_file_to_load">
                                            <property name="visible">True</property>
                                            <child>
                                              <object class="GtkFileChooserButton" id="file_to_load_chooser">
                                                <property name="visible">True</property>
                                                <property name="filter">ff_file_to_load</property>
                                                <signal name="file_set" handler="on_file_to_load_chooser_file_set"/>
                                              </object>
                                              <packing>
                                                <property name="expand">False</property>
                                                <property name="fill">False</property>
                                                <property name="position">0</property>
                                              </packing>
                                            </child>
                                            <child>
                                              <object class="GtkHButtonBox" id="hbtb_file_to_load">
                                                <property name="visible">True</property>
                                                <child>
                                                  <object class="GtkButton" id="btn_use_current">
                                                    <property name="label" translatable="yes">current
   file</property>
                                                    <property name="height_request">56</property>
                                                    <property name="visible">True</property>
                                                    <property name="sensitive">False</property>
                                                    <property name="can_focus">True</property>
                                                    <property name="receives_default">True</property>
                                                    <signal name="clicked" handler="on_btn_use_current_clicked"/>
                                                  </object>
                                                  <packing>
                                                    <property name="expand">False</property>
                                                    <property name="fill">False</property>
                                                    <property name="padding">5</property>
                                                    <property name="position">0</property>
                                                  </packing>
                                                </child>
                                                <child>
                                                  <object class="GtkButton" id="btn_none">
                                                    <property name="label" translatable="yes">none</property>
                                                    <property name="visible">True</property>
                                                    <property name="can_focus">True</property>
                                                    <property name="receives_default">True</property>
                                                    <signal name="clicked" handler="on_btn_none_clicked"/>
                                                  </object>
                                                  <packing>
                                                    <property name="expand">False</property>
                                                    <property name="fill">False</property>
                                                    <property name="padding">5</property>
                                                    <property name="position">1</property>
                                                  </packing>
                                                </child>
                                              </object>
                                              <packing>
                                                <property name="expand">False</property>
                                                <property name="fill">False</property>
                                                <property name="padding">5</property>
                                                <property name="position">1</property>
                                              </packing>
                                            </child>
                                          </object>
                                        </child>
                                      </object>
                                    </child>
                                    <child type="label">
                                      <object class="GtkLabel" id="lbl_frm_file_to_load">
                                        <property name="visible">True</property>
                                        <property name="label" translatable="yes">&lt;b&gt;File to load on start&lt;/b&gt;</property>
                                        <property name="use_markup">True</property>
                                      </object>
                                    </child>
                                  </object>
                                  <packing>
                                    <property name="expand">False</property>
                                    <property name="fill">False</property>
                                    <property name="position">0</property>
                                  </packing>
                                </child>
                                <child>
                                  <object class="GtkFrame" id="frm_select_jump_to_dir">
                                    <property name="visible">True</property>
                                    <property name="label_xalign">0.5</property>
                                    <child>
                                      <object class="GtkAlignment" id="ali_jump_to_dir">
                                        <property name="visible">True</property>
                                        <property name="top_padding">5</property>
                                        <property name="bottom_padding">5</property>
                                        <property name="left_padding">3</property>
                                        <property name="right_padding">3</property>
                                        <child>
                                          <object class="GtkFileChooserButton" id="jump_to_dir_chooser">
                                            <property name="visible">True</property>
                                            <property name="action">select-folder</property>
                                            <property name="title" translatable="yes">Select user dir</property>
                                            <signal name="file_set" handler="on_jump_to_dir_chooser_file_set"/>
                                          </object>
                                        </child>
                                      </object>
                                    </child>
                                    <child type="label">
                                      <object class="GtkLabel" id="lbl_frm_select_jump_to_dir">
                                        <property name="visible">True</property>
                                        <property name="label" translatable="yes">&lt;b&gt;Select jump to dir&lt;/b&gt;</property>
                                        <property name="use_markup">True</property>
                                      </object>
                                    </child>
                                  </object>
                                  <packing>
                                    <property name="expand">False</property>
                                    <property name="fill">False</property>
                                    <property name="padding">5</property>
                                    <property name="position">1</property>
                                  </packing>
                                </child>
                                <child>
                                  <object class="GtkFrame" id="frm_themes">
                                    <property name="visible">True</property>
                                    <property name="label_xalign">0.5</property>
                                    <child>
                                      <object class="GtkAlignment" id="ali_themes">
                                        <property name="visible">True</property>
                                        <property name="top_padding">5</property>
                                        <property name="bottom_padding">5</property>
                                        <property name="left_padding">3</property>
                                        <property name="right_padding">3</property>
                                        <child>
                                          <object class="GtkTable" id="table1">
                                            <property name="visible">True</property>
                                            <property name="n_rows">4</property>
                                            <property name="n_columns">2</property>
                                            <child>
                                              <object class="GtkLabel" id="lbl_themes">
                                                <property name="visible">True</property>
                                                <property name="label" translatable="yes">Themes</property>
                                              </object>
                                              <packing>
                                                <property name="right_attach">2</property>
                                                <property name="y_options">GTK_SHRINK</property>
                                                <property name="x_padding">5</property>
                                              </packing>
                                            </child>
                                            <child>
                                              <object class="GtkComboBox" id="theme_choice">
                                                <property name="visible">True</property>
                                                <property name="model">lstst_themes</property>
                                                <signal name="changed" handler="on_theme_choice_changed"/>
                                                <child>
                                                  <object class="GtkCellRendererText" id="cellrenderertext1"/>
                                                  <attributes>
                                                    <attribute name="text">0</attribute>
                                                  </attributes>
                                                </child>
                                              </object>
                                              <packing>
                                                <property name="right_attach">2</property>
                                                <property name="top_attach">1</property>
                                                <property name="bottom_attach">2</property>
                                                <property name="y_options">GTK_SHRINK</property>
                                                <property name="x_padding">5</property>
                                              </packing>
                                            </child>
                                            <child>
                                              <object class="GtkLabel" id="label25">
                                                <property name="visible">True</property>
                                                <property name="xalign">0</property>
                                                <property name="label" translatable="yes">Warning Audio</property>
                                              </object>
                                              <packing>
                                                <property name="top_attach">2</property>
                                                <property name="bottom_attach">3</property>
                                                <property name="x_options">GTK_SHRINK | GTK_FILL</property>
                                                <property name="y_options">GTK_SHRINK</property>
                                              </packing>
                                            </child>
                                            <child>
                                              <object class="GtkLabel" id="label27">
                                                <property name="visible">True</property>
                                                <property name="xalign">0</property>
                                                <property name="label" translatable="yes">Alert Audio</property>
                                              </object>
                                              <packing>
                                                <property name="top_attach">3</property>
                                                <property name="bottom_attach">4</property>
                                                <property name="x_options">GTK_SHRINK | GTK_FILL</property>
                                                <property name="y_options">GTK_SHRINK</property>
                                              </packing>
                                            </child>
                                            <child>
                                              <object class="GtkFileChooserButton" id="audio_error_chooser">
                                                <property name="visible">True</property>
                                                <signal name="file_set" handler="on_change_sound"/>
                                              </object>
                                              <packing>
                                                <property name="left_attach">1</property>
                                                <property name="right_attach">2</property>
                                                <property name="top_attach">2</property>
                                                <property name="bottom_attach">3</property>
                                                <property name="x_options">GTK_SHRINK | GTK_FILL</property>
                                                <property name="y_options">GTK_SHRINK</property>
                                              </packing>
                                            </child>
                                            <child>
                                              <object class="GtkFileChooserButton" id="audio_alert_chooser">
                                                <property name="visible">True</property>
                                                <signal name="file_set" handler="on_change_sound"/>
                                              </object>
                                              <packing>
                                                <property name="left_attach">1</property>
                                                <property name="right_attach">2</property>
                                                <property name="top_attach">3</property>
                                                <property name="bottom_attach">4</property>
                                                <property name="x_options">GTK_SHRINK | GTK_FILL</property>
                                                <property name="y_options">GTK_SHRINK</property>
                                              </packing>
                                            </child>
                                          </object>
                                        </child>
                                      </object>
                                    </child>
                                    <child type="label">
                                      <object class="GtkLabel" id="lbl_frm_themes">
                                        <property name="visible">True</property>
                                        <property name="label" translatable="yes">&lt;b&gt;Themes and sound&lt;/b&gt;</property>
                                        <property name="use_markup">True</property>
                                      </object>
                                    </child>
                                  </object>
                                  <packing>
                                    <property name="expand">False</property>
                                    <property name="fill">False</property>
                                    <property name="padding">5</property>
                                    <property name="position">2</property>
                                  </packing>
                                </child>
                                <child>
                                  <object class="GtkLabel" id="lbl_spa">
                                    <property name="visible">True</property>
                                  </object>
                                  <packing>
                                    <property name="position">3</property>
                                  </packing>
                                </child>
                              </object>
                              <packing>
                                <property name="expand">False</property>
                                <property name="padding">3</property>
                                <property name="position">2</property>
                              </packing>
                            </child>
                          </object>
                        </child>
                        <child type="tab">
                          <object class="GtkLabel" id="lbl_ntb_setup_pages_apearance">
                            <property name="visible">True</property>
                            <property name="label" translatable="yes">Apearance</property>
                          </object>
                          <packing>
                            <property name="tab_fill">False</property>
                          </packing>
                        </child>
                        <child>
                          <object class="GtkHBox" id="hbox_hardware">
                            <property name="visible">True</property>
                            <child>
                              <object class="GtkVBox" id="vbox21">
                                <property name="visible">True</property>
                                <child>
                                  <object class="GtkFrame" id="frm_mpg_scale">
                                    <property name="visible">True</property>
                                    <property name="label_xalign">0.5</property>
                                    <child>
                                      <object class="GtkAlignment" id="ali_mpg_scale">
                                        <property name="visible">True</property>
                                        <property name="top_padding">5</property>
                                        <property name="bottom_padding">5</property>
                                        <property name="left_padding">3</property>
                                        <property name="right_padding">3</property>
                                        <child>
                                          <object class="GtkTable" id="tbl_mpg_scale">
                                            <property name="visible">True</property>
                                            <property name="tooltip_text" translatable="yes">You can select a scale for the MPG to be applied, as default a value of (MAX - MIN) / 100 will be used</property>
                                            <property name="n_rows">4</property>
                                            <property name="n_columns">2</property>
                                            <child>
                                              <object class="GtkLabel" id="lbl_scale_max_vel">
                                                <property name="visible">True</property>
                                                <property name="xalign">0</property>
                                                <property name="xpad">5</property>
                                                <property name="ypad">5</property>
                                                <property name="label" translatable="yes">Scale max velocity</property>
                                              </object>
                                              <packing>
                                                <property name="x_options">GTK_SHRINK | GTK_FILL</property>
                                                <property name="y_options">GTK_SHRINK | GTK_FILL</property>
                                              </packing>
                                            </child>
                                            <child>
                                              <object class="GtkLabel" id="lbl_scale_jog_vel">
                                                <property name="visible">True</property>
                                                <property name="xalign">0</property>
                                                <property name="xpad">5</property>
                                                <property name="ypad">5</property>
                                                <property name="label" translatable="yes">Scale jog velocity</property>
                                              </object>
                                              <packing>
                                                <property name="top_attach">1</property>
                                                <property name="bottom_attach">2</property>
                                                <property name="x_options">GTK_SHRINK | GTK_FILL</property>
                                                <property name="y_options">GTK_SHRINK | GTK_FILL</property>
                                              </packing>
                                            </child>
                                            <child>
                                              <object class="GtkLabel" id="lbl_feed_overid">
                                                <property name="visible">True</property>
                                                <property name="xalign">0</property>
                                                <property name="xpad">5</property>
                                                <property name="ypad">5</property>
                                                <property name="label" translatable="yes">Scale feed override</property>
                                              </object>
                                              <packing>
                                                <property name="top_attach">2</property>
                                                <property name="bottom_attach">3</property>
                                                <property name="x_options">GTK_SHRINK | GTK_FILL</property>
                                                <property name="y_options">GTK_SHRINK | GTK_FILL</property>
                                              </packing>
                                            </child>
                                            <child>
                                              <object class="GtkLabel" id="lbl_spindle_override">
                                                <property name="visible">True</property>
                                                <property name="xalign">0</property>
                                                <property name="xpad">5</property>
                                                <property name="ypad">5</property>
                                                <property name="label" translatable="yes">Scale spindle override</property>
                                              </object>
                                              <packing>
                                                <property name="top_attach">3</property>
                                                <property name="bottom_attach">4</property>
                                                <property name="x_options">GTK_SHRINK | GTK_FILL</property>
                                                <property name="y_options">GTK_SHRINK | GTK_FILL</property>
                                              </packing>
                                            </child>
                                            <child>
                                              <object class="GtkSpinButton" id="spbtn_scale_max_vel">
                                                <property name="visible">True</property>
                                                <property name="can_focus">True</property>
                                                <property name="invisible_char">&#x25CF;</property>
                                                <property name="xalign">1</property>
                                                <property name="primary_icon_sensitive">True</property>
                                                <property name="secondary_icon_sensitive">True</property>
                                                <property name="adjustment">adj_scale_max_vel</property>
                                                <property name="digits">1</property>
                                              </object>
                                              <packing>
                                                <property name="left_attach">1</property>
                                                <property name="right_attach">2</property>
                                                <property name="x_padding">5</property>
                                                <property name="y_padding">2</property>
                                              </packing>
                                            </child>
                                            <child>
                                              <object class="GtkSpinButton" id="spbtn_scale_jog_vel">
                                                <property name="visible">True</property>
                                                <property name="can_focus">True</property>
                                                <property name="invisible_char">&#x25CF;</property>
                                                <property name="xalign">1</property>
                                                <property name="primary_icon_sensitive">True</property>
                                                <property name="secondary_icon_sensitive">True</property>
                                                <property name="adjustment">adj_scale_jog_vel</property>
                                                <property name="digits">1</property>
                                              </object>
                                              <packing>
                                                <property name="left_attach">1</property>
                                                <property name="right_attach">2</property>
                                                <property name="top_attach">1</property>
                                                <property name="bottom_attach">2</property>
                                                <property name="x_padding">5</property>
                                                <property name="y_padding">2</property>
                                              </packing>
                                            </child>
                                            <child>
                                              <object class="GtkSpinButton" id="spbtn_scale_feed_override">
                                                <property name="visible">True</property>
                                                <property name="can_focus">True</property>
                                                <property name="invisible_char">&#x25CF;</property>
                                                <property name="xalign">1</property>
                                                <property name="primary_icon_sensitive">True</property>
                                                <property name="secondary_icon_sensitive">True</property>
                                                <property name="adjustment">adj_scale_feed_override</property>
                                                <property name="digits">1</property>
                                              </object>
                                              <packing>
                                                <property name="left_attach">1</property>
                                                <property name="right_attach">2</property>
                                                <property name="top_attach">2</property>
                                                <property name="bottom_attach">3</property>
                                                <property name="x_padding">5</property>
                                                <property name="y_padding">2</property>
                                              </packing>
                                            </child>
                                            <child>
                                              <object class="GtkSpinButton" id="spbtn_scale_spindle_override">
                                                <property name="visible">True</property>
                                                <property name="can_focus">True</property>
                                                <property name="invisible_char">&#x25CF;</property>
                                                <property name="xalign">1</property>
                                                <property name="primary_icon_sensitive">True</property>
                                                <property name="secondary_icon_sensitive">True</property>
                                                <property name="adjustment">adj_scale_spindle_override</property>
                                                <property name="digits">1</property>
                                              </object>
                                              <packing>
                                                <property name="left_attach">1</property>
                                                <property name="right_attach">2</property>
                                                <property name="top_attach">3</property>
                                                <property name="bottom_attach">4</property>
                                                <property name="x_padding">5</property>
                                                <property name="y_padding">2</property>
                                              </packing>
                                            </child>
                                          </object>
                                        </child>
                                      </object>
                                    </child>
                                    <child type="label">
                                      <object class="GtkLabel" id="lbl_frm_mpg_scale">
                                        <property name="visible">True</property>
                                        <property name="label" translatable="yes">&lt;b&gt;Hardware MPG Scale&lt;/b&gt;</property>
                                        <property name="use_markup">True</property>
                                      </object>
                                    </child>
                                  </object>
                                  <packing>
                                    <property name="expand">False</property>
                                    <property name="fill">False</property>
                                    <property name="position">0</property>
                                  </packing>
                                </child>
                                <child>
                                  <object class="GtkFrame" id="frm_kb_shortcuts">
                                    <property name="visible">True</property>
                                    <property name="label_xalign">0.5</property>
                                    <child>
                                      <object class="GtkAlignment" id="ali_kb_shortcuts">
                                        <property name="visible">True</property>
                                        <property name="top_padding">5</property>
                                        <property name="bottom_padding">5</property>
                                        <property name="left_padding">3</property>
                                        <property name="right_padding">3</property>
                                        <child>
                                          <object class="GtkCheckButton" id="chk_use_kb_shortcuts">
                                            <property name="label" translatable="yes">Use keyboard shortcuts</property>
                                            <property name="visible">True</property>
                                            <property name="can_focus">True</property>
                                            <property name="receives_default">False</property>
                                            <property name="tooltip_text" translatable="yes">Do you want to use keyboard shortcuts to control the machine?</property>
                                            <property name="draw_indicator">True</property>
                                            <signal name="toggled" handler="on_chk_use_kb_shortcuts_toggled"/>
                                          </object>
                                        </child>
                                      </object>
                                    </child>
                                    <child type="label">
                                      <object class="GtkLabel" id="lbl_frm_kb_shortcuts">
                                        <property name="visible">True</property>
                                        <property name="label" translatable="yes">&lt;b&gt;Keyboard shortcuts&lt;/b&gt;</property>
                                        <property name="use_markup">True</property>
                                      </object>
                                    </child>
                                  </object>
                                  <packing>
                                    <property name="expand">False</property>
                                    <property name="fill">False</property>
                                    <property name="position">1</property>
                                  </packing>
                                </child>
                                <child>
                                  <object class="GtkFrame" id="frm_unlock">
                                    <property name="visible">True</property>
                                    <property name="tooltip_text" translatable="yes">Select the way to unlock the settings page</property>
                                    <property name="label_xalign">0.5</property>
                                    <child>
                                      <object class="GtkAlignment" id="ali_unlock_settings">
                                        <property name="visible">True</property>
                                        <property name="top_padding">5</property>
                                        <property name="bottom_padding">5</property>
                                        <property name="left_padding">3</property>
                                        <property name="right_padding">3</property>
                                        <child>
                                          <object class="GtkVBox" id="vbox_unlock_settings">
                                            <property name="visible">True</property>
                                            <child>
                                              <object class="GtkRadioButton" id="rbt_use_unlock">
                                                <property name="label" translatable="yes">Use unlock code</property>
                                                <property name="visible">True</property>
                                                <property name="can_focus">True</property>
                                                <property name="receives_default">False</property>
                                                <property name="active">True</property>
                                                <property name="draw_indicator">True</property>
                                                <signal name="toggled" handler="on_rbt_unlock_toggled"/>
                                              </object>
                                              <packing>
                                                <property name="expand">False</property>
                                                <property name="fill">False</property>
                                                <property name="position">0</property>
                                              </packing>
                                            </child>
                                            <child>
                                              <object class="GtkRadioButton" id="rbt_no_unlock">
                                                <property name="label" translatable="yes">Do not use unlock code</property>
                                                <property name="visible">True</property>
                                                <property name="can_focus">True</property>
                                                <property name="receives_default">False</property>
                                                <property name="draw_indicator">True</property>
                                                <property name="group">rbt_use_unlock</property>
                                                <signal name="toggled" handler="on_rbt_unlock_toggled"/>
                                              </object>
                                              <packing>
                                                <property name="expand">False</property>
                                                <property name="fill">False</property>
                                                <property name="position">1</property>
                                              </packing>
                                            </child>
                                            <child>
                                              <object class="GtkRadioButton" id="rbt_hal_unlock">
                                                <property name="label" translatable="yes">Use hal pin to unlock</property>
                                                <property name="visible">True</property>
                                                <property name="can_focus">True</property>
                                                <property name="receives_default">False</property>
                                                <property name="draw_indicator">True</property>
                                                <property name="group">rbt_use_unlock</property>
                                                <signal name="toggled" handler="on_rbt_unlock_toggled"/>
                                              </object>
                                              <packing>
                                                <property name="expand">False</property>
                                                <property name="fill">False</property>
                                                <property name="position">2</property>
                                              </packing>
                                            </child>
                                          </object>
                                        </child>
                                      </object>
                                    </child>
                                    <child type="label">
                                      <object class="GtkLabel" id="lbl_unlock">
                                        <property name="visible">True</property>
                                        <property name="label" translatable="yes">&lt;b&gt;Unlock settings&lt;/b&gt;</property>
                                        <property name="use_markup">True</property>
                                      </object>
                                    </child>
                                  </object>
                                  <packing>
                                    <property name="expand">False</property>
                                    <property name="fill">False</property>
                                    <property name="padding">5</property>
                                    <property name="position">2</property>
                                  </packing>
                                </child>
                                <child>
                                  <object class="GtkFrame" id="frm_spindle_settings">
                                    <property name="visible">True</property>
                                    <property name="label_xalign">0.5</property>
                                    <child>
                                      <object class="GtkAlignment" id="ali_spindle">
                                        <property name="visible">True</property>
                                        <property name="top_padding">5</property>
                                        <property name="bottom_padding">5</property>
                                        <property name="left_padding">3</property>
                                        <property name="right_padding">3</property>
                                        <child>
                                          <object class="GtkTable" id="tbl_spindle">
                                            <property name="visible">True</property>
                                            <property name="n_rows">3</property>
                                            <property name="n_columns">2</property>
                                            <child>
                                              <object class="GtkLabel" id="lbl_start_rpm">
                                                <property name="visible">True</property>
                                                <property name="xalign">0</property>
                                                <property name="label" translatable="yes">Starting RPM</property>
                                              </object>
                                              <packing>
                                                <property name="y_options">GTK_SHRINK</property>
                                                <property name="x_padding">5</property>
                                              </packing>
                                            </child>
                                            <child>
                                              <object class="GtkSpinButton" id="sbtn_spindle_start_rpm">
                                                <property name="visible">True</property>
                                                <property name="can_focus">True</property>
                                                <property name="tooltip_text" translatable="yes">Select the speed to start the spindle with, when no spindle speed has been given.</property>
                                                <property name="invisible_char">&#x25CF;</property>
                                                <property name="activates_default">True</property>
                                                <property name="xalign">1</property>
                                                <property name="shadow_type">etched-in</property>
                                                <property name="primary_icon_sensitive">True</property>
                                                <property name="secondary_icon_sensitive">True</property>
                                                <property name="adjustment">adj_start_spindle_RPM</property>
                                                <property name="climb_rate">1</property>
                                                <property name="numeric">True</property>
                                              </object>
                                              <packing>
                                                <property name="left_attach">1</property>
                                                <property name="right_attach">2</property>
                                                <property name="x_options">GTK_SHRINK | GTK_FILL</property>
                                                <property name="y_padding">2</property>
                                              </packing>
                                            </child>
                                            <child>
                                              <object class="GtkSpinButton" id="sbtn_spindle_bar_min">
                                                <property name="visible">True</property>
                                                <property name="can_focus">True</property>
                                                <property name="tooltip_text" translatable="yes">Set the Min limit of the spindle feedback bar, this settings will not afect the INI values.</property>
                                                <property name="invisible_char">&#x25CF;</property>
                                                <property name="activates_default">True</property>
                                                <property name="xalign">1</property>
                                                <property name="shadow_type">etched-in</property>
                                                <property name="primary_icon_sensitive">True</property>
                                                <property name="secondary_icon_sensitive">True</property>
                                                <property name="adjustment">adj_spindle_bar_min</property>
                                                <property name="climb_rate">1</property>
                                                <property name="numeric">True</property>
                                              </object>
                                              <packing>
                                                <property name="left_attach">1</property>
                                                <property name="right_attach">2</property>
                                                <property name="top_attach">1</property>
                                                <property name="bottom_attach">2</property>
                                                <property name="x_options">GTK_SHRINK | GTK_FILL</property>
                                                <property name="y_padding">2</property>
                                              </packing>
                                            </child>
                                            <child>
                                              <object class="GtkSpinButton" id="sbtn_spindle_bar_max">
                                                <property name="visible">True</property>
                                                <property name="can_focus">True</property>
                                                <property name="tooltip_text" translatable="yes">Set the Max limit of the spindle feedback bar, this settings will not afect the INI values.</property>
                                                <property name="invisible_char">&#x25CF;</property>
                                                <property name="activates_default">True</property>
                                                <property name="xalign">1</property>
                                                <property name="shadow_type">etched-in</property>
                                                <property name="primary_icon_sensitive">True</property>
                                                <property name="secondary_icon_sensitive">True</property>
                                                <property name="adjustment">adj_spindle_bar_max</property>
                                                <property name="climb_rate">1</property>
                                                <property name="numeric">True</property>
                                              </object>
                                              <packing>
                                                <property name="left_attach">1</property>
                                                <property name="right_attach">2</property>
                                                <property name="top_attach">2</property>
                                                <property name="bottom_attach">3</property>
                                                <property name="x_options">GTK_SHRINK | GTK_FILL</property>
                                                <property name="y_padding">2</property>
                                              </packing>
                                            </child>
                                            <child>
                                              <object class="GtkLabel" id="lbl_spindle_min_rpm">
                                                <property name="visible">True</property>
                                                <property name="xalign">0</property>
                                                <property name="label" translatable="yes">Spindle bar min</property>
                                              </object>
                                              <packing>
                                                <property name="top_attach">1</property>
                                                <property name="bottom_attach">2</property>
                                                <property name="y_options">GTK_SHRINK</property>
                                                <property name="x_padding">5</property>
                                              </packing>
                                            </child>
                                            <child>
                                              <object class="GtkLabel" id="lbl_spindle_max_rpm">
                                                <property name="visible">True</property>
                                                <property name="xalign">0</property>
                                                <property name="label" translatable="yes">Spindle bar max</property>
                                              </object>
                                              <packing>
                                                <property name="top_attach">2</property>
                                                <property name="bottom_attach">3</property>
                                                <property name="y_options">GTK_SHRINK</property>
                                                <property name="x_padding">5</property>
                                              </packing>
                                            </child>
                                          </object>
                                        </child>
                                      </object>
                                    </child>
                                    <child type="label">
                                      <object class="GtkLabel" id="lbl_frm_spindle">
                                        <property name="visible">True</property>
                                        <property name="label" translatable="yes">&lt;b&gt;Spindle&lt;/b&gt;</property>
                                        <property name="use_markup">True</property>
                                      </object>
                                    </child>
                                  </object>
                                  <packing>
                                    <property name="expand">False</property>
                                    <property name="position">3</property>
                                  </packing>
                                </child>
                                <child>
                                  <object class="GtkFrame" id="frm_turtle_jog">
                                    <property name="visible">True</property>
                                    <property name="label_xalign">0.5</property>
                                    <child>
                                      <object class="GtkAlignment" id="ali_turtle_jog">
                                        <property name="visible">True</property>
                                        <property name="top_padding">5</property>
                                        <property name="bottom_padding">5</property>
                                        <property name="left_padding">5</property>
                                        <property name="right_padding">5</property>
                                        <child>
                                          <object class="GtkVBox" id="vbox3">
                                            <property name="visible">True</property>
                                            <child>
                                              <object class="GtkCheckButton" id="chk_turtle_jog">
                                                <property name="label" translatable="yes">Hide turtle Jog Button</property>
                                                <property name="visible">True</property>
                                                <property name="can_focus">True</property>
                                                <property name="receives_default">False</property>
                                                <property name="draw_indicator">True</property>
                                                <signal name="toggled" handler="on_chk_turtle_jog_toggled"/>
                                              </object>
                                              <packing>
                                                <property name="position">0</property>
                                              </packing>
                                            </child>
                                            <child>
                                              <object class="GtkHSeparator" id="hseparator3">
                                                <property name="visible">True</property>
                                              </object>
                                              <packing>
                                                <property name="expand">False</property>
                                                <property name="position">1</property>
                                              </packing>
                                            </child>
                                            <child>
                                              <object class="GtkTable" id="tbl_turtle_jog_factor">
                                                <property name="visible">True</property>
                                                <property name="n_columns">2</property>
                                                <child>
                                                  <object class="GtkLabel" id="lbl_turtle_jog_factor">
                                                    <property name="visible">True</property>
                                                    <property name="xalign">0</property>
                                                    <property name="xpad">5</property>
                                                    <property name="ypad">5</property>
                                                    <property name="label" translatable="yes">Turtle jog Factor</property>
                                                  </object>
                                                  <packing>
                                                    <property name="y_options"></property>
                                                  </packing>
                                                </child>
                                                <child>
                                                  <object class="GtkSpinButton" id="spbtn_turtle_jog_factor">
                                                    <property name="visible">True</property>
                                                    <property name="can_focus">True</property>
                                                    <property name="invisible_char">&#x25CF;</property>
                                                    <property name="xalign">1</property>
                                                    <property name="primary_icon_sensitive">True</property>
                                                    <property name="secondary_icon_sensitive">True</property>
                                                    <property name="adjustment">adj_turtle_jog_factor</property>
                                                    <property name="numeric">True</property>
                                                  </object>
                                                  <packing>
                                                    <property name="left_attach">1</property>
                                                    <property name="right_attach">2</property>
                                                    <property name="x_options">GTK_SHRINK | GTK_FILL</property>
                                                  </packing>
                                                </child>
                                              </object>
                                              <packing>
                                                <property name="padding">3</property>
                                                <property name="position">2</property>
                                              </packing>
                                            </child>
                                          </object>
                                        </child>
                                      </object>
                                    </child>
                                    <child type="label">
                                      <object class="GtkLabel" id="frm_turtle_jo">
                                        <property name="visible">True</property>
                                        <property name="label" translatable="yes">&lt;b&gt;Turtle Jog&lt;/b&gt;</property>
                                        <property name="use_markup">True</property>
                                      </object>
                                    </child>
                                  </object>
                                  <packing>
                                    <property name="expand">False</property>
                                    <property name="fill">False</property>
                                    <property name="position">4</property>
                                  </packing>
                                </child>
                                <child>
                                  <placeholder/>
                                </child>
                                <child>
                                  <placeholder/>
                                </child>
                                <child>
                                  <placeholder/>
                                </child>
                              </object>
                              <packing>
                                <property name="fill">False</property>
                                <property name="position">0</property>
                              </packing>
                            </child>
                            <child>
                              <object class="GtkLabel" id="label1">
                                <property name="visible">True</property>
                              </object>
                              <packing>
                                <property name="position">1</property>
                              </packing>
                            </child>
                          </object>
                          <packing>
                            <property name="position">1</property>
                          </packing>
                        </child>
                        <child type="tab">
                          <object class="GtkLabel" id="lbl_ntb_setup_pages_hardware">
                            <property name="visible">True</property>
                            <property name="label" translatable="yes">Hardware</property>
                          </object>
                          <packing>
                            <property name="position">1</property>
                            <property name="tab_fill">False</property>
                          </packing>
                        </child>
                        <child>
                          <object class="GtkHBox" id="hbox_advanced_settings">
                            <property name="visible">True</property>
                            <child>
                              <object class="GtkHBox" id="hbox_advanced">
                                <property name="visible">True</property>
                                <child>
                                  <object class="GtkVBox" id="vbox4">
                                    <property name="visible">True</property>
                                    <child>
                                      <object class="GtkFrame" id="frm_tool_change">
                                        <property name="visible">True</property>
                                        <property name="label_xalign">0.5</property>
                                        <child>
                                          <object class="GtkAlignment" id="ali_tool_change">
                                            <property name="visible">True</property>
                                            <property name="top_padding">5</property>
                                            <property name="bottom_padding">5</property>
                                            <property name="left_padding">3</property>
                                            <property name="right_padding">3</property>
                                            <child>
                                              <object class="GtkVBox" id="vbox_tool_measurement">
                                                <property name="visible">True</property>
                                                <child>
                                                  <object class="GtkCheckButton" id="chk_use_tool_measurement">
                                                    <property name="label" translatable="yes">Use auto tool measurement</property>
                                                    <property name="visible">True</property>
                                                    <property name="can_focus">True</property>
                                                    <property name="receives_default">False</property>
                                                    <property name="draw_indicator">True</property>
                                                    <signal name="toggled" handler="on_chk_use_tool_measurement_toggled"/>
                                                  </object>
                                                  <packing>
                                                    <property name="expand">False</property>
                                                    <property name="fill">False</property>
                                                    <property name="position">0</property>
                                                  </packing>
                                                </child>
                                                <child>
                                                  <object class="GtkFrame" id="frm_probe_pos">
                                                    <property name="visible">True</property>
                                                    <property name="sensitive">False</property>
                                                    <property name="label_xalign">0.5</property>
                                                    <child>
                                                      <object class="GtkAlignment" id="ali_probe_pos">
                                                        <property name="visible">True</property>
                                                        <property name="top_padding">5</property>
                                                        <property name="bottom_padding">5</property>
                                                        <property name="left_padding">3</property>
                                                        <property name="right_padding">3</property>
                                                        <child>
                                                          <object class="GtkTable" id="tbl_probe_pos">
                                                            <property name="visible">True</property>
                                                            <property name="n_rows">5</property>
                                                            <property name="n_columns">2</property>
                                                            <child>
                                                            <object class="GtkLabel" id="lbl_pos_x">
                                                            <property name="visible">True</property>
                                                            <property name="xalign">0</property>
                                                            <property name="label" translatable="yes">X Pos.</property>
                                                            </object>
                                                            <packing>
                                                            <property name="x_options">GTK_SHRINK | GTK_FILL</property>
                                                            <property name="y_options">GTK_SHRINK</property>
                                                            </packing>
                                                            </child>
                                                            <child>
                                                            <object class="GtkLabel" id="lbl_pos_y">
                                                            <property name="visible">True</property>
                                                            <property name="xalign">0</property>
                                                            <property name="label" translatable="yes">Y Pos.</property>
                                                            </object>
                                                            <packing>
                                                            <property name="top_attach">1</property>
                                                            <property name="bottom_attach">2</property>
                                                            <property name="x_options">GTK_SHRINK | GTK_FILL</property>
                                                            <property name="y_options">GTK_SHRINK</property>
                                                            </packing>
                                                            </child>
                                                            <child>
                                                            <object class="GtkLabel" id="lbl_probe_height">
                                                            <property name="visible">True</property>
                                                            <property name="xalign">0</property>
                                                            <property name="label" translatable="yes">Probe Height</property>
                                                            </object>
                                                            <packing>
                                                            <property name="top_attach">4</property>
                                                            <property name="bottom_attach">5</property>
                                                            <property name="x_options">GTK_SHRINK | GTK_FILL</property>
                                                            <property name="y_options">GTK_SHRINK</property>
                                                            </packing>
                                                            </child>
                                                            <child>
                                                            <object class="GtkSpinButton" id="spbtn_probe_height">
                                                            <property name="visible">True</property>
                                                            <property name="can_focus">True</property>
                                                            <property name="invisible_char">&#x25CF;</property>
                                                            <property name="xalign">1</property>
                                                            <property name="primary_icon_sensitive">True</property>
                                                            <property name="secondary_icon_sensitive">True</property>
                                                            <property name="adjustment">adj_probe_height</property>
                                                            <property name="digits">3</property>
                                                            <signal name="value_changed" handler="on_spbtn_probe_height_value_changed"/>
                                                            </object>
                                                            <packing>
                                                            <property name="left_attach">1</property>
                                                            <property name="right_attach">2</property>
                                                            <property name="top_attach">4</property>
                                                            <property name="bottom_attach">5</property>
                                                            <property name="y_options">GTK_SHRINK</property>
                                                            <property name="x_padding">5</property>
                                                            <property name="y_padding">2</property>
                                                            </packing>
                                                            </child>
                                                            <child>
                                                            <object class="GtkLabel" id="lbl_x_probe">
                                                            <property name="visible">True</property>
                                                            <property name="xalign">1</property>
                                                            <property name="label" translatable="yes">0.000</property>
                                                            </object>
                                                            <packing>
                                                            <property name="left_attach">1</property>
                                                            <property name="right_attach">2</property>
                                                            <property name="x_padding">5</property>
                                                            <property name="y_padding">2</property>
                                                            </packing>
                                                            </child>
                                                            <child>
                                                            <object class="GtkLabel" id="lbl_y_probe">
                                                            <property name="visible">True</property>
                                                            <property name="xalign">1</property>
                                                            <property name="label" translatable="yes">0.000</property>
                                                            </object>
                                                            <packing>
                                                            <property name="left_attach">1</property>
                                                            <property name="right_attach">2</property>
                                                            <property name="top_attach">1</property>
                                                            <property name="bottom_attach">2</property>
                                                            <property name="y_options">GTK_SHRINK</property>
                                                            <property name="x_padding">5</property>
                                                            <property name="y_padding">2</property>
                                                            </packing>
                                                            </child>
                                                            <child>
                                                            <object class="GtkLabel" id="lbl_pos_z">
                                                            <property name="visible">True</property>
                                                            <property name="xalign">0</property>
                                                            <property name="label" translatable="yes">Z Pos.</property>
                                                            </object>
                                                            <packing>
                                                            <property name="top_attach">2</property>
                                                            <property name="bottom_attach">3</property>
                                                            <property name="x_options">GTK_SHRINK | GTK_FILL</property>
                                                            <property name="y_options">GTK_SHRINK</property>
                                                            </packing>
                                                            </child>
                                                            <child>
                                                            <object class="GtkLabel" id="lbl_z_probe">
                                                            <property name="visible">True</property>
                                                            <property name="xalign">1</property>
                                                            <property name="label" translatable="yes">0.000</property>
                                                            </object>
                                                            <packing>
                                                            <property name="left_attach">1</property>
                                                            <property name="right_attach">2</property>
                                                            <property name="top_attach">2</property>
                                                            <property name="bottom_attach">3</property>
                                                            <property name="y_options">GTK_SHRINK</property>
                                                            <property name="x_padding">5</property>
                                                            <property name="y_padding">2</property>
                                                            </packing>
                                                            </child>
                                                            <child>
                                                            <object class="GtkLabel" id="lbl_max_probe">
                                                            <property name="visible">True</property>
                                                            <property name="xalign">0</property>
                                                            <property name="label" translatable="yes">Max. Probe</property>
                                                            </object>
                                                            <packing>
                                                            <property name="top_attach">3</property>
                                                            <property name="bottom_attach">4</property>
                                                            <property name="x_options">GTK_SHRINK | GTK_FILL</property>
                                                            <property name="y_options">GTK_SHRINK</property>
                                                            </packing>
                                                            </child>
                                                            <child>
                                                            <object class="GtkLabel" id="lbl_maxprobe">
                                                            <property name="visible">True</property>
                                                            <property name="xalign">1</property>
                                                            <property name="label" translatable="yes">0.000</property>
                                                            </object>
                                                            <packing>
                                                            <property name="left_attach">1</property>
                                                            <property name="right_attach">2</property>
                                                            <property name="top_attach">3</property>
                                                            <property name="bottom_attach">4</property>
                                                            <property name="y_options">GTK_SHRINK</property>
                                                            <property name="x_padding">5</property>
                                                            <property name="y_padding">2</property>
                                                            </packing>
                                                            </child>
                                                          </object>
                                                        </child>
                                                      </object>
                                                    </child>
                                                    <child type="label">
                                                      <object class="GtkLabel" id="lbl_frm_probe">
                                                        <property name="visible">True</property>
                                                        <property name="label" translatable="yes">&lt;b&gt;Probe Informations&lt;/b&gt;</property>
                                                        <property name="use_markup">True</property>
                                                      </object>
                                                    </child>
                                                  </object>
                                                  <packing>
                                                    <property name="expand">False</property>
                                                    <property name="fill">False</property>
                                                    <property name="position">1</property>
                                                  </packing>
                                                </child>
                                                <child>
                                                  <object class="GtkFrame" id="frm_probe_vel">
                                                    <property name="visible">True</property>
                                                    <property name="sensitive">False</property>
                                                    <property name="label_xalign">0.5</property>
                                                    <child>
                                                      <object class="GtkAlignment" id="ali_probe_vel">
                                                        <property name="visible">True</property>
                                                        <property name="top_padding">5</property>
                                                        <property name="bottom_padding">5</property>
                                                        <property name="left_padding">3</property>
                                                        <property name="right_padding">3</property>
                                                        <child>
                                                          <object class="GtkTable" id="tbl_probe_vel">
                                                            <property name="visible">True</property>
                                                            <property name="n_rows">2</property>
                                                            <property name="n_columns">2</property>
                                                            <child>
                                                            <object class="GtkLabel" id="lbl_search_vel">
                                                            <property name="visible">True</property>
                                                            <property name="xalign">0</property>
                                                            <property name="label" translatable="yes">Search Vel.</property>
                                                            </object>
                                                            <packing>
                                                            <property name="x_options">GTK_SHRINK | GTK_FILL</property>
                                                            <property name="y_options">GTK_SHRINK</property>
                                                            </packing>
                                                            </child>
                                                            <child>
                                                            <object class="GtkLabel" id="lbl_latch_vel">
                                                            <property name="visible">True</property>
                                                            <property name="xalign">0</property>
                                                            <property name="label" translatable="yes">Probe Vel.</property>
                                                            </object>
                                                            <packing>
                                                            <property name="top_attach">1</property>
                                                            <property name="bottom_attach">2</property>
                                                            <property name="x_options">GTK_SHRINK | GTK_FILL</property>
                                                            <property name="y_options">GTK_SHRINK</property>
                                                            </packing>
                                                            </child>
                                                            <child>
                                                            <object class="GtkSpinButton" id="spbtn_search_vel">
                                                            <property name="visible">True</property>
                                                            <property name="can_focus">True</property>
                                                            <property name="invisible_char">&#x25CF;</property>
                                                            <property name="xalign">1</property>
                                                            <property name="primary_icon_sensitive">True</property>
                                                            <property name="secondary_icon_sensitive">True</property>
                                                            <property name="adjustment">adj_search_vel</property>
                                                            <signal name="value_changed" handler="on_spbtn_search_vel_value_changed"/>
                                                            </object>
                                                            <packing>
                                                            <property name="left_attach">1</property>
                                                            <property name="right_attach">2</property>
                                                            <property name="y_options">GTK_SHRINK</property>
                                                            <property name="x_padding">5</property>
                                                            <property name="y_padding">2</property>
                                                            </packing>
                                                            </child>
                                                            <child>
                                                            <object class="GtkSpinButton" id="spbtn_probe_vel">
                                                            <property name="visible">True</property>
                                                            <property name="can_focus">True</property>
                                                            <property name="invisible_char">&#x25CF;</property>
                                                            <property name="xalign">1</property>
                                                            <property name="primary_icon_sensitive">True</property>
                                                            <property name="secondary_icon_sensitive">True</property>
                                                            <property name="adjustment">adf_probe_vel</property>
                                                            <signal name="value_changed" handler="on_spbtn_probe_vel_value_changed"/>
                                                            </object>
                                                            <packing>
                                                            <property name="left_attach">1</property>
                                                            <property name="right_attach">2</property>
                                                            <property name="top_attach">1</property>
                                                            <property name="bottom_attach">2</property>
                                                            <property name="y_options">GTK_SHRINK</property>
                                                            <property name="x_padding">5</property>
                                                            <property name="y_padding">2</property>
                                                            </packing>
                                                            </child>
                                                          </object>
                                                        </child>
                                                      </object>
                                                    </child>
                                                    <child type="label">
                                                      <object class="GtkLabel" id="lbl_frm_probe_vel">
                                                        <property name="visible">True</property>
                                                        <property name="label" translatable="yes">&lt;b&gt;Probe velocitys&lt;/b&gt;</property>
                                                        <property name="use_markup">True</property>
                                                      </object>
                                                    </child>
                                                  </object>
                                                  <packing>
                                                    <property name="expand">False</property>
                                                    <property name="fill">False</property>
                                                    <property name="position">2</property>
                                                  </packing>
                                                </child>
                                                <child>
                                                  <object class="GtkLabel" id="lbl_tool_measurement">
                                                    <property name="visible">True</property>
                                                    <property name="label" translatable="yes">No valid configuration
found in your INI file,
please take a look at 
the WIKI to check how
to configure the settings.</property>
                                                    <property name="wrap">True</property>
                                                  </object>
                                                  <packing>
                                                    <property name="expand">False</property>
                                                    <property name="fill">False</property>
                                                    <property name="position">3</property>
                                                  </packing>
                                                </child>
                                              </object>
                                            </child>
                                          </object>
                                        </child>
                                        <child type="label">
                                          <object class="GtkLabel" id="lbl_frm_tool_measur">
                                            <property name="visible">True</property>
                                            <property name="label" translatable="yes">&lt;b&gt;Tool Measurement&lt;/b&gt;</property>
                                            <property name="use_markup">True</property>
                                          </object>
                                        </child>
                                      </object>
                                      <packing>
                                        <property name="expand">False</property>
                                        <property name="fill">False</property>
                                        <property name="position">0</property>
                                      </packing>
                                    </child>
                                    <child>
                                      <object class="GtkFrame" id="frm_tool_changer">
                                        <property name="visible">True</property>
                                        <property name="label_xalign">0.5</property>
                                        <child>
                                          <object class="GtkAlignment" id="ali_tool_changer">
                                            <property name="visible">True</property>
                                            <property name="top_padding">5</property>
                                            <property name="bottom_padding">5</property>
                                            <property name="left_padding">3</property>
                                            <property name="right_padding">3</property>
                                            <child>
                                              <object class="GtkVBox" id="vbox_hide_axis_4">
                                                <property name="visible">True</property>
                                                <child>
                                                  <object class="GtkLabel" id="lbl_hide_axis_4">
                                                    <property name="visible">True</property>
                                                    <property name="xalign">0</property>
                                                    <property name="label" translatable="yes">If the 4'th axis is used
for a tool changer, you
hide the DRO and
jog buttons.</property>
                                                  </object>
                                                  <packing>
                                                    <property name="fill">False</property>
                                                    <property name="position">0</property>
                                                  </packing>
                                                </child>
                                                <child>
                                                  <object class="GtkCheckButton" id="chk_hide_axis_4">
                                                    <property name="label" translatable="yes">Hide 4'th axis</property>
                                                    <property name="visible">True</property>
                                                    <property name="can_focus">True</property>
                                                    <property name="receives_default">False</property>
                                                    <property name="draw_indicator">True</property>
                                                    <signal name="toggled" handler="on_chk_hide_axis_4_toggled"/>
                                                  </object>
                                                  <packing>
                                                    <property name="fill">False</property>
                                                    <property name="padding">10</property>
                                                    <property name="position">1</property>
                                                  </packing>
                                                </child>
                                              </object>
                                            </child>
                                          </object>
                                        </child>
                                        <child type="label">
                                          <object class="GtkLabel" id="lbl:frm_tool_changer">
                                            <property name="visible">True</property>
                                            <property name="label" translatable="yes">&lt;b&gt;Tool Changer&lt;/b&gt;</property>
                                            <property name="use_markup">True</property>
                                          </object>
                                        </child>
                                      </object>
                                      <packing>
                                        <property name="expand">False</property>
                                        <property name="fill">False</property>
                                        <property name="padding">5</property>
                                        <property name="position">1</property>
                                      </packing>
                                    </child>
                                  </object>
                                  <packing>
                                    <property name="expand">False</property>
                                    <property name="position">0</property>
                                  </packing>
                                </child>
                                <child>
                                  <object class="GtkVBox" id="vbox_error_handling">
                                    <property name="visible">True</property>
                                    <child>
                                      <object class="GtkFrame" id="frm_message_position">
                                        <property name="visible">True</property>
                                        <property name="label_xalign">0.5</property>
                                        <child>
                                          <object class="GtkAlignment" id="ali_message_style">
                                            <property name="visible">True</property>
                                            <property name="top_padding">5</property>
                                            <property name="bottom_padding">5</property>
                                            <property name="left_padding">5</property>
                                            <property name="right_padding">5</property>
                                            <child>
                                              <object class="GtkTable" id="table2">
                                                <property name="visible">True</property>
                                                <property name="n_rows">7</property>
                                                <property name="n_columns">2</property>
                                                <child>
                                                  <object class="GtkCheckButton" id="chk_use_frames">
                                                    <property name="label" translatable="yes">Use frames</property>
                                                    <property name="visible">True</property>
                                                    <property name="can_focus">True</property>
                                                    <property name="receives_default">False</property>
                                                    <property name="draw_indicator">True</property>
                                                    <signal name="toggled" handler="on_chk_use_frames_toggled"/>
                                                  </object>
                                                  <packing>
                                                    <property name="right_attach">2</property>
                                                    <property name="top_attach">5</property>
                                                    <property name="bottom_attach">6</property>
                                                  </packing>
                                                </child>
                                                <child>
                                                  <object class="GtkLabel" id="lbl_font_popup">
                                                    <property name="visible">True</property>
                                                    <property name="xalign">0</property>
                                                    <property name="xpad">5</property>
                                                    <property name="ypad">5</property>
                                                    <property name="label" translatable="yes">Font</property>
                                                  </object>
                                                  <packing>
                                                    <property name="top_attach">4</property>
                                                    <property name="bottom_attach">5</property>
                                                  </packing>
                                                </child>
                                                <child>
                                                  <object class="GtkLabel" id="lbl_max_popup">
                                                    <property name="visible">True</property>
                                                    <property name="xalign">0</property>
                                                    <property name="xpad">5</property>
                                                    <property name="ypad">5</property>
                                                    <property name="label" translatable="yes">max.</property>
                                                  </object>
                                                  <packing>
                                                    <property name="top_attach">3</property>
                                                    <property name="bottom_attach">4</property>
                                                    <property name="x_options">GTK_SHRINK | GTK_FILL</property>
                                                    <property name="y_options">GTK_SHRINK</property>
                                                  </packing>
                                                </child>
                                                <child>
                                                  <object class="GtkLabel" id="lbl_width_popup">
                                                    <property name="visible">True</property>
                                                    <property name="xalign">0</property>
                                                    <property name="xpad">5</property>
                                                    <property name="ypad">5</property>
                                                    <property name="label" translatable="yes">Width</property>
                                                  </object>
                                                  <packing>
                                                    <property name="top_attach">2</property>
                                                    <property name="bottom_attach">3</property>
                                                    <property name="x_options">GTK_SHRINK | GTK_FILL</property>
                                                    <property name="y_options">GTK_SHRINK</property>
                                                  </packing>
                                                </child>
                                                <child>
                                                  <object class="GtkFontButton" id="fontbutton_popup">
                                                    <property name="visible">True</property>
                                                    <property name="can_focus">True</property>
                                                    <property name="receives_default">True</property>
                                                    <property name="font_name">Sans 10</property>
                                                    <signal name="font_set" handler="on_fontbutton_popup_font_set"/>
                                                  </object>
                                                  <packing>
                                                    <property name="left_attach">1</property>
                                                    <property name="right_attach">2</property>
                                                    <property name="top_attach">4</property>
                                                    <property name="bottom_attach">5</property>
                                                  </packing>
                                                </child>
                                                <child>
                                                  <object class="GtkSpinButton" id="spbtn_max_popup">
                                                    <property name="visible">True</property>
                                                    <property name="can_focus">True</property>
                                                    <property name="invisible_char">&#x25CF;</property>
                                                    <property name="xalign">1</property>
                                                    <property name="primary_icon_sensitive">True</property>
                                                    <property name="secondary_icon_sensitive">True</property>
                                                    <property name="adjustment">adj_max_messages</property>
                                                    <property name="numeric">True</property>
                                                  </object>
                                                  <packing>
                                                    <property name="left_attach">1</property>
                                                    <property name="right_attach">2</property>
                                                    <property name="top_attach">3</property>
                                                    <property name="bottom_attach">4</property>
                                                    <property name="y_options">GTK_SHRINK</property>
                                                    <property name="x_padding">5</property>
                                                    <property name="y_padding">2</property>
                                                  </packing>
                                                </child>
                                                <child>
                                                  <object class="GtkSpinButton" id="spbtn_width_popup">
                                                    <property name="visible">True</property>
                                                    <property name="can_focus">True</property>
                                                    <property name="invisible_char">&#x25CF;</property>
                                                    <property name="xalign">1</property>
                                                    <property name="progress_fraction">0.0099999997764825821</property>
                                                    <property name="primary_icon_sensitive">True</property>
                                                    <property name="secondary_icon_sensitive">True</property>
                                                    <property name="adjustment">adj_width_popup</property>
                                                    <property name="numeric">True</property>
                                                  </object>
                                                  <packing>
                                                    <property name="left_attach">1</property>
                                                    <property name="right_attach">2</property>
                                                    <property name="top_attach">2</property>
                                                    <property name="bottom_attach">3</property>
                                                    <property name="y_options">GTK_SHRINK</property>
                                                    <property name="x_padding">5</property>
                                                    <property name="y_padding">2</property>
                                                  </packing>
                                                </child>
                                                <child>
                                                  <object class="GtkLabel" id="lbl_y_pos_popup">
                                                    <property name="visible">True</property>
                                                    <property name="xalign">0</property>
                                                    <property name="xpad">5</property>
                                                    <property name="ypad">5</property>
                                                    <property name="label" translatable="yes">Y Pos.</property>
                                                  </object>
                                                  <packing>
                                                    <property name="top_attach">1</property>
                                                    <property name="bottom_attach">2</property>
                                                    <property name="x_options">GTK_SHRINK | GTK_FILL</property>
                                                    <property name="y_options">GTK_SHRINK</property>
                                                  </packing>
                                                </child>
                                                <child>
                                                  <object class="GtkLabel" id="lbl_x_pos_popup">
                                                    <property name="visible">True</property>
                                                    <property name="xalign">0</property>
                                                    <property name="xpad">5</property>
                                                    <property name="ypad">5</property>
                                                    <property name="label" translatable="yes">X Pos.</property>
                                                  </object>
                                                  <packing>
                                                    <property name="x_options">GTK_SHRINK | GTK_FILL</property>
                                                    <property name="y_options">GTK_SHRINK</property>
                                                  </packing>
                                                </child>
                                                <child>
                                                  <object class="GtkSpinButton" id="spbtn_x_pos_popup">
                                                    <property name="visible">True</property>
                                                    <property name="can_focus">True</property>
                                                    <property name="invisible_char">&#x25CF;</property>
                                                    <property name="xalign">1</property>
                                                    <property name="primary_icon_sensitive">True</property>
                                                    <property name="secondary_icon_sensitive">True</property>
                                                    <property name="adjustment">adj_x_pos_popup</property>
                                                    <property name="numeric">True</property>
                                                  </object>
                                                  <packing>
                                                    <property name="left_attach">1</property>
                                                    <property name="right_attach">2</property>
                                                    <property name="y_options">GTK_SHRINK</property>
                                                    <property name="x_padding">5</property>
                                                    <property name="y_padding">2</property>
                                                  </packing>
                                                </child>
                                                <child>
                                                  <object class="GtkSpinButton" id="spbtn_y_pos_popup">
                                                    <property name="visible">True</property>
                                                    <property name="can_focus">True</property>
                                                    <property name="invisible_char">&#x25CF;</property>
                                                    <property name="xalign">1</property>
                                                    <property name="primary_icon_sensitive">True</property>
                                                    <property name="secondary_icon_sensitive">True</property>
                                                    <property name="adjustment">adj_y_pos_popup</property>
                                                    <property name="numeric">True</property>
                                                  </object>
                                                  <packing>
                                                    <property name="left_attach">1</property>
                                                    <property name="right_attach">2</property>
                                                    <property name="top_attach">1</property>
                                                    <property name="bottom_attach">2</property>
                                                    <property name="y_options">GTK_SHRINK</property>
                                                    <property name="x_padding">5</property>
                                                    <property name="y_padding">2</property>
                                                  </packing>
                                                </child>
                                                <child>
                                                  <object class="GtkButton" id="btn_launch_test_message">
                                                    <property name="label" translatable="yes">Launch test message</property>
                                                    <property name="visible">True</property>
                                                    <property name="can_focus">True</property>
                                                    <property name="receives_default">True</property>
                                                    <signal name="pressed" handler="on_btn_launch_test_message_pressed"/>
                                                  </object>
                                                  <packing>
                                                    <property name="right_attach">2</property>
                                                    <property name="top_attach">6</property>
                                                    <property name="bottom_attach">7</property>
                                                  </packing>
                                                </child>
                                              </object>
                                            </child>
                                          </object>
                                        </child>
                                        <child type="label">
                                          <object class="GtkLabel" id="lbl_frm_message_style">
                                            <property name="visible">True</property>
                                            <property name="label" translatable="yes">&lt;b&gt;      gmoccapy message
 behavior and appearance &lt;/b&gt;</property>
                                            <property name="use_markup">True</property>
                                          </object>
                                        </child>
                                      </object>
                                      <packing>
                                        <property name="expand">False</property>
                                        <property name="fill">False</property>
                                        <property name="position">0</property>
                                      </packing>
                                    </child>
                                  </object>
                                  <packing>
                                    <property name="fill">False</property>
                                    <property name="padding">5</property>
                                    <property name="position">1</property>
                                  </packing>
                                </child>
                                <child>
                                  <object class="GtkVBox" id="vbox20">
                                    <property name="visible">True</property>
                                    <child>
                                      <object class="GtkFrame" id="frm_run_from_line">
                                        <property name="visible">True</property>
                                        <property name="tooltip_text" translatable="yes">Select if you want to use the "Run from line" option. This is not recommended at all! It is very dangerous, because LinucCNC will not take aware of any settings before that line. No offsets, no coordinate system change of feed or spindle speed changes will be noticed.</property>
                                        <property name="label_xalign">0.5</property>
                                        <child>
                                          <object class="GtkAlignment" id="ali_run_from_line">
                                            <property name="visible">True</property>
                                            <property name="top_padding">5</property>
                                            <property name="bottom_padding">5</property>
                                            <property name="left_padding">5</property>
                                            <property name="right_padding">5</property>
                                            <child>
                                              <object class="GtkVBox" id="vbox_run_from_line">
                                                <property name="visible">True</property>
                                                <child>
                                                  <object class="GtkRadioButton" id="rbtn_no_run_from_line">
                                                    <property name="label" translatable="yes">Do not use run from line</property>
                                                    <property name="visible">True</property>
                                                    <property name="can_focus">True</property>
                                                    <property name="receives_default">False</property>
                                                    <property name="active">True</property>
                                                    <property name="draw_indicator">True</property>
                                                    <signal name="toggled" handler="on_rbtn_run_from_line_toggled"/>
                                                  </object>
                                                  <packing>
                                                    <property name="expand">False</property>
                                                    <property name="fill">False</property>
                                                    <property name="position">0</property>
                                                  </packing>
                                                </child>
                                                <child>
                                                  <object class="GtkRadioButton" id="rbtn_run_from_line">
                                                    <property name="label" translatable="yes">Use run from line</property>
                                                    <property name="visible">True</property>
                                                    <property name="can_focus">True</property>
                                                    <property name="receives_default">False</property>
                                                    <property name="draw_indicator">True</property>
                                                    <property name="group">rbtn_no_run_from_line</property>
                                                    <signal name="toggled" handler="on_rbtn_run_from_line_toggled"/>
                                                  </object>
                                                  <packing>
                                                    <property name="expand">False</property>
                                                    <property name="fill">False</property>
                                                    <property name="position">1</property>
                                                  </packing>
                                                </child>
                                              </object>
                                            </child>
                                          </object>
                                        </child>
                                        <child type="label">
                                          <object class="GtkLabel" id="lbl_frm_run_from_line">
                                            <property name="visible">True</property>
                                            <property name="label" translatable="yes">&lt;b&gt;Run from line&lt;/b&gt;</property>
                                            <property name="use_markup">True</property>
                                          </object>
                                        </child>
                                      </object>
                                      <packing>
                                        <property name="expand">False</property>
                                        <property name="fill">False</property>
                                        <property name="padding">5</property>
                                        <property name="position">0</property>
                                      </packing>
                                    </child>
                                    <child>
                                      <object class="GtkHButtonBox" id="hbuttonbox1">
                                        <property name="visible">True</property>
                                        <child>
                                          <object class="GtkToggleButton" id="tbtn_log_actions">
                                            <property name="label" translatable="yes">  Log
actions</property>
                                            <property name="width_request">85</property>
                                            <property name="height_request">48</property>
                                            <property name="visible">True</property>
                                            <property name="can_focus">True</property>
                                            <property name="receives_default">True</property>
                                            <property name="tooltip_text" translatable="yes">Log all actions to the history board, this is very usefull for debugging.</property>
                                            <signal name="toggled" handler="on_tbtn_log_actions_toggled"/>
                                          </object>
                                          <packing>
                                            <property name="expand">False</property>
                                            <property name="fill">False</property>
                                            <property name="position">0</property>
                                          </packing>
                                        </child>
                                      </object>
                                      <packing>
                                        <property name="expand">False</property>
                                        <property name="fill">False</property>
                                        <property name="position">1</property>
                                      </packing>
                                    </child>
                                  </object>
                                  <packing>
                                    <property name="expand">False</property>
                                    <property name="padding">5</property>
                                    <property name="position">2</property>
                                  </packing>
                                </child>
                              </object>
                              <packing>
                                <property name="padding">5</property>
                                <property name="position">0</property>
                              </packing>
                            </child>
                          </object>
                          <packing>
                            <property name="position">2</property>
                          </packing>
                        </child>
                        <child type="tab">
                          <object class="GtkLabel" id="lbl_ntb_setup_pages_advanced">
                            <property name="visible">True</property>
                            <property name="label" translatable="yes">Advanced
 Settings</property>
                          </object>
                          <packing>
                            <property name="position">2</property>
                            <property name="tab_fill">False</property>
                          </packing>
                        </child>
                      </object>
                      <packing>
                        <property name="tab_fill">False</property>
                      </packing>
                    </child>
                    <child type="tab">
                      <object class="GtkLabel" id="lbl_ntb_setup_settings">
                        <property name="visible">True</property>
                        <property name="label" translatable="yes">Settings</property>
                      </object>
                      <packing>
                        <property name="tab_fill">False</property>
                      </packing>
                    </child>
                    <child>
                      <object class="GtkScrolledWindow" id="scw_alarm_history">
                        <property name="visible">True</property>
                        <property name="can_focus">True</property>
                        <property name="hscrollbar_policy">automatic</property>
                        <property name="vscrollbar_policy">automatic</property>
                        <child>
                          <object class="GtkTextView" id="alarm_history">
                            <property name="visible">True</property>
                            <property name="can_focus">True</property>
                            <property name="editable">False</property>
                            <property name="cursor_visible">False</property>
                            <property name="buffer">alarm_buffer</property>
                          </object>
                        </child>
                      </object>
                      <packing>
                        <property name="position">1</property>
                      </packing>
                    </child>
                    <child type="tab">
                      <object class="GtkLabel" id="lbl_ntb_setup_alarm_history">
                        <property name="visible">True</property>
                        <property name="label" translatable="yes">Alarm History</property>
                      </object>
                      <packing>
                        <property name="position">1</property>
                        <property name="tab_fill">False</property>
                      </packing>
                    </child>
                  </object>
                  <packing>
                    <property name="position">1</property>
                  </packing>
                </child>
                <child type="tab">
                  <object class="GtkLabel" id="lbl_ntb_main_settings">
                    <property name="visible">True</property>
                    <property name="label" translatable="yes">Settings</property>
                  </object>
                  <packing>
                    <property name="position">1</property>
                    <property name="tab_fill">False</property>
                  </packing>
                </child>
                <child>
                  <object class="GtkNotebook" id="ntb_user_tabs">
                    <property name="visible">True</property>
                    <property name="can_focus">True</property>
                    <child>
                      <object class="GtkEventBox" id="eventbox1">
                        <property name="visible">True</property>
                        <child>
                          <placeholder/>
                        </child>
                      </object>
                    </child>
                    <child type="tab">
                      <object class="GtkLabel" id="lbl_ntb_user_tab">
                        <property name="visible">True</property>
                        <property name="label" translatable="yes">User tab 1</property>
                      </object>
                      <packing>
                        <property name="tab_fill">False</property>
                      </packing>
                    </child>
                  </object>
                  <packing>
                    <property name="position">2</property>
                  </packing>
                </child>
                <child type="tab">
                  <object class="GtkLabel" id="lbl_user_tabs">
                    <property name="visible">True</property>
                    <property name="label" translatable="yes">User tabs</property>
                  </object>
                  <packing>
                    <property name="position">2</property>
                    <property name="tab_fill">False</property>
                  </packing>
                </child>
              </object>
              <packing>
                <property name="position">1</property>
              </packing>
            </child>
            <child>
              <object class="GtkHBox" id="box_right">
                <property name="visible">True</property>
                <child>
                  <placeholder/>
                </child>
              </object>
              <packing>
                <property name="expand">False</property>
                <property name="position">2</property>
              </packing>
            </child>
            <child>
              <object class="GtkVButtonBox" id="vbtb_main">
                <property name="width_request">100</property>
                <property name="visible">True</property>
                <property name="homogeneous">True</property>
                <child>
                  <object class="GtkToggleButton" id="tbtn_estop">
                    <property name="width_request">85</property>
                    <property name="height_request">56</property>
                    <property name="visible">True</property>
                    <property name="can_focus">True</property>
                    <property name="receives_default">True</property>
                    <property name="tooltip_text" translatable="yes">Estop the machine</property>
                    <signal name="toggled" handler="on_tbtn_estop_toggled"/>
                    <child>
                      <object class="GtkImage" id="img_emergency">
                        <property name="visible">True</property>
                        <property name="pixbuf">images/estopred.png</property>
                      </object>
                    </child>
                  </object>
                  <packing>
                    <property name="expand">False</property>
                    <property name="fill">False</property>
                    <property name="position">0</property>
                  </packing>
                </child>
                <child>
                  <object class="GtkToggleButton" id="tbtn_on">
                    <property name="width_request">85</property>
                    <property name="height_request">56</property>
                    <property name="visible">True</property>
                    <property name="can_focus">True</property>
                    <property name="receives_default">True</property>
                    <property name="tooltip_text" translatable="yes">Turn the machine on/off</property>
                    <signal name="toggled" handler="on_tbtn_on_toggled"/>
                    <child>
                      <object class="GtkImage" id="img_machine_off">
                        <property name="visible">True</property>
                        <property name="pixbuf">images/machine_off.png</property>
                      </object>
                    </child>
                  </object>
                  <packing>
                    <property name="expand">False</property>
                    <property name="fill">False</property>
                    <property name="position">1</property>
                  </packing>
                </child>
                <child>
                  <object class="GtkRadioButton" id="rbt_manual">
                    <property name="width_request">85</property>
                    <property name="height_request">56</property>
                    <property name="visible">True</property>
                    <property name="can_focus">True</property>
                    <property name="receives_default">True</property>
                    <property name="tooltip_text" translatable="yes">enter manual mode to jog axis by hand or touch off</property>
                    <property name="image">img_manual</property>
                    <property name="active">True</property>
                    <property name="draw_indicator">False</property>
                    <property name="group">rbt_auto</property>
                    <signal name="pressed" handler="on_rbt_manual_pressed"/>
                  </object>
                  <packing>
                    <property name="expand">False</property>
                    <property name="fill">False</property>
                    <property name="position">2</property>
                  </packing>
                </child>
                <child>
                  <object class="GtkRadioButton" id="rbt_mdi">
                    <property name="width_request">85</property>
                    <property name="height_request">56</property>
                    <property name="visible">True</property>
                    <property name="can_focus">True</property>
                    <property name="receives_default">False</property>
                    <property name="tooltip_text" translatable="yes">enter MDI mode to launch g-code commands</property>
                    <property name="image">img_mdi</property>
                    <property name="draw_indicator">False</property>
                    <property name="group">rbt_auto</property>
                    <signal name="pressed" handler="on_rbt_mdi_pressed"/>
                  </object>
                  <packing>
                    <property name="expand">False</property>
                    <property name="fill">False</property>
                    <property name="position">3</property>
                  </packing>
                </child>
                <child>
                  <object class="GtkRadioButton" id="rbt_auto">
                    <property name="width_request">85</property>
                    <property name="height_request">56</property>
                    <property name="visible">True</property>
                    <property name="can_focus">True</property>
                    <property name="receives_default">False</property>
                    <property name="tooltip_text" translatable="yes">enter auto mode to run programs</property>
                    <property name="image">img_auto</property>
                    <property name="draw_indicator">False</property>
                    <signal name="pressed" handler="on_rbt_auto_pressed"/>
                  </object>
                  <packing>
                    <property name="expand">False</property>
                    <property name="fill">False</property>
                    <property name="position">4</property>
                  </packing>
                </child>
                <child>
                  <object class="GtkToggleButton" id="tbtn_setup">
                    <property name="width_request">85</property>
                    <property name="height_request">56</property>
                    <property name="visible">True</property>
                    <property name="can_focus">True</property>
                    <property name="receives_default">True</property>
                    <property name="tooltip_text" translatable="yes">Enter the settings page, the default code is "123"</property>
                    <signal name="toggled" handler="on_tbtn_setup_toggled"/>
                    <child>
                      <object class="GtkImage" id="img_settings">
                        <property name="visible">True</property>
                        <property name="pixbuf">images/configure-2.png</property>
                      </object>
                    </child>
                  </object>
                  <packing>
                    <property name="expand">False</property>
                    <property name="fill">False</property>
                    <property name="position">5</property>
                  </packing>
                </child>
                <child>
                  <object class="GtkToggleButton" id="tbtn_user_tabs">
                    <property name="width_request">85</property>
                    <property name="height_request">56</property>
                    <property name="visible">True</property>
                    <property name="can_focus">True</property>
                    <property name="receives_default">False</property>
                    <property name="tooltip_text" translatable="yes">show user tabs</property>
                    <property name="image">img_user_tabs</property>
                    <signal name="toggled" handler="on_tbtn_user_tabs_toggled"/>
                  </object>
                  <packing>
                    <property name="expand">False</property>
                    <property name="fill">False</property>
                    <property name="position">6</property>
                  </packing>
                </child>
                <child>
                  <object class="GtkLabel" id="lbl_time">
                    <property name="visible">True</property>
                    <property name="label">Time
Date</property>
                    <property name="justify">center</property>
                  </object>
                  <packing>
                    <property name="expand">False</property>
                    <property name="fill">False</property>
                    <property name="position">7</property>
                  </packing>
                </child>
              </object>
              <packing>
                <property name="expand">False</property>
                <property name="position">3</property>
              </packing>
            </child>
          </object>
          <packing>
            <property name="position">0</property>
          </packing>
        </child>
        <child>
          <object class="GtkNotebook" id="ntb_button">
            <property name="visible">True</property>
            <property name="show_tabs">False</property>
            <property name="show_border">False</property>
            <signal name="switch_page" handler="on_ntb_button_switch_page"/>
            <child>
              <object class="GtkHButtonBox" id="hbtb_main">
                <property name="visible">True</property>
                <property name="homogeneous">True</property>
                <child>
                  <object class="GtkButton" id="btn_homing">
                    <property name="width_request">85</property>
                    <property name="height_request">56</property>
                    <property name="visible">True</property>
                    <property name="can_focus">True</property>
                    <property name="receives_default">True</property>
                    <property name="tooltip_text" translatable="yes">open homing button list</property>
                    <property name="image">img_ref_al</property>
                    <signal name="clicked" handler="on_btn_homing_clicked"/>
                  </object>
                  <packing>
                    <property name="expand">False</property>
                    <property name="fill">False</property>
                    <property name="position">0</property>
                  </packing>
                </child>
                <child>
                  <object class="GtkButton" id="btn_touch">
                    <property name="width_request">85</property>
                    <property name="height_request">56</property>
                    <property name="visible">True</property>
                    <property name="can_focus">True</property>
                    <property name="receives_default">True</property>
                    <property name="tooltip_text" translatable="yes">open touch off button list</property>
                    <property name="image">img_touch_off</property>
                    <signal name="clicked" handler="on_btn_touch_clicked"/>
                  </object>
                  <packing>
                    <property name="expand">False</property>
                    <property name="fill">False</property>
                    <property name="position">1</property>
                  </packing>
                </child>
                <child>
                  <object class="GtkLabel" id="lbl_space_2">
                    <property name="width_request">85</property>
                    <property name="height_request">56</property>
                    <property name="visible">True</property>
                  </object>
                  <packing>
                    <property name="expand">False</property>
                    <property name="fill">False</property>
                    <property name="position">2</property>
                  </packing>
                </child>
                <child>
                  <object class="GtkButton" id="btn_tool">
                    <property name="width_request">85</property>
                    <property name="height_request">56</property>
                    <property name="visible">True</property>
                    <property name="can_focus">True</property>
                    <property name="receives_default">True</property>
                    <property name="tooltip_text" translatable="yes">Open the tooleditor page</property>
                    <property name="image_position">top</property>
                    <signal name="clicked" handler="on_btn_tool_clicked"/>
                    <child>
                      <object class="GtkImage" id="img_tools">
                        <property name="visible">True</property>
                        <property name="pixbuf">images/tools.png</property>
                      </object>
                    </child>
                  </object>
                  <packing>
                    <property name="expand">False</property>
                    <property name="fill">False</property>
                    <property name="position">3</property>
                  </packing>
                </child>
                <child>
                  <object class="GtkLabel" id="lbl_space_21">
                    <property name="width_request">85</property>
                    <property name="height_request">56</property>
                    <property name="visible">True</property>
                  </object>
                  <packing>
                    <property name="expand">False</property>
                    <property name="fill">False</property>
                    <property name="position">4</property>
                  </packing>
                </child>
                <child>
                  <object class="GtkLabel" id="lbl_space_7">
                    <property name="width_request">85</property>
                    <property name="height_request">56</property>
                    <property name="visible">True</property>
                  </object>
                  <packing>
                    <property name="expand">False</property>
                    <property name="fill">False</property>
                    <property name="position">5</property>
                  </packing>
                </child>
                <child>
                  <object class="GtkLabel" id="lbl_space_9">
                    <property name="width_request">85</property>
                    <property name="height_request">56</property>
                    <property name="visible">True</property>
                  </object>
                  <packing>
                    <property name="expand">False</property>
                    <property name="fill">False</property>
                    <property name="position">6</property>
                  </packing>
                </child>
                <child>
                  <object class="GtkLabel" id="lbl_space_3">
                    <property name="width_request">85</property>
                    <property name="height_request">56</property>
                    <property name="visible">True</property>
                  </object>
                  <packing>
                    <property name="expand">False</property>
                    <property name="fill">False</property>
                    <property name="position">7</property>
                  </packing>
                </child>
                <child>
                  <object class="GtkToggleButton" id="tbtn_fullsize_preview">
                    <property name="width_request">85</property>
                    <property name="height_request">56</property>
                    <property name="visible">True</property>
                    <property name="can_focus">True</property>
                    <property name="receives_default">True</property>
                    <property name="tooltip_text" translatable="yes">make the preview as large as possible</property>
                    <property name="image">img_fullsize_preview</property>
                    <signal name="toggled" handler="on_tbtn_fullsize_preview_toggled"/>
                  </object>
                  <packing>
                    <property name="expand">False</property>
                    <property name="fill">False</property>
                    <property name="position">8</property>
                  </packing>
                </child>
                <child>
                  <object class="GtkButton" id="btn_exit">
                    <property name="width_request">85</property>
                    <property name="height_request">56</property>
                    <property name="visible">True</property>
                    <property name="can_focus">True</property>
                    <property name="receives_default">True</property>
                    <property name="tooltip_text" translatable="yes">Close moccapy / leave the program</property>
                    <property name="image">img_close</property>
                    <signal name="clicked" handler="on_btn_exit_clicked"/>
                  </object>
                  <packing>
                    <property name="expand">False</property>
                    <property name="fill">False</property>
                    <property name="position">9</property>
                  </packing>
                </child>
              </object>
              <packing>
                <property name="tab_fill">False</property>
              </packing>
            </child>
            <child type="tab">
              <object class="GtkLabel" id="lbl_ntb_button_manuel">
                <property name="visible">True</property>
                <property name="label">manuel button list</property>
              </object>
              <packing>
                <property name="tab_fill">False</property>
              </packing>
            </child>
            <child>
              <object class="GtkHButtonBox" id="hbtb_MDI">
                <property name="visible">True</property>
                <property name="homogeneous">True</property>
                <child>
                  <placeholder/>
                </child>
                <child>
                  <placeholder/>
                </child>
                <child>
                  <placeholder/>
                </child>
                <child>
                  <placeholder/>
                </child>
                <child>
                  <placeholder/>
                </child>
                <child>
                  <placeholder/>
                </child>
                <child>
                  <placeholder/>
                </child>
                <child>
                  <placeholder/>
                </child>
                <child>
                  <placeholder/>
                </child>
                <child>
                  <object class="GtkButton" id="btn_show_kbd">
                    <property name="width_request">85</property>
                    <property name="height_request">56</property>
                    <property name="visible">True</property>
                    <property name="can_focus">True</property>
                    <property name="receives_default">True</property>
                    <property name="tooltip_text" translatable="yes">This button will show or hide the Keyboard</property>
                    <signal name="clicked" handler="on_btn_show_kbd_clicked"/>
                    <child>
                      <object class="GtkImage" id="img_keyboard">
                        <property name="visible">True</property>
                        <property name="pixbuf">images/keyboard.png</property>
                      </object>
                    </child>
                  </object>
                  <packing>
                    <property name="expand">False</property>
                    <property name="fill">False</property>
                    <property name="pack_type">end</property>
                    <property name="position">9</property>
                    <property name="secondary">True</property>
                  </packing>
                </child>
              </object>
              <packing>
                <property name="position">1</property>
              </packing>
            </child>
            <child type="tab">
              <object class="GtkLabel" id="lbl_ntb_button_mdi">
                <property name="visible">True</property>
                <property name="label">MDI button list</property>
              </object>
              <packing>
                <property name="position">1</property>
                <property name="tab_fill">False</property>
              </packing>
            </child>
            <child>
              <object class="GtkHButtonBox" id="hbtb_auto">
                <property name="visible">True</property>
                <property name="homogeneous">True</property>
                <child>
                  <object class="GtkButton" id="btn_load">
                    <property name="width_request">85</property>
                    <property name="height_request">56</property>
                    <property name="visible">True</property>
                    <property name="can_focus">True</property>
                    <property name="receives_default">True</property>
                    <property name="tooltip_text" translatable="yes">Load a new program</property>
                    <property name="image">img_open</property>
                    <signal name="state_changed" handler="on_btn_load_state_changed"/>
                    <signal name="clicked" handler="on_btn_load_clicked"/>
                  </object>
                  <packing>
                    <property name="expand">False</property>
                    <property name="fill">False</property>
                    <property name="position">0</property>
                  </packing>
                </child>
                <child>
                  <object class="GtkButton" id="btn_run">
                    <property name="width_request">85</property>
                    <property name="height_request">56</property>
                    <property name="visible">True</property>
                    <property name="can_focus">True</property>
                    <property name="receives_default">True</property>
                    <property name="tooltip_text" translatable="yes">Run the loaded program</property>
                    <property name="image">img_run</property>
                    <signal name="clicked" handler="on_btn_run_clicked"/>
                  </object>
                  <packing>
                    <property name="expand">False</property>
                    <property name="fill">False</property>
                    <property name="position">1</property>
                  </packing>
                </child>
                <child>
                  <object class="GtkButton" id="btn_stop">
                    <property name="width_request">85</property>
                    <property name="height_request">56</property>
                    <property name="visible">True</property>
                    <property name="can_focus">True</property>
                    <property name="receives_default">True</property>
                    <property name="tooltip_text" translatable="yes">Stop the running program</property>
                    <property name="related_action">hal_action_stop</property>
                    <property name="image">img_stop</property>
                    <signal name="clicked" handler="on_btn_stop_clicked"/>
                  </object>
                  <packing>
                    <property name="expand">False</property>
                    <property name="fill">False</property>
                    <property name="position">2</property>
                  </packing>
                </child>
                <child>
                  <object class="GtkToggleButton" id="tbtn_pause">
                    <property name="width_request">85</property>
                    <property name="height_request">56</property>
                    <property name="visible">True</property>
                    <property name="can_focus">True</property>
                    <property name="receives_default">True</property>
                    <property name="tooltip_text" translatable="yes">Pause the running program</property>
                    <property name="related_action">hal_tgl_pause</property>
                    <signal name="toggled" handler="on_tbtn_pause_toggled"/>
                    <child>
                      <object class="GtkImage" id="img_pause">
                        <property name="width_request">48</property>
                        <property name="height_request">48</property>
                        <property name="visible">True</property>
                        <property name="tooltip_text" translatable="yes">pause the running program</property>
                        <property name="pixbuf">images/pause.png</property>
                      </object>
                    </child>
                  </object>
                  <packing>
                    <property name="expand">False</property>
                    <property name="fill">False</property>
                    <property name="position">3</property>
                  </packing>
                </child>
                <child>
                  <object class="GtkButton" id="btn_step">
                    <property name="width_request">85</property>
                    <property name="height_request">56</property>
                    <property name="visible">True</property>
                    <property name="can_focus">True</property>
                    <property name="receives_default">True</property>
                    <property name="tooltip_text" translatable="yes">Run the  loaded program step by step</property>
                    <property name="related_action">hal_action_step</property>
                    <property name="image">img_step</property>
                  </object>
                  <packing>
                    <property name="expand">False</property>
                    <property name="fill">False</property>
                    <property name="position">4</property>
                  </packing>
                </child>
                <child>
                  <object class="GtkButton" id="btn_from_line">
                    <property name="width_request">85</property>
                    <property name="height_request">56</property>
                    <property name="visible">True</property>
                    <property name="can_focus">True</property>
                    <property name="receives_default">True</property>
                    <property name="tooltip_text" translatable="yes">run the program from a certain line, attention, that is dangerous, because the previous lines will not checed!</property>
                    <property name="image">img_run_from</property>
                    <signal name="clicked" handler="on_btn_from_line_clicked"/>
                  </object>
                  <packing>
                    <property name="expand">False</property>
                    <property name="fill">False</property>
                    <property name="position">5</property>
                  </packing>
                </child>
                <child>
                  <object class="GtkToggleButton" id="tbtn_optional_blocks">
                    <property name="width_request">85</property>
                    <property name="height_request">56</property>
                    <property name="visible">True</property>
                    <property name="can_focus">True</property>
                    <property name="receives_default">True</property>
                    <property name="tooltip_text" translatable="yes">Machine or not the optional blocks of the program. If the button is pressed, the optional blocks will not be machined. The button will indicate this by a yellow background.</property>
                    <signal name="toggled" handler="on_tbtn_optional_blocks_toggled"/>
                    <child>
                      <object class="GtkImage" id="img_optional_blocks">
                        <property name="width_request">48</property>
                        <property name="height_request">48</property>
                        <property name="visible">True</property>
                        <property name="pixbuf">images/tool_blockdelete.gif</property>
                      </object>
                    </child>
                  </object>
                  <packing>
                    <property name="expand">False</property>
                    <property name="fill">False</property>
                    <property name="position">6</property>
                  </packing>
                </child>
                <child>
                  <object class="GtkToggleButton" id="tbtn_optional_stops">
                    <property name="label">M1</property>
                    <property name="width_request">85</property>
                    <property name="height_request">56</property>
                    <property name="visible">True</property>
                    <property name="can_focus">True</property>
                    <property name="receives_default">True</property>
                    <property name="tooltip_text" translatable="yes">Make optional stops or not. if an M1 is programed and the button is pressed (is active) the programm will pause if it found a M1</property>
                    <signal name="toggled" handler="on_tbtn_optional_stops_toggled"/>
                  </object>
                  <packing>
                    <property name="expand">False</property>
                    <property name="fill">False</property>
                    <property name="position">7</property>
                  </packing>
                </child>
                <child>
                  <object class="GtkToggleButton" id="tbtn_fullsize_preview1">
                    <property name="width_request">85</property>
                    <property name="height_request">56</property>
                    <property name="visible">True</property>
                    <property name="can_focus">True</property>
                    <property name="receives_default">True</property>
                    <property name="image">img_fullsize_preview1</property>
                    <signal name="toggled" handler="on_tbtn_fullsize_preview_toggled"/>
                  </object>
                  <packing>
                    <property name="expand">False</property>
                    <property name="fill">False</property>
                    <property name="position">8</property>
                  </packing>
                </child>
                <child>
                  <object class="GtkButton" id="btn_edit">
                    <property name="width_request">85</property>
                    <property name="height_request">56</property>
                    <property name="visible">True</property>
                    <property name="can_focus">True</property>
                    <property name="receives_default">True</property>
                    <property name="tooltip_text" translatable="yes">Edit the loaded program</property>
                    <property name="image">img_editor</property>
                    <signal name="clicked" handler="on_btn_edit_clicked"/>
                  </object>
                  <packing>
                    <property name="expand">False</property>
                    <property name="fill">False</property>
                    <property name="position">9</property>
                  </packing>
                </child>
              </object>
              <packing>
                <property name="position">2</property>
              </packing>
            </child>
            <child type="tab">
              <object class="GtkLabel" id="lbl_ntb_button_auto">
                <property name="visible">True</property>
                <property name="label">Auto button list</property>
              </object>
              <packing>
                <property name="position">2</property>
                <property name="tab_fill">False</property>
              </packing>
            </child>
            <child>
              <object class="GtkHButtonBox" id="hbtb_ref">
                <property name="visible">True</property>
                <property name="homogeneous">True</property>
                <child>
                  <object class="GtkLabel" id="lbl_space_8">
                    <property name="width_request">85</property>
                    <property name="height_request">56</property>
                    <property name="visible">True</property>
                  </object>
                  <packing>
                    <property name="expand">False</property>
                    <property name="fill">False</property>
                    <property name="position">0</property>
                  </packing>
                </child>
                <child>
                  <object class="GtkButton" id="btn_home_all">
                    <property name="width_request">85</property>
                    <property name="height_request">56</property>
                    <property name="visible">True</property>
                    <property name="can_focus">True</property>
                    <property name="receives_default">True</property>
                    <property name="tooltip_text" translatable="yes">home all axis</property>
                    <signal name="clicked" handler="on_btn_home_all_clicked"/>
                    <child>
                      <object class="GtkImage" id="img_home_all">
                        <property name="width_request">48</property>
                        <property name="height_request">48</property>
                        <property name="visible">True</property>
                        <property name="pixbuf">images/refall.png</property>
                      </object>
                    </child>
                  </object>
                  <packing>
                    <property name="expand">False</property>
                    <property name="fill">False</property>
                    <property name="position">1</property>
                  </packing>
                </child>
                <child>
                  <object class="GtkLabel" id="lbl_space_4">
                    <property name="width_request">85</property>
                    <property name="height_request">56</property>
                    <property name="visible">True</property>
                  </object>
                  <packing>
                    <property name="expand">False</property>
                    <property name="fill">False</property>
                    <property name="position">2</property>
                  </packing>
                </child>
                <child>
                  <object class="GtkButton" id="btn_home_x">
                    <property name="width_request">85</property>
                    <property name="height_request">56</property>
                    <property name="visible">True</property>
                    <property name="can_focus">True</property>
                    <property name="receives_default">True</property>
                    <property name="tooltip_text" translatable="yes">home x axis</property>
                    <signal name="clicked" handler="on_btn_home_selected_clicked"/>
                    <child>
                      <object class="GtkImage" id="img_home_x">
                        <property name="width_request">48</property>
                        <property name="height_request">48</property>
                        <property name="visible">True</property>
                        <property name="pixbuf">images/refx.png</property>
                      </object>
                    </child>
                  </object>
                  <packing>
                    <property name="expand">False</property>
                    <property name="fill">False</property>
                    <property name="position">3</property>
                  </packing>
                </child>
                <child>
                  <object class="GtkButton" id="btn_home_y">
                    <property name="width_request">85</property>
                    <property name="height_request">56</property>
                    <property name="visible">True</property>
                    <property name="can_focus">True</property>
                    <property name="receives_default">True</property>
                    <property name="tooltip_text" translatable="yes">home y axis</property>
                    <signal name="clicked" handler="on_btn_home_selected_clicked"/>
                    <child>
                      <object class="GtkImage" id="img_home_y">
                        <property name="width_request">48</property>
                        <property name="height_request">48</property>
                        <property name="visible">True</property>
                        <property name="pixbuf">images/refy.png</property>
                      </object>
                    </child>
                  </object>
                  <packing>
                    <property name="expand">False</property>
                    <property name="fill">False</property>
                    <property name="position">4</property>
                  </packing>
                </child>
                <child>
                  <object class="GtkLabel" id="lbl_replace_y"/>
                  <packing>
                    <property name="expand">False</property>
                    <property name="fill">False</property>
                    <property name="position">5</property>
                  </packing>
                </child>
                <child>
                  <object class="GtkButton" id="btn_home_z">
                    <property name="width_request">85</property>
                    <property name="height_request">56</property>
                    <property name="visible">True</property>
                    <property name="can_focus">True</property>
                    <property name="receives_default">True</property>
                    <property name="tooltip_text" translatable="yes">home z axis</property>
                    <signal name="clicked" handler="on_btn_home_selected_clicked"/>
                    <child>
                      <object class="GtkImage" id="img_home_z">
                        <property name="width_request">48</property>
                        <property name="height_request">48</property>
                        <property name="visible">True</property>
                        <property name="pixbuf">images/refz.png</property>
                      </object>
                    </child>
                  </object>
                  <packing>
                    <property name="expand">False</property>
                    <property name="fill">False</property>
                    <property name="position">6</property>
                  </packing>
                </child>
                <child>
                  <object class="GtkButton" id="btn_home_4">
                    <property name="width_request">85</property>
                    <property name="height_request">56</property>
                    <property name="can_focus">True</property>
                    <property name="receives_default">True</property>
                    <signal name="clicked" handler="on_btn_home_selected_clicked"/>
                    <child>
                      <object class="GtkImage" id="img_home_a">
                        <property name="width_request">48</property>
                        <property name="height_request">48</property>
                        <property name="visible">True</property>
                        <property name="pixbuf">images/refa.png</property>
                      </object>
                    </child>
                  </object>
                  <packing>
                    <property name="expand">False</property>
                    <property name="fill">False</property>
                    <property name="position">7</property>
                  </packing>
                </child>
                <child>
                  <object class="GtkLabel" id="lbl_replace_4">
                    <property name="width_request">85</property>
                    <property name="height_request">56</property>
                    <property name="visible">True</property>
                  </object>
                  <packing>
                    <property name="expand">False</property>
                    <property name="fill">False</property>
                    <property name="position">8</property>
                  </packing>
                </child>
                <child>
                  <object class="GtkButton" id="btn_home_5">
                    <property name="width_request">85</property>
                    <property name="height_request">56</property>
                    <property name="can_focus">True</property>
                    <property name="receives_default">True</property>
                    <signal name="clicked" handler="on_btn_home_selected_clicked"/>
                    <child>
                      <object class="GtkImage" id="img_home_b">
                        <property name="width_request">48</property>
                        <property name="height_request">48</property>
                        <property name="visible">True</property>
                        <property name="pixbuf">images/refb.png</property>
                      </object>
                    </child>
                  </object>
                  <packing>
                    <property name="expand">False</property>
                    <property name="fill">False</property>
                    <property name="position">9</property>
                  </packing>
                </child>
                <child>
                  <object class="GtkLabel" id="lbl_replace_5">
                    <property name="width_request">85</property>
                    <property name="height_request">56</property>
                    <property name="visible">True</property>
                  </object>
                  <packing>
                    <property name="expand">False</property>
                    <property name="fill">False</property>
                    <property name="position">10</property>
                  </packing>
                </child>
                <child>
                  <object class="GtkButton" id="btn_unhome_all">
                    <property name="width_request">85</property>
                    <property name="height_request">56</property>
                    <property name="visible">True</property>
                    <property name="can_focus">True</property>
                    <property name="receives_default">True</property>
                    <property name="tooltip_text" translatable="yes">Unhome all axis</property>
                    <signal name="clicked" handler="on_btn_unhome_all_clicked"/>
                    <child>
                      <object class="GtkImage" id="img_unhome_all">
                        <property name="width_request">48</property>
                        <property name="height_request">48</property>
                        <property name="visible">True</property>
                        <property name="pixbuf">images/unhome.png</property>
                      </object>
                    </child>
                  </object>
                  <packing>
                    <property name="expand">False</property>
                    <property name="fill">False</property>
                    <property name="position">11</property>
                  </packing>
                </child>
                <child>
                  <object class="GtkButton" id="btn_back_ref">
                    <property name="width_request">85</property>
                    <property name="height_request">56</property>
                    <property name="visible">True</property>
                    <property name="can_focus">True</property>
                    <property name="receives_default">True</property>
                    <property name="tooltip_text" translatable="yes">go back to main button list</property>
                    <property name="image">img_back_ref</property>
                    <signal name="clicked" handler="on_btn_back_clicked"/>
                  </object>
                  <packing>
                    <property name="expand">False</property>
                    <property name="fill">False</property>
                    <property name="position">12</property>
                  </packing>
                </child>
              </object>
              <packing>
                <property name="position">3</property>
              </packing>
            </child>
            <child type="tab">
              <object class="GtkLabel" id="lbl_btn_homing">
                <property name="label">homing button</property>
              </object>
              <packing>
                <property name="position">3</property>
                <property name="tab_fill">False</property>
              </packing>
            </child>
            <child>
              <object class="GtkHButtonBox" id="hbtb_touch_off">
                <property name="visible">True</property>
                <property name="homogeneous">True</property>
                <child>
                  <object class="GtkToggleButton" id="tbtn_edit_offsets">
                    <property name="label" translatable="yes">  edit
offsets</property>
                    <property name="width_request">85</property>
                    <property name="height_request">56</property>
                    <property name="visible">True</property>
                    <property name="can_focus">True</property>
                    <property name="receives_default">True</property>
                    <property name="tooltip_text" translatable="yes">Edit offsets</property>
                    <signal name="toggled" handler="on_tbtn_edit_offsets_toggled"/>
                  </object>
                  <packing>
                    <property name="expand">False</property>
                    <property name="fill">False</property>
                    <property name="position">0</property>
                  </packing>
                </child>
                <child>
                  <object class="GtkButton" id="btn_set_value_x">
                    <property name="width_request">85</property>
                    <property name="height_request">56</property>
                    <property name="visible">True</property>
                    <property name="can_focus">True</property>
                    <property name="receives_default">True</property>
                    <property name="tooltip_text" translatable="yes">touch off X / set X to an desired value</property>
                    <signal name="clicked" handler="on_btn_set_value_clicked"/>
                    <child>
                      <object class="GtkImage" id="img_set_value_x">
                        <property name="width_request">48</property>
                        <property name="height_request">48</property>
                        <property name="visible">True</property>
                        <property name="pixbuf">images/touchoffx_value.png</property>
                      </object>
                    </child>
                  </object>
                  <packing>
                    <property name="expand">False</property>
                    <property name="fill">False</property>
                    <property name="position">1</property>
                  </packing>
                </child>
                <child>
                  <object class="GtkButton" id="btn_set_value_y">
                    <property name="width_request">85</property>
                    <property name="height_request">56</property>
                    <property name="visible">True</property>
                    <property name="can_focus">True</property>
                    <property name="receives_default">True</property>
                    <property name="tooltip_text" translatable="yes">touch off Y / set Y to an desired value</property>
                    <signal name="clicked" handler="on_btn_set_value_clicked"/>
                    <child>
                      <object class="GtkImage" id="img_set_value_y">
                        <property name="width_request">48</property>
                        <property name="height_request">48</property>
                        <property name="visible">True</property>
                        <property name="pixbuf">images/touchoffy_value.png</property>
                      </object>
                    </child>
                  </object>
                  <packing>
                    <property name="expand">False</property>
                    <property name="fill">False</property>
                    <property name="position">2</property>
                  </packing>
                </child>
                <child>
                  <object class="GtkLabel" id="lbl_replace_set_value_y">
                    <property name="width_request">85</property>
                    <property name="height_request">56</property>
                  </object>
                  <packing>
                    <property name="expand">False</property>
                    <property name="fill">False</property>
                    <property name="position">3</property>
                  </packing>
                </child>
                <child>
                  <object class="GtkButton" id="btn_set_value_z">
                    <property name="width_request">85</property>
                    <property name="height_request">56</property>
                    <property name="visible">True</property>
                    <property name="can_focus">True</property>
                    <property name="receives_default">True</property>
                    <property name="tooltip_text" translatable="yes">touch off Z / set Z to an desired value</property>
                    <signal name="clicked" handler="on_btn_set_value_clicked"/>
                    <child>
                      <object class="GtkImage" id="img_set_value_z">
                        <property name="width_request">48</property>
                        <property name="height_request">48</property>
                        <property name="visible">True</property>
                        <property name="pixbuf">images/touchoffz_value.png</property>
                      </object>
                    </child>
                  </object>
                  <packing>
                    <property name="expand">False</property>
                    <property name="fill">False</property>
                    <property name="position">4</property>
                  </packing>
                </child>
                <child>
                  <object class="GtkButton" id="btn_set_value_4">
                    <property name="width_request">85</property>
                    <property name="height_request">56</property>
                    <property name="can_focus">True</property>
                    <property name="receives_default">True</property>
                    <signal name="clicked" handler="on_btn_set_value_clicked"/>
                    <child>
                      <object class="GtkImage" id="img_set_value_4">
                        <property name="width_request">48</property>
                        <property name="height_request">48</property>
                        <property name="visible">True</property>
                        <property name="pixbuf">images/touchoffa_value.png</property>
                      </object>
                    </child>
                  </object>
                  <packing>
                    <property name="expand">False</property>
                    <property name="fill">False</property>
                    <property name="position">5</property>
                  </packing>
                </child>
                <child>
                  <object class="GtkLabel" id="lbl_replace_set_value_4">
                    <property name="width_request">85</property>
                    <property name="height_request">56</property>
                    <property name="visible">True</property>
                  </object>
                  <packing>
                    <property name="expand">False</property>
                    <property name="fill">False</property>
                    <property name="position">6</property>
                  </packing>
                </child>
                <child>
                  <object class="GtkButton" id="btn_set_value_5">
                    <property name="width_request">85</property>
                    <property name="height_request">56</property>
                    <property name="can_focus">True</property>
                    <property name="receives_default">True</property>
                    <signal name="clicked" handler="on_btn_set_value_clicked"/>
                    <child>
                      <object class="GtkImage" id="img_set_value_5">
                        <property name="width_request">48</property>
                        <property name="height_request">48</property>
                        <property name="visible">True</property>
                        <property name="pixbuf">images/touchoffb_value.png</property>
                      </object>
                    </child>
                  </object>
                  <packing>
                    <property name="expand">False</property>
                    <property name="fill">False</property>
                    <property name="position">7</property>
                  </packing>
                </child>
                <child>
                  <object class="GtkLabel" id="lbl_replace_set_value_5">
                    <property name="width_request">85</property>
                    <property name="height_request">56</property>
                    <property name="visible">True</property>
                  </object>
                  <packing>
                    <property name="expand">False</property>
                    <property name="fill">False</property>
                    <property name="position">8</property>
                  </packing>
                </child>
                <child>
                  <object class="GtkButton" id="btn_zero_g92">
                    <property name="label" translatable="yes">zero
G92</property>
                    <property name="width_request">85</property>
                    <property name="height_request">56</property>
                    <property name="can_focus">True</property>
                    <property name="receives_default">True</property>
                    <property name="tooltip_text" translatable="yes">Zero all G92 offsets</property>
                    <signal name="clicked" handler="on_btn_zero_g92_clicked"/>
                  </object>
                  <packing>
                    <property name="expand">False</property>
                    <property name="fill">False</property>
                    <property name="position">9</property>
                  </packing>
                </child>
                <child>
                  <object class="GtkButton" id="btn_block_height">
                    <property name="label" translatable="yes"> Block
Height</property>
                    <property name="visible">True</property>
                    <property name="can_focus">True</property>
                    <property name="receives_default">True</property>
                    <signal name="clicked" handler="on_btn_block_height_clicked"/>
                  </object>
                  <packing>
                    <property name="expand">False</property>
                    <property name="fill">False</property>
                    <property name="position">10</property>
                  </packing>
                </child>
                <child>
                  <object class="GtkLabel" id="lbl_replace_block_height">
                    <property name="width_request">85</property>
                    <property name="height_request">56</property>
                    <property name="visible">True</property>
                  </object>
                  <packing>
                    <property name="expand">False</property>
                    <property name="fill">False</property>
                    <property name="position">11</property>
                  </packing>
                </child>
                <child>
                  <object class="GtkButton" id="btn_set_selected">
                    <property name="label" translatable="yes">    set
selected</property>
                    <property name="width_request">85</property>
                    <property name="height_request">56</property>
                    <property name="visible">True</property>
                    <property name="can_focus">True</property>
                    <property name="receives_default">True</property>
                    <property name="tooltip_text" translatable="yes">set the selected coordinate system to be the active one</property>
                    <signal name="clicked" handler="on_btn_set_selected_clicked"/>
                  </object>
                  <packing>
                    <property name="expand">False</property>
                    <property name="fill">False</property>
                    <property name="position">12</property>
                  </packing>
                </child>
                <child>
                  <object class="GtkButton" id="btn_back_zero">
                    <property name="width_request">85</property>
                    <property name="height_request">56</property>
                    <property name="visible">True</property>
                    <property name="can_focus">True</property>
                    <property name="receives_default">True</property>
                    <property name="tooltip_text" translatable="yes">Go back to main view</property>
                    <property name="image">img_back_zero</property>
                    <signal name="clicked" handler="on_btn_back_clicked"/>
                  </object>
                  <packing>
                    <property name="expand">False</property>
                    <property name="fill">False</property>
                    <property name="position">13</property>
                  </packing>
                </child>
              </object>
              <packing>
                <property name="position">4</property>
              </packing>
            </child>
            <child type="tab">
              <object class="GtkLabel" id="lbl_btn_touch_off">
                <property name="visible">True</property>
                <property name="label">touch_off button</property>
              </object>
              <packing>
                <property name="position">4</property>
                <property name="tab_fill">False</property>
              </packing>
            </child>
            <child>
              <object class="GtkHButtonBox" id="hbtb_setup">
                <property name="visible">True</property>
                <property name="homogeneous">True</property>
                <child>
                  <object class="GtkButton" id="btn_delete">
                    <property name="label" translatable="yes">delete MDI</property>
                    <property name="width_request">85</property>
                    <property name="height_request">56</property>
                    <property name="visible">True</property>
                    <property name="can_focus">True</property>
                    <property name="receives_default">True</property>
                    <property name="tooltip_text" translatable="yes">delete MDI history</property>
                    <signal name="clicked" handler="on_btn_delete_clicked"/>
                  </object>
                  <packing>
                    <property name="expand">False</property>
                    <property name="fill">False</property>
                    <property name="position">0</property>
                  </packing>
                </child>
                <child>
                  <object class="GtkLabel" id="lbl_space_17">
                    <property name="width_request">85</property>
                    <property name="height_request">56</property>
                    <property name="visible">True</property>
                  </object>
                  <packing>
                    <property name="expand">False</property>
                    <property name="fill">False</property>
                    <property name="position">1</property>
                  </packing>
                </child>
                <child>
                  <object class="GtkLabel" id="lbl_version">
                    <property name="width_request">85</property>
                    <property name="height_request">56</property>
                    <property name="visible">True</property>
                    <property name="label">&lt;b&gt;gmoccapy
  1.0.3&lt;/b&gt;</property>
                    <property name="use_markup">True</property>
                  </object>
                  <packing>
                    <property name="expand">False</property>
                    <property name="fill">False</property>
                    <property name="position">2</property>
                  </packing>
                </child>
                <child>
                  <object class="GtkLabel" id="lbl_space_15">
                    <property name="width_request">85</property>
                    <property name="height_request">56</property>
                    <property name="visible">True</property>
                  </object>
                  <packing>
                    <property name="expand">False</property>
                    <property name="fill">False</property>
                    <property name="position">3</property>
                  </packing>
                </child>
                <child>
                  <object class="GtkButton" id="btn_classicladder">
                    <property name="label" translatable="yes">Cl.-ladder</property>
                    <property name="width_request">85</property>
                    <property name="height_request">56</property>
                    <property name="visible">True</property>
                    <property name="can_focus">True</property>
                    <property name="receives_default">True</property>
                    <property name="tooltip_text" translatable="yes">Open classicladder</property>
                    <signal name="clicked" handler="on_btn_classicladder_clicked"/>
                  </object>
                  <packing>
                    <property name="expand">False</property>
                    <property name="fill">False</property>
                    <property name="position">4</property>
                  </packing>
                </child>
                <child>
                  <object class="GtkButton" id="btn_hal_scope">
                    <property name="label" translatable="yes">Hal-Scope</property>
                    <property name="width_request">85</property>
                    <property name="height_request">56</property>
                    <property name="visible">True</property>
                    <property name="can_focus">True</property>
                    <property name="receives_default">True</property>
                    <property name="tooltip_text" translatable="yes">launch hal scope</property>
                    <signal name="clicked" handler="on_btn_hal_scope_clicked"/>
                  </object>
                  <packing>
                    <property name="expand">False</property>
                    <property name="fill">False</property>
                    <property name="position">5</property>
                  </packing>
                </child>
                <child>
                  <object class="GtkButton" id="btn_status">
                    <property name="label" translatable="yes">Status</property>
                    <property name="width_request">85</property>
                    <property name="height_request">56</property>
                    <property name="visible">True</property>
                    <property name="can_focus">True</property>
                    <property name="receives_default">True</property>
                    <property name="tooltip_text" translatable="yes">launch linuxcnc status</property>
                    <signal name="clicked" handler="on_btn_status_clicked"/>
                  </object>
                  <packing>
                    <property name="expand">False</property>
                    <property name="fill">False</property>
                    <property name="position">6</property>
                  </packing>
                </child>
                <child>
                  <object class="GtkButton" id="btn_hal_meter">
                    <property name="label" translatable="yes">Hal Meter</property>
                    <property name="width_request">85</property>
                    <property name="height_request">56</property>
                    <property name="visible">True</property>
                    <property name="can_focus">True</property>
                    <property name="receives_default">True</property>
                    <property name="tooltip_text" translatable="yes">launch hal meter</property>
                    <property name="xalign">0.51999998092651367</property>
                    <signal name="clicked" handler="on_btn_hal_meter_clicked"/>
                  </object>
                  <packing>
                    <property name="expand">False</property>
                    <property name="fill">False</property>
                    <property name="position">7</property>
                  </packing>
                </child>
                <child>
                  <object class="GtkButton" id="btn_calibration">
                    <property name="label" translatable="yes">Calibration</property>
                    <property name="width_request">85</property>
                    <property name="height_request">56</property>
                    <property name="visible">True</property>
                    <property name="can_focus">True</property>
                    <property name="receives_default">True</property>
                    <property name="tooltip_text" translatable="yes">launch calibration</property>
                    <signal name="clicked" handler="on_btn_calibration_clicked"/>
                  </object>
                  <packing>
                    <property name="expand">False</property>
                    <property name="fill">False</property>
                    <property name="position">8</property>
                  </packing>
                </child>
                <child>
                  <object class="GtkButton" id="btn_show_hal">
                    <property name="label" translatable="yes">Halshow</property>
                    <property name="width_request">85</property>
                    <property name="height_request">56</property>
                    <property name="visible">True</property>
                    <property name="can_focus">True</property>
                    <property name="receives_default">True</property>
                    <property name="tooltip_text" translatable="yes">opens the show hal tool</property>
                    <signal name="clicked" handler="on_btn_show_hal_clicked"/>
                  </object>
                  <packing>
                    <property name="expand">False</property>
                    <property name="fill">False</property>
                    <property name="position">9</property>
                  </packing>
                </child>
              </object>
              <packing>
                <property name="position">5</property>
              </packing>
            </child>
            <child type="tab">
              <object class="GtkLabel" id="lbl_ntb_button_setup">
                <property name="visible">True</property>
                <property name="label">setup button list</property>
              </object>
              <packing>
                <property name="position">5</property>
                <property name="tab_fill">False</property>
              </packing>
            </child>
            <child>
              <object class="GtkHButtonBox" id="hbtb_edit">
                <property name="visible">True</property>
                <property name="homogeneous">True</property>
                <child>
                  <object class="GtkButton" id="btn_save1">
                    <property name="visible">True</property>
                    <property name="can_focus">True</property>
                    <property name="receives_default">True</property>
                    <property name="related_action">hal_action_reload</property>
                    <property name="use_underline">True</property>
                    <child>
                      <object class="GtkImage" id="img_save1">
                        <property name="visible">True</property>
                        <property name="icon_name">view-refresh</property>
                      </object>
                    </child>
                  </object>
                  <packing>
                    <property name="expand">False</property>
                    <property name="fill">False</property>
                    <property name="position">0</property>
                  </packing>
                </child>
                <child>
                  <object class="GtkLabel" id="lbl_space_10">
                    <property name="width_request">85</property>
                    <property name="height_request">56</property>
                    <property name="visible">True</property>
                  </object>
                  <packing>
                    <property name="expand">False</property>
                    <property name="fill">False</property>
                    <property name="position">1</property>
                  </packing>
                </child>
                <child>
                  <object class="GtkButton" id="btn_save">
                    <property name="visible">True</property>
                    <property name="can_focus">True</property>
                    <property name="receives_default">True</property>
                    <property name="tooltip_text" translatable="yes">save the file using the original name</property>
                    <property name="related_action">hal_action_save</property>
                    <child>
                      <object class="GtkImage" id="img_save">
                        <property name="visible">True</property>
                        <property name="icon_name">document-save</property>
                      </object>
                    </child>
                  </object>
                  <packing>
                    <property name="expand">False</property>
                    <property name="fill">False</property>
                    <property name="position">2</property>
                  </packing>
                </child>
                <child>
                  <object class="GtkButton" id="btn_save_as">
                    <property name="width_request">85</property>
                    <property name="height_request">56</property>
                    <property name="visible">True</property>
                    <property name="can_focus">False</property>
                    <property name="receives_default">False</property>
                    <property name="tooltip_text" translatable="yes">save the file with a new name</property>
                    <property name="related_action">hal_action_saveas</property>
                    <child>
                      <object class="GtkImage" id="img_save_as">
                        <property name="visible">True</property>
                        <property name="icon_name">document-save-as</property>
                      </object>
                    </child>
                  </object>
                  <packing>
                    <property name="expand">False</property>
                    <property name="fill">False</property>
                    <property name="position">3</property>
                  </packing>
                </child>
                <child>
                  <object class="GtkLabel" id="lbl_space_1">
                    <property name="width_request">85</property>
                    <property name="height_request">56</property>
                    <property name="visible">True</property>
                  </object>
                  <packing>
                    <property name="expand">False</property>
                    <property name="fill">False</property>
                    <property name="position">4</property>
                  </packing>
                </child>
                <child>
                  <object class="GtkLabel" id="lbl_space_23">
                    <property name="width_request">85</property>
                    <property name="height_request">56</property>
                    <property name="visible">True</property>
                  </object>
                  <packing>
                    <property name="expand">False</property>
                    <property name="fill">False</property>
                    <property name="position">5</property>
                  </packing>
                </child>
                <child>
                  <object class="GtkButton" id="btn_new">
                    <property name="width_request">85</property>
                    <property name="height_request">56</property>
                    <property name="visible">True</property>
                    <property name="can_focus">False</property>
                    <property name="receives_default">False</property>
                    <property name="tooltip_text" translatable="yes">clear the edit field and make a new file</property>
                    <signal name="clicked" handler="on_btn_new_clicked"/>
                    <child>
                      <object class="GtkImage" id="img_new">
                        <property name="width_request">48</property>
                        <property name="height_request">48</property>
                        <property name="visible">True</property>
                        <property name="stock">gtk-new</property>
                      </object>
                    </child>
                  </object>
                  <packing>
                    <property name="expand">False</property>
                    <property name="fill">False</property>
                    <property name="position">6</property>
                  </packing>
                </child>
                <child>
                  <object class="GtkLabel" id="lbl_space_11">
                    <property name="width_request">85</property>
                    <property name="height_request">56</property>
                    <property name="visible">True</property>
                  </object>
                  <packing>
                    <property name="expand">False</property>
                    <property name="fill">False</property>
                    <property name="position">7</property>
                  </packing>
                </child>
                <child>
                  <object class="GtkButton" id="btn_keyb">
                    <property name="width_request">85</property>
                    <property name="height_request">56</property>
                    <property name="visible">True</property>
                    <property name="can_focus">False</property>
                    <property name="receives_default">False</property>
                    <property name="tooltip_text" translatable="yes">Show or hide the virtual keyboard</property>
                    <signal name="clicked" handler="on_btn_show_kbd_clicked"/>
                    <child>
                      <object class="GtkImage" id="img_keyboard2">
                        <property name="width_request">48</property>
                        <property name="height_request">48</property>
                        <property name="visible">True</property>
                        <property name="pixbuf">images/keyboard.png</property>
                      </object>
                    </child>
                  </object>
                  <packing>
                    <property name="expand">False</property>
                    <property name="fill">False</property>
                    <property name="position">8</property>
                  </packing>
                </child>
                <child>
                  <object class="GtkButton" id="btn_back_edit">
                    <property name="width_request">85</property>
                    <property name="height_request">56</property>
                    <property name="visible">True</property>
                    <property name="can_focus">False</property>
                    <property name="receives_default">False</property>
                    <property name="tooltip_text" translatable="yes">Go back to main button list</property>
                    <property name="image">img_back_zero1</property>
                    <signal name="clicked" handler="on_btn_back_clicked"/>
                  </object>
                  <packing>
                    <property name="expand">False</property>
                    <property name="fill">False</property>
                    <property name="position">9</property>
                  </packing>
                </child>
              </object>
              <packing>
                <property name="position">6</property>
              </packing>
            </child>
            <child type="tab">
              <object class="GtkLabel" id="lbl_ntb_button_edit">
                <property name="visible">True</property>
                <property name="label">edit buttons</property>
              </object>
              <packing>
                <property name="position">6</property>
                <property name="tab_fill">False</property>
              </packing>
            </child>
            <child>
              <object class="GtkHButtonBox" id="hbtb_tool">
                <property name="visible">True</property>
                <child>
                  <object class="GtkButton" id="btn_delete_tool">
                    <property name="label" translatable="yes">Delete</property>
                    <property name="width_request">85</property>
                    <property name="height_request">56</property>
                    <property name="visible">True</property>
                    <property name="can_focus">True</property>
                    <property name="receives_default">True</property>
                    <property name="tooltip_text" translatable="yes">delete selected tool or tools</property>
                    <signal name="clicked" handler="on_btn_delete_tool_clicked"/>
                  </object>
                  <packing>
                    <property name="expand">False</property>
                    <property name="fill">False</property>
                    <property name="position">0</property>
                  </packing>
                </child>
                <child>
                  <object class="GtkButton" id="btn_add_tool">
                    <property name="label" translatable="yes">Add</property>
                    <property name="width_request">85</property>
                    <property name="height_request">56</property>
                    <property name="visible">True</property>
                    <property name="can_focus">True</property>
                    <property name="receives_default">True</property>
                    <property name="tooltip_text" translatable="yes">add a new tool to tool table</property>
                    <signal name="clicked" handler="on_btn_add_tool_clicked"/>
                  </object>
                  <packing>
                    <property name="expand">False</property>
                    <property name="fill">False</property>
                    <property name="position">1</property>
                  </packing>
                </child>
                <child>
                  <object class="GtkButton" id="btn_reload_tooltable">
                    <property name="label" translatable="yes">Reload</property>
                    <property name="width_request">85</property>
                    <property name="height_request">56</property>
                    <property name="visible">True</property>
                    <property name="can_focus">True</property>
                    <property name="receives_default">True</property>
                    <property name="tooltip_text" translatable="yes">reload tool table from file</property>
                    <signal name="clicked" handler="on_btn_reload_tooltable_clicked"/>
                  </object>
                  <packing>
                    <property name="expand">False</property>
                    <property name="fill">False</property>
                    <property name="position">2</property>
                  </packing>
                </child>
                <child>
                  <object class="GtkButton" id="btn_apply_tool_changes">
                    <property name="label" translatable="yes">Apply</property>
                    <property name="width_request">85</property>
                    <property name="height_request">56</property>
                    <property name="visible">True</property>
                    <property name="can_focus">True</property>
                    <property name="receives_default">True</property>
                    <property name="tooltip_text" translatable="yes">apply the changes you made, G43 will be excecuted only if it is active g-code</property>
                    <signal name="clicked" handler="on_btn_apply_tool_changes_clicked"/>
                  </object>
                  <packing>
                    <property name="expand">False</property>
                    <property name="fill">False</property>
                    <property name="position">3</property>
                  </packing>
                </child>
                <child>
                  <object class="GtkButton" id="btn_select_tool_by_no">
                    <property name="width_request">85</property>
                    <property name="height_request">56</property>
                    <property name="visible">True</property>
                    <property name="can_focus">True</property>
                    <property name="receives_default">True</property>
                    <property name="tooltip_text" translatable="yes">Select a tool by number</property>
                    <signal name="clicked" handler="on_btn_select_tool_by_no_clicked"/>
                    <child>
                      <object class="GtkImage" id="img_tool_by_no">
                        <property name="visible">True</property>
                        <property name="pixbuf">images/tool_by_no.svg</property>
                      </object>
                    </child>
                  </object>
                  <packing>
                    <property name="expand">False</property>
                    <property name="fill">False</property>
                    <property name="position">4</property>
                  </packing>
                </child>
                <child>
                  <object class="GtkButton" id="btn_index_tool">
                    <property name="width_request">85</property>
                    <property name="height_request">56</property>
                    <property name="visible">True</property>
                    <property name="can_focus">True</property>
                    <property name="receives_default">True</property>
                    <property name="tooltip_text" translatable="yes">change tool with the command M61 Q?, no machine move will be done</property>
                    <signal name="clicked" handler="on_btn_selected_tool_clicked"/>
                    <child>
                      <object class="GtkImage" id="img_index_tool">
                        <property name="visible">True</property>
                        <property name="pixbuf">images/index_tool.svg</property>
                      </object>
                    </child>
                  </object>
                  <packing>
                    <property name="expand">False</property>
                    <property name="fill">False</property>
                    <property name="position">5</property>
                  </packing>
                </child>
                <child>
                  <object class="GtkButton" id="btn_change_tool">
                    <property name="width_request">85</property>
                    <property name="height_request">56</property>
                    <property name="visible">True</property>
                    <property name="can_focus">True</property>
                    <property name="receives_default">True</property>
                    <property name="tooltip_text" translatable="yes">change tool to the selected one</property>
                    <property name="image">img_toolchange</property>
                    <signal name="clicked" handler="on_btn_selected_tool_clicked"/>
                  </object>
                  <packing>
                    <property name="expand">False</property>
                    <property name="fill">False</property>
                    <property name="position">6</property>
                  </packing>
                </child>
                <child>
                  <object class="GtkButton" id="btn_tool_touchoff_x">
                    <property name="label" translatable="yes">touchoff
  tool x</property>
                    <property name="width_request">85</property>
                    <property name="height_request">56</property>
                    <property name="visible">True</property>
                    <property name="sensitive">False</property>
                    <property name="can_focus">True</property>
                    <property name="receives_default">True</property>
                    <property name="tooltip_text" translatable="yes">touch off the tool and set the value to the tool table</property>
                    <signal name="clicked" handler="on_btn_tool_touchoff_clicked"/>
                  </object>
                  <packing>
                    <property name="expand">False</property>
                    <property name="fill">False</property>
                    <property name="position">7</property>
                  </packing>
                </child>
                <child>
                  <object class="GtkLabel" id="lbl_hide_tto_x">
                    <property name="width_request">85</property>
                    <property name="height_request">56</property>
                    <property name="visible">True</property>
                  </object>
                  <packing>
                    <property name="expand">False</property>
                    <property name="fill">False</property>
                    <property name="position">8</property>
                  </packing>
                </child>
                <child>
                  <object class="GtkButton" id="btn_tool_touchoff_z">
                    <property name="label" translatable="yes">touchoff
  tool z</property>
                    <property name="width_request">85</property>
                    <property name="height_request">56</property>
                    <property name="visible">True</property>
                    <property name="sensitive">False</property>
                    <property name="can_focus">True</property>
                    <property name="receives_default">True</property>
                    <property name="tooltip_text" translatable="yes">touch off the tool and set the value to the tool table</property>
                    <signal name="clicked" handler="on_btn_tool_touchoff_clicked"/>
                  </object>
                  <packing>
                    <property name="expand">False</property>
                    <property name="fill">False</property>
                    <property name="position">9</property>
                  </packing>
                </child>
                <child>
                  <object class="GtkButton" id="btn_back_tool">
                    <property name="width_request">85</property>
                    <property name="height_request">56</property>
                    <property name="visible">True</property>
                    <property name="can_focus">True</property>
                    <property name="receives_default">True</property>
                    <property name="tooltip_text" translatable="yes">Go back to main button list</property>
                    <property name="image">img_back_tool</property>
                    <signal name="clicked" handler="on_btn_back_clicked"/>
                  </object>
                  <packing>
                    <property name="expand">False</property>
                    <property name="fill">False</property>
                    <property name="position">10</property>
                  </packing>
                </child>
              </object>
              <packing>
                <property name="position">7</property>
              </packing>
            </child>
            <child type="tab">
              <object class="GtkLabel" id="lbl_ntb_button_tool">
                <property name="visible">True</property>
                <property name="label">tool</property>
              </object>
              <packing>
                <property name="position">7</property>
                <property name="tab_fill">False</property>
              </packing>
            </child>
            <child>
              <object class="GtkHButtonBox" id="hbtb_load_file">
                <property name="visible">True</property>
                <property name="homogeneous">True</property>
                <child>
                  <object class="GtkButton" id="btn_home">
                    <property name="width_request">85</property>
                    <property name="height_request">56</property>
                    <property name="visible">True</property>
                    <property name="can_focus">True</property>
                    <property name="receives_default">True</property>
                    <property name="tooltip_text" translatable="yes">Move to your home directory</property>
                    <property name="image">img_home</property>
                    <signal name="clicked" handler="on_btn_home_clicked"/>
                  </object>
                  <packing>
                    <property name="expand">False</property>
                    <property name="fill">False</property>
                    <property name="position">0</property>
                  </packing>
                </child>
                <child>
                  <object class="GtkButton" id="btn_dir_up">
                    <property name="width_request">85</property>
                    <property name="height_request">56</property>
                    <property name="visible">True</property>
                    <property name="can_focus">True</property>
                    <property name="receives_default">True</property>
                    <property name="tooltip_text" translatable="yes">Move to parrent directory</property>
                    <property name="image">img_dir_up</property>
                    <signal name="clicked" handler="on_btn_dir_up_clicked"/>
                  </object>
                  <packing>
                    <property name="expand">False</property>
                    <property name="fill">False</property>
                    <property name="position">1</property>
                  </packing>
                </child>
                <child>
                  <object class="GtkLabel" id="lbl_space_5">
                    <property name="width_request">85</property>
                    <property name="height_request">56</property>
                    <property name="visible">True</property>
                  </object>
                  <packing>
                    <property name="expand">False</property>
                    <property name="fill">False</property>
                    <property name="position">2</property>
                  </packing>
                </child>
                <child>
                  <object class="GtkButton" id="btn_sel_prev">
                    <property name="width_request">85</property>
                    <property name="height_request">56</property>
                    <property name="visible">True</property>
                    <property name="can_focus">True</property>
                    <property name="receives_default">True</property>
                    <property name="tooltip_text" translatable="yes">Select the previos file</property>
                    <property name="image">img_sel_prev</property>
                    <property name="image_position">top</property>
                    <signal name="clicked" handler="on_btn_sel_prev_clicked"/>
                  </object>
                  <packing>
                    <property name="expand">False</property>
                    <property name="fill">False</property>
                    <property name="position">3</property>
                  </packing>
                </child>
                <child>
                  <object class="GtkButton" id="btn_sel_next">
                    <property name="width_request">85</property>
                    <property name="height_request">56</property>
                    <property name="visible">True</property>
                    <property name="can_focus">True</property>
                    <property name="receives_default">True</property>
                    <property name="tooltip_text" translatable="yes">Select the next file</property>
                    <property name="image">img_sel_next</property>
                    <property name="image_position">top</property>
                    <signal name="clicked" handler="on_btn_sel_next_clicked"/>
                  </object>
                  <packing>
                    <property name="expand">False</property>
                    <property name="fill">False</property>
                    <property name="position">4</property>
                  </packing>
                </child>
                <child>
                  <object class="GtkButton" id="btn_jump_to">
                    <property name="width_request">85</property>
                    <property name="height_request">56</property>
                    <property name="visible">True</property>
                    <property name="can_focus">True</property>
                    <property name="receives_default">True</property>
                    <property name="tooltip_text" translatable="yes">Jump to user defined directory</property>
                    <property name="image">img_jump_to</property>
                    <property name="image_position">top</property>
                    <signal name="clicked" handler="on_btn_jump_to_clicked"/>
                  </object>
                  <packing>
                    <property name="expand">False</property>
                    <property name="fill">False</property>
                    <property name="position">5</property>
                  </packing>
                </child>
                <child>
                  <object class="GtkLabel" id="lbl_space_12">
                    <property name="width_request">85</property>
                    <property name="height_request">56</property>
                    <property name="visible">True</property>
                  </object>
                  <packing>
                    <property name="expand">False</property>
                    <property name="fill">False</property>
                    <property name="position">6</property>
                  </packing>
                </child>
                <child>
                  <object class="GtkButton" id="btn_select">
                    <property name="width_request">85</property>
                    <property name="height_request">56</property>
                    <property name="visible">True</property>
                    <property name="can_focus">True</property>
                    <property name="receives_default">True</property>
                    <property name="tooltip_text" translatable="yes">select the highlighted file and return the path</property>
                    <property name="image">img_select</property>
                    <property name="image_position">top</property>
                    <signal name="clicked" handler="on_btn_select_clicked"/>
                  </object>
                  <packing>
                    <property name="expand">False</property>
                    <property name="fill">False</property>
                    <property name="position">7</property>
                  </packing>
                </child>
                <child>
                  <object class="GtkLabel" id="lbl_space_13">
                    <property name="width_request">85</property>
                    <property name="height_request">56</property>
                    <property name="visible">True</property>
                  </object>
                  <packing>
                    <property name="expand">False</property>
                    <property name="fill">False</property>
                    <property name="position">8</property>
                  </packing>
                </child>
                <child>
                  <object class="GtkButton" id="btn_back_file_load">
                    <property name="width_request">85</property>
                    <property name="height_request">56</property>
                    <property name="visible">True</property>
                    <property name="can_focus">True</property>
                    <property name="receives_default">True</property>
                    <property name="tooltip_text" translatable="yes">Close without returning a file path</property>
                    <property name="image">img_back_file_load</property>
                    <signal name="clicked" handler="on_btn_back_clicked"/>
                  </object>
                  <packing>
                    <property name="expand">False</property>
                    <property name="fill">False</property>
                    <property name="position">9</property>
                  </packing>
                </child>
              </object>
              <packing>
                <property name="position">8</property>
              </packing>
            </child>
            <child type="tab">
              <object class="GtkLabel" id="lbl_ntb_button_load_file">
                <property name="visible">True</property>
                <property name="label" translatable="yes">Load File</property>
              </object>
              <packing>
                <property name="position">8</property>
                <property name="tab_fill">False</property>
              </packing>
            </child>
          </object>
          <packing>
            <property name="expand">False</property>
            <property name="fill">False</property>
            <property name="pack_type">end</property>
            <property name="position">1</property>
          </packing>
        </child>
      </object>
    </child>
  </object>
  <object class="EMC_Action_Stop" id="hal_action_stop"/>
  <object class="EMC_ToggleAction_Pause" id="hal_tgl_pause"/>
  <object class="GtkImage" id="img_turtle_jog">
    <property name="width_request">36</property>
    <property name="height_request">36</property>
    <property name="visible">True</property>
    <property name="pixbuf">images/turtle_jog.png</property>
  </object>
  <object class="GtkAdjustment" id="adj_turtle_jog_factor">
    <property name="value">20</property>
    <property name="lower">1</property>
    <property name="upper">100</property>
    <property name="step_increment">1</property>
    <signal name="value_changed" handler="on_adj_turtle_jog_factor_value_changed"/>
  </object>
  <object class="GtkAdjustment" id="adj_dro_digits">
    <property name="value">3</property>
    <property name="lower">1</property>
    <property name="upper">5</property>
    <property name="step_increment">1</property>
    <signal name="value_changed" handler="on_adj_dro_digits_value_changed"/>
  </object>
<<<<<<< HEAD
  <object class="GtkImage" id="img_touch_off_a">
    <property name="visible">True</property>
    <property name="pixbuf">images/touchoffa_value.png</property>
  </object>
  <object class="GtkImage" id="img_touch_off_b">
    <property name="visible">True</property>
    <property name="pixbuf">images/touchoffb_value.png</property>
  </object>
  <object class="GtkImage" id="img_touch_off_c">
    <property name="visible">True</property>
    <property name="pixbuf">images/touchoffc_value.png</property>
  </object>
  <object class="GtkImage" id="img_touch_off_u">
    <property name="visible">True</property>
    <property name="pixbuf">images/touchoffu_value.png</property>
  </object>
  <object class="GtkImage" id="img_touch_off_v">
    <property name="visible">True</property>
    <property name="pixbuf">images/touchoffv_value.png</property>
  </object>
  <object class="GtkImage" id="img_touch_off_w">
    <property name="visible">True</property>
    <property name="pixbuf">images/touchoffw_value.png</property>
  </object>
=======
>>>>>>> 4a240297
  <object class="EMC_Action_Step" id="hal_action_step"/>
</interface><|MERGE_RESOLUTION|>--- conflicted
+++ resolved
@@ -946,21 +946,12 @@
                                       <object class="Combi_DRO" id="Combi_DRO_x">
                                         <property name="visible">True</property>
                                         <property name="tooltip_text" translatable="yes">Klick to toggle through the DRO modes</property>
-<<<<<<< HEAD
-                                        <property name="rel_color">#000000000000</property>
-                                        <property name="abs_color">#00000000ffff</property>
-                                        <property name="font_size">28</property>
-                                        <property name="homed_color">#0000ffff0000</property>
-                                        <property name="unhomed_color">#ffff00000000</property>
-                                        <property name="dtg_color">#ffffffff0000</property>
-=======
                                         <property name="font_size">28</property>
                                         <property name="homed_color">#0000ffff0000</property>
                                         <property name="unhomed_color">#ffff00000000</property>
                                         <property name="abs_color">#00000000ffff</property>
                                         <property name="dtg_color">#ffffffff0000</property>
                                         <property name="rel_color">#000000000000</property>
->>>>>>> 4a240297
                                         <signal name="system_changed" handler="on_Combi_DRO_system_changed"/>
                                         <signal name="units_changed" handler="on_Combi_DRO_units_changed"/>
                                         <signal name="clicked" handler="on_Combi_DRO_clicked"/>
@@ -973,15 +964,6 @@
                                       <object class="Combi_DRO" id="Combi_DRO_y">
                                         <property name="visible">True</property>
                                         <property name="tooltip_text" translatable="yes">Klick to toggle through the DRO modes</property>
-<<<<<<< HEAD
-                                        <property name="rel_color">#000000000000</property>
-                                        <property name="abs_color">#00000000ffff</property>
-                                        <property name="font_size">28</property>
-                                        <property name="homed_color">#0000ffff0000</property>
-                                        <property name="unhomed_color">#ffff00000000</property>
-                                        <property name="joint_number">1</property>
-                                        <property name="dtg_color">#ffffffff0000</property>
-=======
                                         <property name="font_size">28</property>
                                         <property name="homed_color">#0000ffff0000</property>
                                         <property name="unhomed_color">#ffff00000000</property>
@@ -989,7 +971,6 @@
                                         <property name="joint_number">1</property>
                                         <property name="dtg_color">#ffffffff0000</property>
                                         <property name="rel_color">#000000000000</property>
->>>>>>> 4a240297
                                         <signal name="clicked" handler="on_Combi_DRO_clicked"/>
                                       </object>
                                       <packing>
@@ -1000,15 +981,6 @@
                                       <object class="Combi_DRO" id="Combi_DRO_z">
                                         <property name="visible">True</property>
                                         <property name="tooltip_text" translatable="yes">Klick to toggle through the DRO modes</property>
-<<<<<<< HEAD
-                                        <property name="rel_color">#000000000000</property>
-                                        <property name="abs_color">#00000000ffff</property>
-                                        <property name="font_size">28</property>
-                                        <property name="homed_color">#0000ffff0000</property>
-                                        <property name="unhomed_color">#ffff00000000</property>
-                                        <property name="joint_number">2</property>
-                                        <property name="dtg_color">#ffffffff0000</property>
-=======
                                         <property name="font_size">28</property>
                                         <property name="homed_color">#0000ffff0000</property>
                                         <property name="unhomed_color">#ffff00000000</property>
@@ -1016,7 +988,6 @@
                                         <property name="joint_number">2</property>
                                         <property name="dtg_color">#ffffffff0000</property>
                                         <property name="rel_color">#000000000000</property>
->>>>>>> 4a240297
                                         <signal name="clicked" handler="on_Combi_DRO_clicked"/>
                                       </object>
                                       <packing>
@@ -1026,7 +997,6 @@
                                     <child>
                                       <object class="GtkHBox" id="hbx_DRO_34">
                                         <property name="visible">True</property>
-<<<<<<< HEAD
                                         <child>
                                           <object class="Combi_DRO" id="Combi_DRO_4">
                                             <property name="visible">True</property>
@@ -1068,17 +1038,6 @@
                                             <property name="position">2</property>
                                           </packing>
                                         </child>
-=======
-                                        <property name="tooltip_text" translatable="yes">Klick to toggle through the DRO modes</property>
-                                        <property name="font_size">28</property>
-                                        <property name="homed_color">#0000ffff0000</property>
-                                        <property name="unhomed_color">#ffff00000000</property>
-                                        <property name="abs_color">#00000000ffff</property>
-                                        <property name="joint_number">3</property>
-                                        <property name="dtg_color">#ffffffff0000</property>
-                                        <property name="rel_color">#000000000000</property>
-                                        <signal name="clicked" handler="on_Combi_DRO_clicked"/>
->>>>>>> 4a240297
                                       </object>
                                       <packing>
                                         <property name="position">3</property>
@@ -2325,18 +2284,6 @@
                                                             <child>
                                                             <object class="HAL_HBar" id="spindle_feedback_bar">
                                                             <property name="visible">True</property>
-<<<<<<< HEAD
-                                                            <property name="z0_color">#0000ffff0000</property>
-                                                            <property name="z1_color">#0000ffff0000</property>
-                                                            <property name="bg_color">#bebebebebebe</property>
-                                                            <property name="z1_border">0.80000001192092896</property>
-                                                            <property name="z2_color">#0000ffff0000</property>
-                                                            <property name="text_template">%i</property>
-                                                            <property name="max">6000</property>
-                                                            <property name="target_color">#0000ffff0000</property>
-                                                            <property name="z0_border">0.40000000596046448</property>
-                                                            <property name="target_value">-0.039999999105930328</property>
-=======
                                                             <property name="z0_border">0.40000000596046448</property>
                                                             <property name="text_template">%i</property>
                                                             <property name="target_color">#0000ffff0000</property>
@@ -2347,7 +2294,6 @@
                                                             <property name="bg_color">#bebebebebebe</property>
                                                             <property name="z1_border">0.80000001192092896</property>
                                                             <property name="z2_color">#0000ffff0000</property>
->>>>>>> 4a240297
                                                             </object>
                                                             <packing>
                                                             <property name="position">0</property>
@@ -2356,14 +2302,9 @@
                                                             <child>
                                                             <object class="HAL_LED" id="spindle_at_speed_led">
                                                             <property name="visible">True</property>
-<<<<<<< HEAD
-                                                            <property name="pick_color_on">#0000ffff0000</property>
-                                                            <property name="led_blink_rate">0</property>
-=======
                                                             <property name="led_blink_rate">0</property>
                                                             <property name="on_color">greeen</property>
                                                             <property name="pick_color_on">#0000ffff0000</property>
->>>>>>> 4a240297
                                                             </object>
                                                             <packing>
                                                             <property name="expand">False</property>
@@ -7316,7 +7257,6 @@
     <property name="step_increment">1</property>
     <signal name="value_changed" handler="on_adj_dro_digits_value_changed"/>
   </object>
-<<<<<<< HEAD
   <object class="GtkImage" id="img_touch_off_a">
     <property name="visible">True</property>
     <property name="pixbuf">images/touchoffa_value.png</property>
@@ -7341,7 +7281,5 @@
     <property name="visible">True</property>
     <property name="pixbuf">images/touchoffw_value.png</property>
   </object>
-=======
->>>>>>> 4a240297
   <object class="EMC_Action_Step" id="hal_action_step"/>
 </interface>