--- conflicted
+++ resolved
@@ -419,16 +419,10 @@
 // the serial number to use.
 static int emcCommandSerialNumber = 0;
 
-<<<<<<< HEAD
 // how long to wait for Task to report that it has received our command
-static double receiveTimeout = 2.0;
+static double receiveTimeout = 5.0;
 
 // how long to wait for Task to finish running our command
-=======
-// default value for timeout, 0 means wait forever
-// use same timeout value as in tkemc & mini
-static double receiveTimeout = 5.0;
->>>>>>> 18f57cf3
 static double doneTimeout = 60.;
 
 static void quit(int sig)
