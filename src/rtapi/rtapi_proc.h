#ifndef RTAPI_PROC_H
#define RTAPI_PROC_H

/** RTAPI is a library providing a uniform API for several real time
  operating systems.  As of ver 2.0, RTLinux and RTAI are supported.
*/
/********************************************************************
* Description:  rtai_proc.h
*               This file, 'rtapi_proc.h', contains code that 
*               implements several /proc filesystem entries that can 
*               display the status of the RTAPI.
*
* Author: John Kasunich, Paul Corner
* License: LGPL Version 2
*    
* Copyright (c) 2004 All rights reserved.
*
* Last change: 
********************************************************************/

/** This file, 'rtapi_proc.h', contains code that implements several
    /proc filesystem entries that can display the status of the RTAPI.
    This code is common to both the RTAI and RTLinux implementations,
    and most likely to any other implementations under Linux.  This
    data is INTERNAL to the RTAPI implementation, and should not be
    included in any application modules.  This data also applies
    only to kernel modules, and should be included only in the
    real-time portion of the implementation.  Items that are common
    to both the realtime and user-space portions of the implementation
    are in rtapi_common.h.
*/

/** Copyright (C) 2003 John Kasunich
                       <jmkasunich AT users DOT sourceforge DOT net>
    Copyright (C) 2003 Paul Corner
                       <paul_c AT users DOT sourceforge DOT net>

    This library is based on version 1.0, which was released into
    the public domain by its author, Fred Proctor.  Thanks Fred!
*/

/* This library is free software; you can redistribute it and/or
  modify it under the terms of version 2.1 of the GNU Lesser General
  Public License as published by the Free Software Foundation.
  This library is distributed in the hope that it will be useful, but
  WITHOUT ANY WARRANTY; without even the implied warranty of
  MERCHANTABILITY or FITNESS FOR A PARTICULAR PURPOSE.  See the GNU
  Lesser General Public License for more details.

  You should have received a copy of the GNU Lesser General Public
  License along with this library; if not, write to the Free Software
  Foundation, Inc., 59 Temple Place, Suite 330, Boston, MA  02111 USA
*/

/** THE AUTHORS OF THIS LIBRARY ACCEPT ABSOLUTELY NO LIABILITY FOR
    ANY HARM OR LOSS RESULTING FROM ITS USE.  IT IS _EXTREMELY_ UNWISE
    TO RELY ON SOFTWARE ALONE FOR SAFETY.  Any machinery capable of
    harming persons must have provisions for completely removing power
    from all motors, etc, before persons enter any danger area.  All
    machinery must be designed to comply with local and national safety
    codes, and the authors of this software can not, and do not, take
    any responsibility for such compliance.
*/

/** This code was written as part of the EMC HAL project.  For more
    information, go to www.linuxcnc.org.
*/

/* Internal function for the proc_fs system. */

/* The proc file system is available in 2.2 and 2.4 kernels with 
  minor differences - The 2.4 kernels have a usefull helper function
  for creating the proc_fs entries.
  It is unlikely that the following implimentaion will work on a 2.0
  series kernel..
*/
#ifdef CONFIG_PROC_FS

#include <linux/ctype.h>	/* isdigit */
#include "procfs_macros.h"	/* macros for read functions */
#include <asm/uaccess.h>	/* copy_from_user() */

struct proc_dir_entry *rtapi_dir = 0;	/* /proc/rtapi directory */
static struct proc_dir_entry *status_file = 0;	/* /proc/rtapi/status */
static struct proc_dir_entry *modules_file = 0;	/* /proc/rtapi/modules */
static struct proc_dir_entry *tasks_file = 0;	/* /proc/rtapi/tasks */
static struct proc_dir_entry *shmem_file = 0;	/* /proc/rtapi/shmem */
static struct proc_dir_entry *debug_file = 0;	/* /proc/rtapi/debug */

/** The following are callback functions for the /proc filesystem
    When someone reads a /proc file, the appropriate function below
    is called, and it must generate output for the reader on the fly.
    These functions use the MOD_INC_USE_COUNT and MOD_DEC_USE_COUNT
    macros to make sure the RTAPI module is not removed while servicing
    a /proc request.
*/


// thread flavors may provide a function to make extra data available
// in procfs
#ifdef HAVE_RTAPI_READ_STATUS_HOOK
void rtapi_proc_read_status_hook(char *page, char **start, off_t off,
				 int count, int *eof, void *data);
#endif

static int proc_read_status(char *page, char **start, off_t off,
    int count, int *eof, void *data)
{
    PROC_PRINT_VARS;
    PROC_PRINT("******* RTAPI STATUS ********\n");
    PROC_PRINT("   RT Modules = %i\n", rtapi_data->rt_module_count);
    PROC_PRINT("   UL Modules = %i\n", rtapi_data->ul_module_count);
    PROC_PRINT("        Tasks = %i/%i\n", rtapi_data->task_count,
	RTAPI_MAX_TASKS);
    PROC_PRINT("Shared memory = %i/%i\n", rtapi_data->shmem_count,
	RTAPI_MAX_SHMEMS);
    PROC_PRINT("default RT task CPU = %i\n", rtapi_data->rt_cpu);
    if (rtapi_data->timer_running) {
	PROC_PRINT(" Timer status = Running\n");
	PROC_PRINT(" Timer period = %li nSec\n", rtapi_data->timer_period);
    } else {
	PROC_PRINT(" Timer status = Stopped\n");
    }
#ifdef HAVE_RTAPI_READ_STATUS_HOOK
    rtapi_proc_read_status_hook(page, start, off, count, eof, data);
#endif
    PROC_PRINT("\n");
    PROC_PRINT_DONE;
}

static int proc_read_modules(char *page, char **start, off_t off,
    int count, int *eof, void *data)
{
    int n;
    char *state_str;

    PROC_PRINT_VARS;
    PROC_PRINT("******* RTAPI MODULES *******\n");
    PROC_PRINT("ID  Type  Name\n");
    for (n = 1; n <= RTAPI_MAX_MODULES; n++) {
	if (module_array[n].state != NO_MODULE) {
	    switch (module_array[n].state) {
	    case REALTIME:
		state_str = "RT  ";
		break;
	    case USERSPACE:
		state_str = "USER";
		break;
	    default:
		state_str = "????";
		break;
	    }
	    PROC_PRINT("%02d  %s  %s\n", n, state_str, module_array[n].name);
	}
    }
    PROC_PRINT("\n");
    PROC_PRINT_DONE;
}

static int proc_read_tasks(char *page, char **start, off_t off,
    int count, int *eof, void *data)
{
    int n;
    char *state_str;

    PROC_PRINT_VARS;
    PROC_PRINT("******** RTAPI TASKS ********\n");
    PROC_PRINT("ID CPU Own  Prio  State     Code\n");
    for (n = 1; n <= RTAPI_MAX_TASKS; n++) {
	if (task_array[n].state != EMPTY) {
	    switch (task_array[n].state) {
	    case PAUSED:
		state_str = "PAUSED  ";
		break;
	    case PERIODIC:
		state_str = "PERIODIC";
		break;
	    case FREERUN:
		state_str = "FREE RUN";
		break;
	    case ENDED:
		state_str = "ENDED   ";
		break;
	    default:
		state_str = "UNKNOWN ";
		break;
	    }
	    PROC_PRINT("%02d %2d  %02d   %3d   %s  %p\n", 
		       n, 
		       task_array[n].cpu, 
		       task_array[n].owner,
		       task_array[n].prio,  
		       state_str, 
		       task_array[n].taskcode);
	}
    }
    PROC_PRINT("\n");
    PROC_PRINT_DONE;
}

static int proc_read_shmem(char *page, char **start, off_t off,
    int count, int *eof, void *data)
{
    int n;

    PROC_PRINT_VARS;
    PROC_PRINT("**** RTAPI SHARED MEMORY ****\n");
    PROC_PRINT("ID  Users  Key         Size\n");
    PROC_PRINT("    RT/UL                  \n");
    for (n = 1; n <= RTAPI_MAX_SHMEMS; n++) {
	if (shmem_array[n].key != 0) {
	    PROC_PRINT("%02d  %2d/%-2d  %-10d  %-10lu\n",
		n, shmem_array[n].rtusers, shmem_array[n].ulusers,
		shmem_array[n].key, shmem_array[n].size);
	}
    }
    PROC_PRINT("\n");
    PROC_PRINT_DONE;
}

static int proc_read_debug(char *page, char **start, off_t off,
    int count, int *eof, void *data)
{
    PROC_PRINT_VARS;
    PROC_PRINT("******* RTAPI MESSAGES ******\n");
<<<<<<< HEAD
    PROC_PRINT("  Message Level  = RT:%i User:%i\n", 
	       global_data->rt_msg_level,global_data->user_msg_level);
    PROC_PRINT("RT ERROR messages = %s\n",
	global_data->rt_msg_level >= RTAPI_MSG_ERR ? "ON" : "OFF");
    PROC_PRINT("WARNING messages = %s\n",
	global_data->rt_msg_level >= RTAPI_MSG_WARN ? "ON" : "OFF");
    PROC_PRINT("   INFO messages = %s\n",
	global_data->rt_msg_level >= RTAPI_MSG_INFO ? "ON" : "OFF");
    PROC_PRINT("  DEBUG messages = %s\n",
	global_data->rt_msg_level >= RTAPI_MSG_DBG ? "ON" : "OFF");

    PROC_PRINT("User  ERROR messages = %s\n",
	global_data->user_msg_level >= RTAPI_MSG_ERR ? "ON" : "OFF");
    PROC_PRINT("WARNING messages = %s\n",
	global_data->user_msg_level >= RTAPI_MSG_WARN ? "ON" : "OFF");
    PROC_PRINT("   INFO messages = %s\n",
	global_data->user_msg_level >= RTAPI_MSG_INFO ? "ON" : "OFF");
    PROC_PRINT("  DEBUG messages = %s\n",
=======
    PROC_PRINT("  Message Level  = RT:%i User:%i\n",
	       global_data->rt_msg_level,global_data->user_msg_level);
    PROC_PRINT("RT ERROR messages = %s\n",
	global_data->rt_msg_level >= RTAPI_MSG_ERR ? "ON" : "OFF");
    PROC_PRINT("WARNING messages = %s\n",
	global_data->rt_msg_level >= RTAPI_MSG_WARN ? "ON" : "OFF");
    PROC_PRINT("   INFO messages = %s\n",
	global_data->rt_msg_level >= RTAPI_MSG_INFO ? "ON" : "OFF");
    PROC_PRINT("  DEBUG messages = %s\n",
	global_data->rt_msg_level >= RTAPI_MSG_DBG ? "ON" : "OFF");

    PROC_PRINT("User  ERROR messages = %s\n",
	global_data->user_msg_level >= RTAPI_MSG_ERR ? "ON" : "OFF");
    PROC_PRINT("WARNING messages = %s\n",
	global_data->user_msg_level >= RTAPI_MSG_WARN ? "ON" : "OFF");
    PROC_PRINT("   INFO messages = %s\n",
	global_data->user_msg_level >= RTAPI_MSG_INFO ? "ON" : "OFF");
    PROC_PRINT("  DEBUG messages = %s\n",
>>>>>>> 7a44d650
	global_data->user_msg_level >= RTAPI_MSG_DBG ? "ON" : "OFF");
    PROC_PRINT("\n");
    PROC_PRINT_DONE;
}

static int proc_write_debug(struct file *file,
    const char *buffer, unsigned long count, void *data)
{
    char c;
    int msg_level;

    /* copy 1 byte from user space */
    if (copy_from_user(&c, buffer, 1)) {
	return -1;
    }
    /* check it is a digit */
    if (isdigit(c)) {
	/* convert to a number */
	msg_level = (int) (c - '0');
	/* cap the value if it is outside the valid range */
	if (msg_level < RTAPI_MSG_NONE) {
	    msg_level = RTAPI_MSG_NONE;
	}
	if (msg_level > RTAPI_MSG_ALL) {
	    msg_level = RTAPI_MSG_ALL;
	}
	global_data-> rt_msg_level =  msg_level;
    }
    /* tell whoever called us that we used all the data, even though we
       really only used the first byte */
    return count;
}

/** proc_init() initializes the /proc filesystem entries,
    creating the directory and files, and linking them
    to the appropriate callback functions. This function
    is called from the init_module() function of the
    RTAPI implementation.
*/

static int proc_init(void)
{
    /* create the rtapi directory "/proc/rtapi" */
    rtapi_dir = create_proc_entry("rtapi", S_IFDIR, NULL);
    if (rtapi_dir == 0) {
	return -1;
    }

    /* create read only file "/proc/rtapi/status" */
    status_file = create_proc_entry("status", S_IRUGO, rtapi_dir);
    if (status_file == NULL) {
	return -1;
    }
    status_file->read_proc = proc_read_status;

    /* create read only file "/proc/rtapi/modules" */
    modules_file = create_proc_entry("modules", S_IRUGO, rtapi_dir);
    if (modules_file == NULL) {
	return -1;
    }
    modules_file->read_proc = proc_read_modules;

    /* create read only file "/proc/rtapi/tasks" */
    tasks_file = create_proc_entry("tasks", S_IRUGO, rtapi_dir);
    if (tasks_file == NULL) {
	return -1;
    }
    tasks_file->read_proc = proc_read_tasks;

    /* create read only file "/proc/rtapi/shmem" */
    shmem_file = create_proc_entry("shmem", S_IRUGO, rtapi_dir);
    if (shmem_file == NULL) {
	return -1;
    }
    shmem_file->read_proc = proc_read_shmem;

    /* create read/write file "/proc/rtapi/debug" */
    debug_file = create_proc_entry("debug", S_IRUGO | S_IWUGO, rtapi_dir);
    if (debug_file == NULL) {
	return -1;
    }
    debug_file->data = NULL;
    debug_file->read_proc = proc_read_debug;
    debug_file->write_proc = proc_write_debug;
    return 0;
}

/** proc_clean() is called from the cleanup_module function of
    of the RTAPI implementation.  It removes the rtapi entries
    from the /proc filesystem.  Failing to remove a /proc
    entry before the module is removed may cause kernel panics.
*/

static void proc_clean(void)
{
    /* remove /proc entries, only if they exist */
    if (rtapi_dir != NULL) {
	if (status_file != NULL) {
	    remove_proc_entry("status", rtapi_dir);
	    status_file = NULL;
	}
	if (modules_file != NULL) {
	    remove_proc_entry("modules", rtapi_dir);
	    modules_file = NULL;
	}
	if (tasks_file != NULL) {
	    remove_proc_entry("tasks", rtapi_dir);
	    tasks_file = NULL;
	}
	if (shmem_file != NULL) {
	    remove_proc_entry("shmem", rtapi_dir);
	    shmem_file = NULL;
	}
	if (debug_file != NULL) {
	    remove_proc_entry("debug", rtapi_dir);
	    debug_file = NULL;
	}
	remove_proc_entry("rtapi", NULL);
    }
}

EXPORT_SYMBOL(rtapi_dir);

#endif /* CONFIG_PROC_FS */
#endif /* RTAPI_PROC_H */<|MERGE_RESOLUTION|>--- conflicted
+++ resolved
@@ -223,7 +223,6 @@
 {
     PROC_PRINT_VARS;
     PROC_PRINT("******* RTAPI MESSAGES ******\n");
-<<<<<<< HEAD
     PROC_PRINT("  Message Level  = RT:%i User:%i\n", 
 	       global_data->rt_msg_level,global_data->user_msg_level);
     PROC_PRINT("RT ERROR messages = %s\n",
@@ -242,26 +241,6 @@
     PROC_PRINT("   INFO messages = %s\n",
 	global_data->user_msg_level >= RTAPI_MSG_INFO ? "ON" : "OFF");
     PROC_PRINT("  DEBUG messages = %s\n",
-=======
-    PROC_PRINT("  Message Level  = RT:%i User:%i\n",
-	       global_data->rt_msg_level,global_data->user_msg_level);
-    PROC_PRINT("RT ERROR messages = %s\n",
-	global_data->rt_msg_level >= RTAPI_MSG_ERR ? "ON" : "OFF");
-    PROC_PRINT("WARNING messages = %s\n",
-	global_data->rt_msg_level >= RTAPI_MSG_WARN ? "ON" : "OFF");
-    PROC_PRINT("   INFO messages = %s\n",
-	global_data->rt_msg_level >= RTAPI_MSG_INFO ? "ON" : "OFF");
-    PROC_PRINT("  DEBUG messages = %s\n",
-	global_data->rt_msg_level >= RTAPI_MSG_DBG ? "ON" : "OFF");
-
-    PROC_PRINT("User  ERROR messages = %s\n",
-	global_data->user_msg_level >= RTAPI_MSG_ERR ? "ON" : "OFF");
-    PROC_PRINT("WARNING messages = %s\n",
-	global_data->user_msg_level >= RTAPI_MSG_WARN ? "ON" : "OFF");
-    PROC_PRINT("   INFO messages = %s\n",
-	global_data->user_msg_level >= RTAPI_MSG_INFO ? "ON" : "OFF");
-    PROC_PRINT("  DEBUG messages = %s\n",
->>>>>>> 7a44d650
 	global_data->user_msg_level >= RTAPI_MSG_DBG ? "ON" : "OFF");
     PROC_PRINT("\n");
     PROC_PRINT_DONE;
