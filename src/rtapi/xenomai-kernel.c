
#include "config.h"
#include "rtapi.h"
#include "rtapi_common.h"

#include <native/heap.h>		// RT_HEAP, H_SHARED, rt_heap_*
#include <native/task.h>		// RT_TASK, rt_task_*()

#ifdef RTAPI	/* In kernel land, this is equiv. to MODULE */
#include <linux/slab.h>			// kfree
#include <native/types.h>		// TM_INFINITE
#include <native/timer.h>		// rt_timer_*()
// #include  <rtdk.h>
#include "procfs_macros.h"		// PROC_PRINT()

#else /* ULAPI */
#include <errno.h>		/* errno */
#endif

#define MAX_ERRORS 3

#ifdef RTAPI
static rthal_trap_handler_t old_trap_handler;
<<<<<<< HEAD
static int _rtapi_trap_handler(unsigned event, unsigned domid, void *data);
=======
static int rtapi_trap_handler(unsigned event, unsigned domid, void *data);
static struct rt_stats_struct {
    int rt_wait_error;		/* release point missed */
    int rt_last_overrun;	/* last number of overruns reported by
				   Xenomai */
    int rt_total_overruns;	/* total number of overruns reported
				   by Xenomai */
} rt_stats;

#else /* ULAPI */
static RT_HEAP ul_rtapi_heap_desc;

>>>>>>> 7a44d650
#endif /* ULAPI */



/***********************************************************************
*                          rtapi_common.h                              *
************************************************************************/
/* fill out Xenomai-specific fields in rtapi_data */
void init_rtapi_data_hook(rtapi_data_t * data) {
<<<<<<< HEAD
    data->rt_wait_error = 0;
    data->rt_last_overrun = 0;
    data->rt_total_overruns = 0;
=======
#ifdef RTAPI
    rt_stats.rt_wait_error = 0;
    rt_stats.rt_last_overrun = 0;
    rt_stats.rt_total_overruns = 0;
#endif

#if 0
    for (n = 0; n <= RTAPI_MAX_SHMEMS; n++) {
	memset(&shmem_heap_array[n].heap, 0, sizeof(shmem_heap_array[n]));
    }
#endif

>>>>>>> 7a44d650
}


/***********************************************************************
*                          rtapi_module.c                              *
************************************************************************/

#ifdef RTAPI
<<<<<<< HEAD
=======
int _rtapi_module_master_shared_memory_init(rtapi_data_t **rtapi_data) {
    int n;

    /* get master shared memory block from OS and save its address */
    if ((n = rt_heap_create(&master_heap, MASTER_HEAP, 
			    sizeof(rtapi_data_t), H_SHARED)) != 0) {
	rtapi_print_msg(RTAPI_MSG_ERR,
			"RTAPI: ERROR: rt_heap_create(rtapi) returns %d\n", n);
	return -EINVAL;
    }
    if ((n = rt_heap_alloc(&master_heap, 0, TM_INFINITE,
			   (void **)rtapi_data)) != 0) {
	rtapi_print_msg(RTAPI_MSG_ERR,
			"RTAPI: ERROR: rt_heap_alloc(rtapi) returns %d\n", n);
	return -EINVAL;
    }
    return 0;
}

void _rtapi_module_master_shared_memory_free(void) {
    rt_heap_delete(&master_heap);
}

>>>>>>> 7a44d650
void _rtapi_module_init_hook(void) {
    old_trap_handler = \
	rthal_trap_catch((rthal_trap_handler_t) _rtapi_trap_handler);
}

void _rtapi_module_cleanup_hook(void) {
    /* release master shared memory block */
<<<<<<< HEAD
=======
    _rtapi_module_master_shared_memory_free();
>>>>>>> 7a44d650
    rthal_trap_catch(old_trap_handler);
}
#endif /* RTAPI */


/***********************************************************************
*                           rtapi_time.c                               *
************************************************************************/

#ifdef RTAPI
/*  RTAPI time functions */
long long int _rtapi_get_time_hook(void) {
    /* The value returned will represent a count of jiffies if the
       native skin is bound to a periodic time base (see
       CONFIG_XENO_OPT_NATIVE_PERIOD), or nanoseconds otherwise.  */
    return  rt_timer_read();
}

/* This returns a result in clocks instead of nS, and needs to be used
   with care around CPUs that change the clock speed to save power and
   other disgusting, non-realtime oriented behavior.  But at least it
   doesn't take a week every time you call it.
*/
long long int _rtapi_get_clocks_hook(void) {
    // Gilles says: do this - it's portable
    return rt_timer_tsc();
}

<<<<<<< HEAD
void _rtapi_clock_set_period_hook(long int nsecs, RTIME *counts, 
=======
void _rtapi_clock_set_period_hook(long int nsecs, RTIME *counts,
>>>>>>> 7a44d650
				 RTIME *got_counts) {
    rtapi_data->timer_period = *got_counts = (RTIME) nsecs; 
}


<<<<<<< HEAD
void _rtapi_delay_hook(long int nsec) 
=======
void _rtapi_delay_hook(long int nsec)
>>>>>>> 7a44d650
{
    long long int release = rt_timer_tsc() + nsec;
    while (rt_timer_tsc() < release);
}
#endif /* RTAPI */


/***********************************************************************
*                            rtapi_task.c                              *
************************************************************************/

#ifdef RTAPI
// not better than the builtin Xenomai handler, but at least
// hook into to rtapi_print
int _rtapi_trap_handler(unsigned event, unsigned domid, void *data) {
    struct pt_regs *regs = data;
    xnthread_t *thread = xnpod_current_thread(); ;

    rtapi_print_msg(RTAPI_MSG_ERR, 
		    "RTAPI: trap event=%d thread=%s ip:%lx sp:%lx "
		    "userpid=%d errcode=%d\n",
		    event, thread->name,
		    regs->ip, regs->sp, 
		    xnthread_user_pid(thread), thread->errcode);
    // forward to default Xenomai trap handler
    return ((rthal_trap_handler_t) old_trap_handler)(event, domid, data);
}

int _rtapi_task_self_hook(void) {
    RT_TASK *ptr;
    int n;

    /* ask OS for pointer to its data for the current task */
    ptr = rt_task_self();

    if (ptr == NULL) {
	/* called from outside a task? */
	return -EINVAL;
    }
    /* find matching entry in task array */
    n = 1;
    while (n <= RTAPI_MAX_TASKS) {
        if (ostask_array[n] == ptr) {
	    /* found a match */
	    return n;
	}
	n++;
    }
    return -EINVAL;
}


void _rtapi_wait_hook(void) {
    unsigned long overruns;
    static int error_printed = 0;
    int task_id;
    task_data *task;

    int result =  rt_task_wait_period(&overruns);
    switch (result) {
    case 0: // ok - no overruns;
	break;

    case -ETIMEDOUT: // release point was missed
	rt_stats.rt_wait_error++;
	rt_stats.rt_last_overrun = overruns;
	rt_stats.rt_total_overruns += overruns;

	if (error_printed < MAX_ERRORS) {
	    task_id = _rtapi_task_self();
	    task = &(task_array[task_id]);

	    rtapi_print_msg
		(RTAPI_MSG_ERR,
		 "RTAPI: ERROR: Unexpected realtime delay on task %d - "
		 "'%s' (%lu overruns)\n" 
		 "This Message will only display once per session.\n"
		 "Run the Latency Test and resolve before continuing.\n", 
		 task_id, task->name, overruns);
	}
	error_printed++;
	if(error_printed == MAX_ERRORS) 
	    rtapi_print_msg(RTAPI_MSG_ERR,
			    "RTAPI: (further messages will be suppressed)\n");
	break;

    case -EWOULDBLOCK:
	rtapi_print_msg(error_printed == 0 ? RTAPI_MSG_ERR : RTAPI_MSG_WARN,
			"RTAPI: ERROR: rt_task_wait_period() without "
			"previous rt_task_set_periodic()\n");
	error_printed++;
	break;

    case -EINTR:
	rtapi_print_msg(error_printed == 0 ? RTAPI_MSG_ERR : RTAPI_MSG_WARN,
			"RTAPI: ERROR: rt_task_unblock() called before "
			"release point\n");
	error_printed++;
	break;

    case -EPERM:
	rtapi_print_msg(error_printed == 0 ? RTAPI_MSG_ERR : RTAPI_MSG_WARN,
			"RTAPI: ERROR: cannot rt_task_wait_period() from "
			"this context\n");
	error_printed++;
	break;
    default:
	rtapi_print_msg(error_printed == 0 ? RTAPI_MSG_ERR : RTAPI_MSG_WARN,
			"RTAPI: ERROR: unknown error code %d\n", result);
	error_printed++;
	break;
    }
}


int _rtapi_task_new_hook(task_data *task, int task_id) {
    rtapi_print_msg(RTAPI_MSG_DBG,
		    "rt_task_create %d \"%s\" cpu=%d fpu=%d prio=%d\n", 
		    task_id, task->name, task->cpu, task->uses_fp,
		    task->prio );

    return rt_task_create(ostask_array[task_id], task->name, task->stacksize,
			  task->prio,
			  (task->uses_fp ? T_FPU : 0) | T_CPU(task->cpu));
}


int _rtapi_task_start_hook(task_data *task, int task_id,
			  unsigned long int period_nsec) {
    int retval;

    if ((retval = rt_task_set_periodic(ostask_array[task_id], TM_NOW,
				       period_nsec)) != 0) {
	rtapi_print_msg(RTAPI_MSG_ERR,
			"RTAPI: rt_task_set_periodic() task_id %d "
			"periodns=%ld returns %d\n", 
			task_id, period_nsec, retval);
	return -EINVAL;
    }
    if ((retval = rt_task_start(ostask_array[task_id], task->taskcode,
				(void*)task->arg )) != 0) {
	rtapi_print_msg(RTAPI_MSG_ERR,
			"RTAPI: rt_task_start() task_id %d returns %d\n", 
			task_id, retval);
	return -EINVAL;
    }

    return 0;
}
<<<<<<< HEAD
#endif /* ULAPI */

=======


#else /* ULAPI */
rtapi_data_t *_rtapi_init_hook() {
    int retval;
    rtapi_data_t *rtapi_data;

    if ((retval = rt_heap_bind(&ul_rtapi_heap_desc, MASTER_HEAP, TM_INFINITE))) {
	rtapi_print_msg(RTAPI_MSG_ERR,
			"RTAPI: ERROR: rtapi_init: rt_heap_bind() "
			"returns %d\n",
			retval);
	return NULL;
    }
    if ((retval = rt_heap_alloc(&ul_rtapi_heap_desc, 0,
				TM_NONBLOCK, (void **)&rtapi_data)) != 0) {
	rtapi_print_msg(RTAPI_MSG_ERR,
			"RTAPI: ERROR: rt_heap_alloc(rtapi) returns %d \n",
			retval);
	return NULL;
    }

    //rtapi_printall();
    return rtapi_data;
}


#endif /* ULAPI */

/***********************************************************************
*                           rtapi_shmem.c                              *
************************************************************************/

#ifdef RTAPI
void *_rtapi_shmem_new_realloc_hook(int shmem_id, int key,
				   unsigned long int size) {
    rtapi_print_msg(RTAPI_MSG_ERR, 
		    "RTAPI: UNSUPPORTED OPERATION - cannot map "
		    "user segment %d into kernel\n",shmem_id);
    return NULL;
}

#else  /* ULAPI */
void *_rtapi_shmem_new_realloc_hook(int shmem_id, int key,
				   unsigned long int size) {
    char shm_name[20];
    int retval;
    void *shmem_addr;

    snprintf(shm_name, sizeof(shm_name), "shm-%d:%d", shmem_id, rtapi_instance);

    if (shmem_addr_array[shmem_id] == NULL) {
	if ((retval = rt_heap_bind(&shmem_heap_array[shmem_id], shm_name,
				   TM_INFINITE))) {
	    rtapi_print_msg(RTAPI_MSG_ERR, 
			    "ULAPI: ERROR: rtapi_shmem_new: "
			    "rt_heap_bind(%s) returns %d\n", 
			    shm_name, retval);
	    return NULL;
	}
	if ((retval = rt_heap_alloc(&shmem_heap_array[shmem_id], 0,
				    TM_NONBLOCK, (void**)&shmem_addr)) != 0) {
	    rtapi_print_msg(RTAPI_MSG_ERR,
			    "RTAPI: ERROR: rt_heap_alloc() returns %d\n",
			    retval);
	    return NULL;
	}
    } else {
	rtapi_print_msg(RTAPI_MSG_DBG,
			"ulapi %s already mapped \n",shm_name);
	return shmem_addr_array[shmem_id];
    }
    return shmem_addr;
}
#endif  /* ULAPI */


#ifdef RTAPI
void * _rtapi_shmem_new_malloc_hook(int shmem_id, int key,
				   unsigned long int size) {
    char shm_name[20];
    void *shmem_addr;
    int retval;

    snprintf(shm_name, sizeof(shm_name), "shm-%d:%d", shmem_id, rtapi_instance);
    if ((retval = rt_heap_create(&shmem_heap_array[shmem_id], shm_name, 
			    size, H_SHARED)) != 0) {
	rtapi_print_msg(RTAPI_MSG_ERR,
			"RTAPI: ERROR: rt_heap_create() returns %d\n", retval);
	return NULL;
    }
    if ((retval = rt_heap_alloc(&shmem_heap_array[shmem_id], 0, TM_INFINITE,
				(void **)&shmem_addr)) != 0) {
	rtapi_print_msg(RTAPI_MSG_ERR,
			"RTAPI: ERROR: rt_heap_alloc() returns %d\n", retval);
	return NULL;
    }
    return shmem_addr;
}


#else  /* ULAPI */
void * _rtapi_shmem_new_malloc_hook(int shmem_id, int key,
				   unsigned long int size) {
    char shm_name[20];
    void *shmem_addr;
    int retval;

    snprintf(shm_name, sizeof(shm_name), "shm-%d:%d", shmem_id, rtapi_instance);

    if (shmem_addr_array[shmem_id] == NULL) {
	snprintf(shm_name, sizeof(shm_name), "shm-%d:%d", shmem_id, rtapi_instance);
	if ((retval = rt_heap_create(&shmem_heap_array[shmem_id], shm_name,
				     size, H_SHARED))) {
	    rtapi_print_msg(RTAPI_MSG_ERR, 
			    "RTAPI: ERROR: rtapi_shmem_new: "
			    "rt_heap_create(%s,%ld) returns %d\n", 
			    shm_name, size, retval);
	    return NULL;
	}
	if ((retval = rt_heap_alloc(&shmem_heap_array[shmem_id], 0,
				    TM_INFINITE, (void **)&shmem_addr)) != 0) {
	    rtapi_print_msg(RTAPI_MSG_ERR, 
			    "RTAPI: ERROR: rt_heap_alloc() returns %d - %s\n", 
			    retval, strerror(retval));
	    return NULL;
	}
    } else {
	rtapi_print_msg(RTAPI_MSG_DBG, "ULAPI: %s already mapped\n", shm_name);
    }

    return shmem_addr;
}
#endif /* ULAPI */


void _rtapi_shmem_delete_hook(shmem_data *shmem,int shmem_id) {
    rt_heap_delete(&shmem_heap_array[shmem_id]);
}


/***********************************************************************
*                          rtapi_proc.h                                *
************************************************************************/
#ifdef RTAPI
void rtapi_proc_read_status_hook(char *page, char **start, off_t off,
				 int count, int *eof, void *data) {
    PROC_PRINT_VARS;
    PROC_PRINT("  Wait errors = %i\n", rt_stats.rt_wait_error);
    PROC_PRINT(" Last overrun = %i\n", rt_stats.rt_last_overrun);
    PROC_PRINT("Total overruns = %i\n", rt_stats.rt_total_overruns);
    PROC_PRINT_DONE;
}
#endif
>>>>>>> 7a44d650
<|MERGE_RESOLUTION|>--- conflicted
+++ resolved
@@ -21,9 +21,6 @@
 
 #ifdef RTAPI
 static rthal_trap_handler_t old_trap_handler;
-<<<<<<< HEAD
-static int _rtapi_trap_handler(unsigned event, unsigned domid, void *data);
-=======
 static int rtapi_trap_handler(unsigned event, unsigned domid, void *data);
 static struct rt_stats_struct {
     int rt_wait_error;		/* release point missed */
@@ -33,11 +30,7 @@
 				   by Xenomai */
 } rt_stats;
 
-#else /* ULAPI */
-static RT_HEAP ul_rtapi_heap_desc;
-
->>>>>>> 7a44d650
-#endif /* ULAPI */
+#endif /* RTAPI */
 
 
 
@@ -46,24 +39,11 @@
 ************************************************************************/
 /* fill out Xenomai-specific fields in rtapi_data */
 void init_rtapi_data_hook(rtapi_data_t * data) {
-<<<<<<< HEAD
-    data->rt_wait_error = 0;
-    data->rt_last_overrun = 0;
-    data->rt_total_overruns = 0;
-=======
 #ifdef RTAPI
     rt_stats.rt_wait_error = 0;
     rt_stats.rt_last_overrun = 0;
     rt_stats.rt_total_overruns = 0;
 #endif
-
-#if 0
-    for (n = 0; n <= RTAPI_MAX_SHMEMS; n++) {
-	memset(&shmem_heap_array[n].heap, 0, sizeof(shmem_heap_array[n]));
-    }
-#endif
-
->>>>>>> 7a44d650
 }
 
 
@@ -72,32 +52,7 @@
 ************************************************************************/
 
 #ifdef RTAPI
-<<<<<<< HEAD
-=======
-int _rtapi_module_master_shared_memory_init(rtapi_data_t **rtapi_data) {
-    int n;
-
-    /* get master shared memory block from OS and save its address */
-    if ((n = rt_heap_create(&master_heap, MASTER_HEAP, 
-			    sizeof(rtapi_data_t), H_SHARED)) != 0) {
-	rtapi_print_msg(RTAPI_MSG_ERR,
-			"RTAPI: ERROR: rt_heap_create(rtapi) returns %d\n", n);
-	return -EINVAL;
-    }
-    if ((n = rt_heap_alloc(&master_heap, 0, TM_INFINITE,
-			   (void **)rtapi_data)) != 0) {
-	rtapi_print_msg(RTAPI_MSG_ERR,
-			"RTAPI: ERROR: rt_heap_alloc(rtapi) returns %d\n", n);
-	return -EINVAL;
-    }
-    return 0;
-}
-
-void _rtapi_module_master_shared_memory_free(void) {
-    rt_heap_delete(&master_heap);
-}
-
->>>>>>> 7a44d650
+
 void _rtapi_module_init_hook(void) {
     old_trap_handler = \
 	rthal_trap_catch((rthal_trap_handler_t) _rtapi_trap_handler);
@@ -105,10 +60,6 @@
 
 void _rtapi_module_cleanup_hook(void) {
     /* release master shared memory block */
-<<<<<<< HEAD
-=======
-    _rtapi_module_master_shared_memory_free();
->>>>>>> 7a44d650
     rthal_trap_catch(old_trap_handler);
 }
 #endif /* RTAPI */
@@ -137,21 +88,13 @@
     return rt_timer_tsc();
 }
 
-<<<<<<< HEAD
 void _rtapi_clock_set_period_hook(long int nsecs, RTIME *counts, 
-=======
-void _rtapi_clock_set_period_hook(long int nsecs, RTIME *counts,
->>>>>>> 7a44d650
 				 RTIME *got_counts) {
     rtapi_data->timer_period = *got_counts = (RTIME) nsecs; 
 }
 
 
-<<<<<<< HEAD
 void _rtapi_delay_hook(long int nsec) 
-=======
-void _rtapi_delay_hook(long int nsec)
->>>>>>> 7a44d650
 {
     long long int release = rt_timer_tsc() + nsec;
     while (rt_timer_tsc() < release);
@@ -301,149 +244,9 @@
 
     return 0;
 }
-<<<<<<< HEAD
+
+
 #endif /* ULAPI */
-
-=======
-
-
-#else /* ULAPI */
-rtapi_data_t *_rtapi_init_hook() {
-    int retval;
-    rtapi_data_t *rtapi_data;
-
-    if ((retval = rt_heap_bind(&ul_rtapi_heap_desc, MASTER_HEAP, TM_INFINITE))) {
-	rtapi_print_msg(RTAPI_MSG_ERR,
-			"RTAPI: ERROR: rtapi_init: rt_heap_bind() "
-			"returns %d\n",
-			retval);
-	return NULL;
-    }
-    if ((retval = rt_heap_alloc(&ul_rtapi_heap_desc, 0,
-				TM_NONBLOCK, (void **)&rtapi_data)) != 0) {
-	rtapi_print_msg(RTAPI_MSG_ERR,
-			"RTAPI: ERROR: rt_heap_alloc(rtapi) returns %d \n",
-			retval);
-	return NULL;
-    }
-
-    //rtapi_printall();
-    return rtapi_data;
-}
-
-
-#endif /* ULAPI */
-
-/***********************************************************************
-*                           rtapi_shmem.c                              *
-************************************************************************/
-
-#ifdef RTAPI
-void *_rtapi_shmem_new_realloc_hook(int shmem_id, int key,
-				   unsigned long int size) {
-    rtapi_print_msg(RTAPI_MSG_ERR, 
-		    "RTAPI: UNSUPPORTED OPERATION - cannot map "
-		    "user segment %d into kernel\n",shmem_id);
-    return NULL;
-}
-
-#else  /* ULAPI */
-void *_rtapi_shmem_new_realloc_hook(int shmem_id, int key,
-				   unsigned long int size) {
-    char shm_name[20];
-    int retval;
-    void *shmem_addr;
-
-    snprintf(shm_name, sizeof(shm_name), "shm-%d:%d", shmem_id, rtapi_instance);
-
-    if (shmem_addr_array[shmem_id] == NULL) {
-	if ((retval = rt_heap_bind(&shmem_heap_array[shmem_id], shm_name,
-				   TM_INFINITE))) {
-	    rtapi_print_msg(RTAPI_MSG_ERR, 
-			    "ULAPI: ERROR: rtapi_shmem_new: "
-			    "rt_heap_bind(%s) returns %d\n", 
-			    shm_name, retval);
-	    return NULL;
-	}
-	if ((retval = rt_heap_alloc(&shmem_heap_array[shmem_id], 0,
-				    TM_NONBLOCK, (void**)&shmem_addr)) != 0) {
-	    rtapi_print_msg(RTAPI_MSG_ERR,
-			    "RTAPI: ERROR: rt_heap_alloc() returns %d\n",
-			    retval);
-	    return NULL;
-	}
-    } else {
-	rtapi_print_msg(RTAPI_MSG_DBG,
-			"ulapi %s already mapped \n",shm_name);
-	return shmem_addr_array[shmem_id];
-    }
-    return shmem_addr;
-}
-#endif  /* ULAPI */
-
-
-#ifdef RTAPI
-void * _rtapi_shmem_new_malloc_hook(int shmem_id, int key,
-				   unsigned long int size) {
-    char shm_name[20];
-    void *shmem_addr;
-    int retval;
-
-    snprintf(shm_name, sizeof(shm_name), "shm-%d:%d", shmem_id, rtapi_instance);
-    if ((retval = rt_heap_create(&shmem_heap_array[shmem_id], shm_name, 
-			    size, H_SHARED)) != 0) {
-	rtapi_print_msg(RTAPI_MSG_ERR,
-			"RTAPI: ERROR: rt_heap_create() returns %d\n", retval);
-	return NULL;
-    }
-    if ((retval = rt_heap_alloc(&shmem_heap_array[shmem_id], 0, TM_INFINITE,
-				(void **)&shmem_addr)) != 0) {
-	rtapi_print_msg(RTAPI_MSG_ERR,
-			"RTAPI: ERROR: rt_heap_alloc() returns %d\n", retval);
-	return NULL;
-    }
-    return shmem_addr;
-}
-
-
-#else  /* ULAPI */
-void * _rtapi_shmem_new_malloc_hook(int shmem_id, int key,
-				   unsigned long int size) {
-    char shm_name[20];
-    void *shmem_addr;
-    int retval;
-
-    snprintf(shm_name, sizeof(shm_name), "shm-%d:%d", shmem_id, rtapi_instance);
-
-    if (shmem_addr_array[shmem_id] == NULL) {
-	snprintf(shm_name, sizeof(shm_name), "shm-%d:%d", shmem_id, rtapi_instance);
-	if ((retval = rt_heap_create(&shmem_heap_array[shmem_id], shm_name,
-				     size, H_SHARED))) {
-	    rtapi_print_msg(RTAPI_MSG_ERR, 
-			    "RTAPI: ERROR: rtapi_shmem_new: "
-			    "rt_heap_create(%s,%ld) returns %d\n", 
-			    shm_name, size, retval);
-	    return NULL;
-	}
-	if ((retval = rt_heap_alloc(&shmem_heap_array[shmem_id], 0,
-				    TM_INFINITE, (void **)&shmem_addr)) != 0) {
-	    rtapi_print_msg(RTAPI_MSG_ERR, 
-			    "RTAPI: ERROR: rt_heap_alloc() returns %d - %s\n", 
-			    retval, strerror(retval));
-	    return NULL;
-	}
-    } else {
-	rtapi_print_msg(RTAPI_MSG_DBG, "ULAPI: %s already mapped\n", shm_name);
-    }
-
-    return shmem_addr;
-}
-#endif /* ULAPI */
-
-
-void _rtapi_shmem_delete_hook(shmem_data *shmem,int shmem_id) {
-    rt_heap_delete(&shmem_heap_array[shmem_id]);
-}
 
 
 /***********************************************************************
@@ -459,4 +262,3 @@
     PROC_PRINT_DONE;
 }
 #endif
->>>>>>> 7a44d650
